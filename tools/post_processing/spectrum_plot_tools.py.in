--- conflicted
+++ resolved
@@ -72,31 +72,19 @@
     f_over_t_unc = []
 
     for i in range(0, len(frensie_normalized_mean)):
-<<<<<<< HEAD
-        f_over_t.append( frensie_normalized_mean[i]/test_normalized_mean[i] )
-
-        sigma_f = frensie_normalized_mean[i]*frensie_data["re"][i]
-        sigma_t = test_normalized_mean[i]*test_data["re"][i]
-
-        f_squared = frensie_normalized_mean[i]*frensie_normalized_mean[i]
-        t_squared = test_normalized_mean[i]*test_normalized_mean[i]
-
-        f_over_t_unc.append( m.sqrt( sigma_f*sigma_f + (f_squared/t_squared)*sigma_t*sigma_t )/test_normalized_mean[i] )
-=======
         if test_normalized_mean[i] == 0.0:
             f_over_t.append( 0.0 )
             f_over_t_unc.append( 0.0 )
         else:
             f_over_t.append( frensie_normalized_mean[i]/test_normalized_mean[i] )
-        
+
             sigma_f = frensie_normalized_mean[i]*frensie_data["re"][i]
             sigma_t = test_normalized_mean[i]*test_data["re"][i]
-            
+
             f_squared = frensie_normalized_mean[i]*frensie_normalized_mean[i]
             t_squared = test_normalized_mean[i]*test_normalized_mean[i]
-            
+
             f_over_t_unc.append( m.sqrt( sigma_f*sigma_f + (f_squared/t_squared)*sigma_t*sigma_t )/test_normalized_mean[i] )
->>>>>>> cf95105e
 
     edge_thickness = 1.1
 
@@ -167,7 +155,7 @@
         ax[1].set_xscale("log")
 
     ax[1].errorbar( energy_mid_pts, f_over_t, yerr=f_over_t_unc, capsize=1.5, fmt='o', ecolor="black", color="black", linewidth=0.5, markersize=1.9 )
-    
+
     if not frensie_data_abrv is None:
         comp_plot_label = frensie_data_abrv
     else:
@@ -179,7 +167,7 @@
         comp_plot_label += test_data_abrv
     else:
         comp_plot_label += test_data_name[0]
-        
+
     ax[1].set_ylabel( comp_plot_label )
     ax[1].set_xlabel( "Energy (MeV)" )
 
