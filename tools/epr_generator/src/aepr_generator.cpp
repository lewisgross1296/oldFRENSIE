//---------------------------------------------------------------------------//
//!
//! \file   aepr_generator.cpp
//! \author Alex Robinson
//! \brief  adjoint epr_generator tool
//!
//---------------------------------------------------------------------------//

// Std Lib Includes
#include <iostream>
#include <sstream>
#include <cstdio>

// Trilinos Includes
#include <Teuchos_ParameterList.hpp>
#include <Teuchos_XMLParameterListCoreHelpers.hpp>
#include <Teuchos_CommandLineProcessor.hpp>
#include <Teuchos_FancyOStream.hpp>
#include <Teuchos_VerboseObject.hpp>

// FRENSIE Includes
<<<<<<< HEAD
=======
#include "MonteCarlo_TwoDInterpolationType.hpp"
>>>>>>> 7fdd6c71
#include "DataGen_StandardElectronPhotonRelaxationDataGenerator.hpp"
#include "DataGen_StandardAdjointElectronPhotonRelaxationDataGenerator.hpp"
#include "Data_CrossSectionsXMLProperties.hpp"
#include "Data_XSSEPRDataExtractor.hpp"
#include "Data_ElectronPhotonRelaxationDataContainer.hpp"
#include "Data_AdjointElectronPhotonRelaxationDataContainer.hpp"
#include "Utility_PhysicalConstants.hpp"
#include "Utility_StaticOutputFormatter.hpp"
#include "Utility_ExceptionCatchMacros.hpp"

int main( int argc, char** argv )
{
  std::shared_ptr<const DataGen::AdjointElectronPhotonRelaxationDataGenerator>
    aepr_generator;

  Teuchos::RCP<Teuchos::FancyOStream> out =
    Teuchos::VerboseObjectBase::getDefaultOStream();

  // Set up the command line options
  Teuchos::CommandLineProcessor aepr_generator_clp;

  // General table options
  std::string forward_file_name;
  std::string cross_section_directory, cross_section_alias;
  std::string subdirectory_name = "native";
  std::string table_notes;
  bool modify_cs_xml_file;

  // Table energy limits options
  double min_photon_energy = 1e-3, max_photon_energy = 20.0;
  double min_electron_energy = 1e-5, max_electron_energy = 1e5;

  // Adjoint photon options
  double adjoint_pp_energy_dist_norm_const_eval_tol = 1e-3;
  double adjoint_pp_energy_dist_norm_const_nudge_value = 1e-6;
  double adjoint_tp_energy_dist_norm_const_eval_tol = 1e-3;
  double adjoint_tp_energy_dist_norm_const_nudge_value = 1e-6;
  double adjoint_incoherent_max_energy_nudge_value = 0.2;
  double adjoint_incoherent_energy_to_max_energy_nudge_value = 1e-6;
  double adjoint_incoherent_evaluation_tol = 1e-3;
  double adjoint_incoherent_grid_convergence_tol = 1e-3;
  double adjoint_incoherent_grid_absolute_diff_tol = 1e-42;
  double adjoint_incoherent_grid_distance_tol = 1e-16;

  // Adjoint electron options
  double cutoff_angle_cosine = 1.0;
  int number_of_moment_preserving_angles = 0;
<<<<<<< HEAD
=======
  double electron_tabular_evaluation_tol = 1e-8;
  std::string electron_two_d_interp = "Log-Log-Log";
  MonteCarlo::TwoDInterpolationType electron_interp =
                                        MonteCarlo::LOGLOGLOG_INTERPOLATION;
  bool electron_correlated_sampling_mode = true;
  bool electron_unit_based_interpolation_mode = true;
>>>>>>> 7fdd6c71
  double adjoint_electron_grid_convergence_tol = 0.001;
  double adjoint_electron_grid_absolute_diff_tol = 1e-16;
  double adjoint_electron_grid_distance_tol = 1e-8;
  double adjoint_bremsstrahlung_max_energy_nudge_value = 0.2;
  double adjoint_bremsstrahlung_energy_to_outgoing_energy_nudge_value = 1e-7;
  double adjoint_bremsstrahlung_evaluation_tol = 1e-6;
  double adjoint_bremsstrahlung_grid_convergence_tol = 0.001;
  double adjoint_bremsstrahlung_grid_absolute_diff_tol = 1e-12;
  double adjoint_bremsstrahlung_grid_distance_tol = 1e-14;
  double adjoint_electroionization_evaluation_tol = 1e-6;
  double adjoint_electroionization_grid_convergence_tol = 0.001;
  double adjoint_electroionization_grid_absolute_diff_tol = 1e-12;
  double adjoint_electroionization_grid_distance_tol = 1e-14;

  // General grid generation options
  double grid_convergence_tol = 1e-3;
  double grid_absolute_diff_tol = 1e-42;
  double grid_distance_tol = 1e-16;

  // Set the general table option names
  aepr_generator_clp.setDocString( "Adjoint Electron-Photon-Relaxation Native "
                                   "Data File Generator\n" );
  aepr_generator_clp.setOption( "forward_file",
                                &forward_file_name,
                                "The forward file that will be used to "
                                "generate the adjoint epr table. Note: "
                                "If this option is used the "
                                "cross_sec_dir, cross_sec_alis, "
                                "modify_cs_xml_file, and subdir options will "
                                "be ignored." );
  aepr_generator_clp.setOption( "cross_sec_dir",
                                &cross_section_directory,
                                "Directory containing desired cross section "
                                "tables. Note: If the forward_file option "
                                "is used this option will be ignored." );
  aepr_generator_clp.setOption( "cross_sec_alias",
                                &cross_section_alias,
                                "Photon cross section table alias. Note: If "
                                "the cross_sec_dir option is used this option "
                                "must also be used. If the forward_file "
                                "option is used this option will be ignored.");
  aepr_generator_clp.setOption( "subdir",
                                &subdirectory_name,
                                "Subdirectory in the cross section directory "
                                "where the generated table will be placed. If "
                                "the foward_file option is used this option "
                                "will be ignored." );
  aepr_generator_clp.setOption( "notes",
                                &table_notes,
                                "Notes about this table (e.g. date of "
                                "generation, owner, copyright, etc.)" );
  aepr_generator_clp.setOption( "modify_cs_xml_file",
                                "do_not_modify_cs_xml_file",
                                &modify_cs_xml_file,
                                "Modify the cross_sections.xml file?" );

  // Set the table energy limits option names
  aepr_generator_clp.setOption( "min_photon_energy",
                                &min_photon_energy,
                                "Min photon energy for table." );
  aepr_generator_clp.setOption( "max_photon_energy",
                                &max_photon_energy,
                                "Max photon energy for table." );
  aepr_generator_clp.setOption( "min_electron_energy",
                                &min_electron_energy,
                                "Min electron energy for table." );
  aepr_generator_clp.setOption( "max_electron_energy",
                                &max_electron_energy,
                                "Max electron energy for table." );

  // Set the photon option names
  aepr_generator_clp.setOption( "adjoint_pp_edist_eval_tol",
                                &adjoint_pp_energy_dist_norm_const_eval_tol,
                                "Adjoint pair production energy distribution "
                                "norm constant evaluation tolerance "
                                "(0.0<tol<1.0)" );
  aepr_generator_clp.setOption( "adjoint_pp_edist_nudge_val",
                                &adjoint_pp_energy_dist_norm_const_nudge_value,
                                "Adjoint pair production energy distribution "
                                "norm constant nudge value (val>= 0.0)" );
  aepr_generator_clp.setOption( "adjoint_tp_edist_eval_tol",
                                &adjoint_tp_energy_dist_norm_const_eval_tol,
                                "Adjoint triplet production energy "
                                "distribution norm constant evaluation "
                                "tolerance (0.0<tol<1.0)" );
  aepr_generator_clp.setOption( "adjoint_tp_edist_nudge_val",
                                &adjoint_tp_energy_dist_norm_const_nudge_value,
                                "Adjoint triplet production energy "
                                "distribution norm constant nudge value "
                                "(val>=0.0)" );
  aepr_generator_clp.setOption( "adjoint_incoherent_max_e_nudge_val",
                                &adjoint_incoherent_max_energy_nudge_value,
                                "Adjoint incoherent max energy nudge value "
                                "(val>0.0)" );
  aepr_generator_clp.setOption( "adjoint_incoherent_e_to_max_e_nudge_val",
                                &adjoint_incoherent_energy_to_max_energy_nudge_value,
                                "Adjoint incoherent energy to max energy "
                                "nudge value (val>=0.0)" );
  aepr_generator_clp.setOption( "adjoint_incoherent_eval_tol",
                                &adjoint_incoherent_evaluation_tol,
                                "Adjoint incoherent evaluation tolerance "
                                "(0.0<tol<1.0)" );
  aepr_generator_clp.setOption( "adjoint_incoherent_grid_convergence_tol",
                                &adjoint_incoherent_grid_convergence_tol,
                                "Adjoint incoherent grid convergence "
                                "tolerance (0.0<tol<1.0)" );
  aepr_generator_clp.setOption( "adjoint_incoherent_grid_absolute_diff_tol",
                                &adjoint_incoherent_grid_absolute_diff_tol,
                                "Adjoint incoherent grid absolute difference "
                                "tolerance (0.0<tol<1.0)" );
  aepr_generator_clp.setOption( "adjoint_incoherent_grid_dist_tol",
                                &adjoint_incoherent_grid_distance_tol,
                                "Adjoint incoherent grid distance tolerance "
                                "(0.0<tol<1.0)" );
  
  // Set the electron option names
  aepr_generator_clp.setOption( "cutoff_angle_cosine",
                                &cutoff_angle_cosine,
                                "Cutoff angle cosine for table "
                                "(-1.0<=mu<=1.0" );
  aepr_generator_clp.setOption( "number_of_moment_preserving_angles",
                                &number_of_moment_preserving_angles,
                                "Number of moment preserving angles for table"
                                "(angles>=0)" );
<<<<<<< HEAD
=======
  aepr_generator_clp.setOption( "electron_tabular_evaluation_tol",
                                &electron_tabular_evaluation_tol,
                                "Electron tabular evaluation tolerance "
                                "(0.0<tol<1.0)" );
  aepr_generator_clp.setOption( "electron_interp_policy",
                                &electron_two_d_interp,
                                "The electron 2D interpolation policy" );
  aepr_generator_clp.setOption( "electron_correlated_sampling",
                                "electron_stochastic_sampling",
                                &electron_correlated_sampling_mode,
                                "Electron correlated/stochastic sampling mode" );
  aepr_generator_clp.setOption( "electron_unit_based_interp",
                                "electron_exact_interp",
                                &electron_unit_based_interpolation_mode,
                                "Electron unit based/exact interpolation mode" );
>>>>>>> 7fdd6c71
  aepr_generator_clp.setOption( "adjoint_electron_grid_convergence_tol",
                                &adjoint_electron_grid_convergence_tol,
                                "Adjoint electron grid convergence "
                                "tolerance (0.0<tol<1.0)" );
  aepr_generator_clp.setOption( "adjoint_electron_grid_absolute_diff_tol",
                                &adjoint_electron_grid_absolute_diff_tol,
                                "Adjoint electron grid absolute difference "
                                "tolerance (0.0<tol<1.0)" );
  aepr_generator_clp.setOption( "adjoint_electron_dist_tol",
                                &adjoint_electron_grid_distance_tol,
                                "Adjoint electron grid distance tolerance "
                                "(0.0<tol<1.0)" );
  aepr_generator_clp.setOption( "adjoint_bremsstrahlung_max_e_nudge_val",
                                &adjoint_bremsstrahlung_max_energy_nudge_value,
                                "Adjoint bremsstrahlung max energy nudge value "
                                "(val>0.0)" );
  aepr_generator_clp.setOption( "adjoint_bremsstrahlung_e_to_outgoing_e_nudge_val",
                                &adjoint_bremsstrahlung_energy_to_outgoing_energy_nudge_value,
                                "Adjoint bremsstrahlung energy to outgoing energy "
                                "nudge value (val>=0.0)" );
  aepr_generator_clp.setOption( "adjoint_bremsstrahlung_eval_tol",
                                &adjoint_bremsstrahlung_evaluation_tol,
                                "Adjoint bremsstrahlung evaluation tolerance "
                                "(0.0<tol<1.0)" );
  aepr_generator_clp.setOption( "adjoint_bremsstrahlung_grid_convergence_tol",
                                &adjoint_bremsstrahlung_grid_convergence_tol,
                                "Adjoint bremsstrahlung grid convergence "
                                "tolerance (0.0<tol<1.0)" );
  aepr_generator_clp.setOption( "adjoint_bremsstrahlung_grid_absolute_diff_tol",
                                &adjoint_bremsstrahlung_grid_absolute_diff_tol,
                                "Adjoint bremsstrahlung grid absolute difference "
                                "tolerance (0.0<tol<1.0)" );
  aepr_generator_clp.setOption( "adjoint_bremsstrahlung_dist_tol",
                                &adjoint_bremsstrahlung_grid_distance_tol,
                                "Adjoint bremsstrahlung grid distance tolerance "
                                "(0.0<tol<1.0)" );
  aepr_generator_clp.setOption( "adjoint_electroionization_eval_tol",
                                &adjoint_electroionization_evaluation_tol,
                                "Adjoint electroionization evaluation "
                                "tolerance (0.0<tol<1.0)" );
  aepr_generator_clp.setOption( "adjoint_electroionization_grid_convergence_tol",
                                &adjoint_electroionization_grid_convergence_tol,
                                "Adjoint electroionization grid convergence "
                                "tolerance (0.0<tol<1.0)" );
  aepr_generator_clp.setOption( "adjoint_electroionization_grid_absolute_diff_tol",
                                &adjoint_electroionization_grid_absolute_diff_tol,
                                "Adjoint electroionization grid absolute "
                                "difference tolerance (0.0<tol<1.0)" );
  aepr_generator_clp.setOption( "adjoint_electroionization_dist_tol",
                                &adjoint_electroionization_grid_distance_tol,
                                "Adjoint electroionization grid distance "
                                "tolerance (0.0<tol<1.0)" );
  
  // Set the grid generation option names
  aepr_generator_clp.setOption( "grid_convergence_tol",
                                &grid_convergence_tol,
                                "Grid convergence tolerance (0.0<tol<1.0)" );
  aepr_generator_clp.setOption( "grid_absolute_diff_tol",
                                &grid_absolute_diff_tol,
                                "Grid absolute difference tolerance"
                                "(0.0<tol<1.0)" );
  aepr_generator_clp.setOption( "grid_absolute_dist_tol",
                                &grid_distance_tol,
                                "Grid absolute distance tolerance"
                                "(0.0<tol<1.0)" );

  aepr_generator_clp.throwExceptions( false );

  // Parse the command line
  Teuchos::CommandLineProcessor::EParseCommandLineReturn
    parse_return = aepr_generator_clp.parse( argc, argv );

  if( parse_return != Teuchos::CommandLineProcessor::PARSE_SUCCESSFUL )
  {
    aepr_generator_clp.printHelpMessage( argv[0], *out );

    return parse_return;
  }

  // Make sure the user's requested option values are valid
  // 1.) Either the forward_file option OR the cross_sec_dir and
  //     cross_sec_alias options MUST be specified. If both are specified
  //     warn the user that cross_sec_dir, cross_sec_alias and
  //     modify_cs_xml_file options will be ignored.
  if( forward_file_name.size() == 0 && cross_section_alias.size() == 0 )
  {
    std::cerr << Utility::BoldRed( "Error: " )
              << "either the forward_file option or the cross_sec_alias option"
              << " must be used!"
              << std::endl;
    
    aepr_generator_clp.printHelpMessage( argv[0], *out );

    return 1;
  }
  else if( forward_file_name.size() != 0 && cross_section_alias.size() != 0 )
  {
    std::cerr << Utility::BoldMagenta( "Warning: " )
              << "both the foward_file option and the cross_sec_alias option "
              << "were used. The cross_sec_alias option will be ignored!"
              << std::endl;
  }

  // 2.) The min photon energy must be > 0.0
  if( min_photon_energy <= 0.0 )
  {
    std::cerr << Utility::BoldRed( "Error: " )
              << "the min photon energy is not valid!"
              << std::endl;

    aepr_generator_clp.printHelpMessage( argv[0], *out );

    return 1;
  }

  // 3.) The max photon energy must be > min photon energy
  if( max_photon_energy <= min_photon_energy )
  {
    std::cerr << Utility::BoldRed( "Error: " )
              << "the max photon energy is not valid!"
              << std::endl;

    aepr_generator_clp.printHelpMessage( argv[0], *out );

    return 1;
  }

  // 4.) The min electron energy must be > 0.0
  if( min_electron_energy <= 0.0 )
  {
    std::cerr << Utility::BoldRed( "Error: " )
              << "the min electron energy is not valid!"
              << std::endl;

    aepr_generator_clp.printHelpMessage( argv[0], *out );

    return 1;
  }

  // 5.) The max electron energy must be > min electron energy
  if( max_electron_energy <= min_electron_energy )
  {
    std::cerr << Utility::BoldRed( "Error: " )
              << "the max electron energy is not valid!"
              << std::endl;

    aepr_generator_clp.printHelpMessage( argv[0], *out );
  }

  // 6.) The pair production energy distribution norm constant evaluation
  //     tolerance must be in the valid range
  if( adjoint_pp_energy_dist_norm_const_eval_tol <= 0.0 ||
      adjoint_pp_energy_dist_norm_const_eval_tol >= 1.0 )
  {
    std::cerr << Utility::BoldRed( "Error: " )
              << "the adjoint pair production energy distribution evaluation "
              << "tolerance is not valid!"
              << std::endl;

    aepr_generator_clp.printHelpMessage( argv[0], *out );

    return 1;
  }

  // 7.) The pair production energy distribution norm constant nudge value
  //     must be >= 0.0
  if( adjoint_pp_energy_dist_norm_const_nudge_value < 0.0 )
  {
    std::cerr << Utility::BoldRed( "Error: " )
              << "the adjoint pair production energy distribution nudge value "
              << "is not valid!"
              << std::endl;

    aepr_generator_clp.printHelpMessage( argv[0], *out );

    return 1;
  }

  // 8.) The triplet production energy distribution norm constant evaluation
  //     tolerance must be in the valid range
  if( adjoint_tp_energy_dist_norm_const_eval_tol <= 0.0 ||
      adjoint_tp_energy_dist_norm_const_eval_tol >= 1.0 )
  {
    std::cerr << Utility::BoldRed( "Error: " )
              << "the adjoint triplet production energy distribution "
              << "evaluation tolerance is not valid!"
              << std::endl;

    aepr_generator_clp.printHelpMessage( argv[0], *out );

    return 1;
  }

  // 9.) The triplet production energy distribution norm constant nudge value
  //     must be >= 0.0
  if( adjoint_tp_energy_dist_norm_const_nudge_value < 0.0 )
  {
    std::cerr << Utility::BoldRed( "Error: " )
              << "the adjoint triplet production energy distribution nudge "
              << "value is not valid!"
              << std::endl;

    aepr_generator_clp.printHelpMessage( argv[0], *out );

    return 1;
  }

  // 10.) The incoherent max energy nudge value must be > 0.0
  if( adjoint_incoherent_max_energy_nudge_value <= 0.0 )
  {
    std::cerr << Utility::BoldRed( "Error: " )
              << "the adjoint incoherent max energy nudge value is not valid!"
              << std::endl;

    aepr_generator_clp.printHelpMessage( argv[0], *out );

    return 1;
  }

  // 11.) The incoherent energy to max energy nudge value must be >= 0.0
  if( adjoint_incoherent_energy_to_max_energy_nudge_value < 0.0 )
  {
    std::cerr << Utility::BoldRed( "Error: " )
              << "the adjoint incoherent energy to max energy nudge value is "
              << "not valid!"
              << std::endl;

    aepr_generator_clp.printHelpMessage( argv[0], *out );

    return 1;
  }

  // 12.) The adjoint incoherent evaluation tolerance must be in the valid range
  if( adjoint_incoherent_evaluation_tol <= 0.0 ||
      adjoint_incoherent_evaluation_tol >= 1.0 )
  {
    std::cerr << Utility::BoldRed( "Error: " )
              << "the adjoint incoherent evaluation tolerance is not valid!"
              << std::endl;
    
    aepr_generator_clp.printHelpMessage( argv[0], *out );

    return 1;
  }

  // 13.) The adjoint incoherent grid convergence tolerance must be in the
  //     valid range
  if( adjoint_incoherent_grid_convergence_tol <= 0.0 ||
      adjoint_incoherent_grid_convergence_tol >= 1.0 )
  {
    std::cerr << Utility::BoldRed( "Error: " )
              << "the adjoint incoherent grid convergence tolerance is not "
              << "valid!"
              << std::endl;
    
    aepr_generator_clp.printHelpMessage( argv[0], *out );
    
    return 1;
  }

  // 14.) The adjoint incoherent grid absolute difference tolerance must be
  //      in the valid range
  if( adjoint_incoherent_grid_absolute_diff_tol <= 0.0 ||
      adjoint_incoherent_grid_absolute_diff_tol >= 1.0 )
  {
    std::cerr << Utility::BoldRed( "Error: " )
              << "the adjoint incoherent grid absolute difference tolerance "
              << "is not valid!"
              << std::endl;

    aepr_generator_clp.printHelpMessage( argv[0], *out );

    return 1;
  }

  // 15.) The adjoint incoherent grid distance tolerance must be in the
  //      valid range
  if( adjoint_incoherent_grid_distance_tol <= 0.0 ||
      adjoint_incoherent_grid_distance_tol >= 1.0 )
  {
    std::cerr << Utility::BoldRed( "Error: " )
              << "the adjoint incoherent grid distance tolerance is not valid!"
              << std::endl;

    aepr_generator_clp.printHelpMessage( argv[0], *out );

    return 1;
  }

  // 16.) The electron TwoDInterpPolicy
  if( !Data::isTwoDInterpPolicyValid( electron_two_d_interp ) )
  {
    std::cerr << Utility::BoldRed( "Error: " )
              << "the electron 2D interpolation policy is not valid!"
              << std::endl;

    aepr_generator_clp.printHelpMessage( argv[0], *out );

    return 1;
  }
  else
  {
    electron_interp =
      MonteCarlo::convertStringToTwoDInterpolationType( electron_two_d_interp );
  }

  // 17.) The cutoff angle cosine must be in the valid range
  if( cutoff_angle_cosine < -1.0 ||
      cutoff_angle_cosine > 1.0 )
  {
    std::cerr << Utility::BoldRed( "Error: " )
              << "the cutoff angle cosine is not valid!"
              << std::endl;

    aepr_generator_clp.printHelpMessage( argv[0], *out );

    return 1;
  }

  // 18.) The number of moment preserving angles must be >= 0
  if( number_of_moment_preserving_angles < 0 )
  {
    std::cerr << Utility::BoldRed( "Error: " )
              << "the number of moment preserving angles is not valid!"
              << std::endl;

    aepr_generator_clp.printHelpMessage( argv[0], *out );

    return 1;
  }

<<<<<<< HEAD
  // 18.) The adjoint electron grid convergence tolerance must be in the valid range
=======
  // 19.) The electron tabular evaluation tolerance must be in the valid range
  if( electron_tabular_evaluation_tol <= 0.0 ||
      electron_tabular_evaluation_tol >= 1.0 )
  {
    std::cerr << Utility::BoldRed( "Error: " )
              << "the electron tabular evaluation tolerance is not valid!"
              << std::endl;

    aepr_generator_clp.printHelpMessage( argv[0], *out );

    return 1;
  }

  // 20.) The adjoint electron grid convergence tolerance must be in the valid range
>>>>>>> 7fdd6c71
  if( adjoint_electron_grid_convergence_tol <= 0.0 ||
      adjoint_electron_grid_convergence_tol >= 1.0 )
  {
    (*out) << Utility::BoldRed( "Error: " )
           << "the adjoint electron grid convergence tolerance is not valid!"
           << std::endl;

    aepr_generator_clp.printHelpMessage( argv[0], *out );

    return 1;
  }

<<<<<<< HEAD
  // 19.) The adjoint electron grid absolute difference tolerance must be in the valid range
=======
  // 21.) The adjoint electron grid absolute difference tolerance must be in the valid range
>>>>>>> 7fdd6c71
  if( adjoint_electron_grid_absolute_diff_tol <= 0.0 ||
      adjoint_electron_grid_absolute_diff_tol >= 1.0 )
  {
    (*out) << Utility::BoldRed( "Error: " )
           << "the adjoint electron grid absolute difference tolerance is not valid!"
           << std::endl;

    aepr_generator_clp.printHelpMessage( argv[0], *out );

    return 1;
  }
  
<<<<<<< HEAD
  // 20.) The adjoint electron grid distance tolerance must be in the valid range
=======
  // 22.) The adjoint electron grid distance tolerance must be in the valid range
>>>>>>> 7fdd6c71
  if( adjoint_electron_grid_distance_tol <= 0.0 ||
      adjoint_electron_grid_distance_tol >= 1.0 )
  {
    (*out) << Utility::BoldRed( "Error: " )
           << "the adjoint electron grid distance tolerance is not valid!"
           << std::endl;
    
    aepr_generator_clp.printHelpMessage( argv[0], *out );

    return 1;
  }

<<<<<<< HEAD
  // 21.) The bremsstrahlung max energy nudge value must be > 0.0
=======
  // 23.) The bremsstrahlung max energy nudge value must be > 0.0
>>>>>>> 7fdd6c71
  if( adjoint_bremsstrahlung_max_energy_nudge_value <= 0.0 )
  {
    (*out) << Utility::BoldRed( "Error: " )
           << "the adjoint bremsstrahlung max energy nudge value is not valid!"
           << std::endl;

    aepr_generator_clp.printHelpMessage( argv[0], *out );

    return 1;
  }

<<<<<<< HEAD
  // 22.) The bremsstrahlung energy to oloutgoing energy nudge value must be >= 0.0
=======
  // 24.) The bremsstrahlung energy to oloutgoing energy nudge value must be >= 0.0
>>>>>>> 7fdd6c71
  if( adjoint_bremsstrahlung_energy_to_outgoing_energy_nudge_value < 0.0 )
  {
    (*out) << Utility::BoldRed( "Error: " )
           << "the adjoint bremsstrahlung energy to outgoing energy nudge value is not "
           << "valid!"
           << std::endl;

    aepr_generator_clp.printHelpMessage( argv[0], *out );

    return 1;
  }

<<<<<<< HEAD
  // 23.) The adjoint bremsstrahlung evaluation tolerance must be in the valid range
=======
  // 25.) The adjoint bremsstrahlung evaluation tolerance must be in the valid range
>>>>>>> 7fdd6c71
  if( adjoint_bremsstrahlung_evaluation_tol <= 0.0 ||
      adjoint_bremsstrahlung_evaluation_tol >= 1.0 )
  {
    (*out) << Utility::BoldRed( "Error: " )
           << "the adjoint bremsstrahlung evaluation tolerance is not valid!"
           << std::endl;

    aepr_generator_clp.printHelpMessage( argv[0], *out );

    return 1;
  }

<<<<<<< HEAD
  // 24.) The adjoint bremsstrahlung grid convergence tolerance must be in the
=======
  // 26.) The adjoint bremsstrahlung grid convergence tolerance must be in the
>>>>>>> 7fdd6c71
  //     valid range
  if( adjoint_bremsstrahlung_grid_convergence_tol <= 0.0 ||
      adjoint_bremsstrahlung_grid_convergence_tol >= 1.0 )
  {
    (*out) << Utility::BoldRed( "Error: " )
           << "the adjoint bremsstrahlung grid convergence tolerance is not valid!"
           << std::endl;

    aepr_generator_clp.printHelpMessage( argv[0], *out );

    return 1;
  }

<<<<<<< HEAD
  // 25.) The adjoint bremsstrahlung grid absolute difference tolerance must be
=======
  // 27.) The adjoint bremsstrahlung grid absolute difference tolerance must be
>>>>>>> 7fdd6c71
  //      in the valid range
  if( adjoint_bremsstrahlung_grid_absolute_diff_tol <= 0.0 ||
      adjoint_bremsstrahlung_grid_absolute_diff_tol >= 1.0 )
  {
    (*out) << Utility::BoldRed( "Error: " )
           << "the adjoint bremsstrahlung grid absolute difference tolerance is "
           << "not valid!"
           << std::endl;

    aepr_generator_clp.printHelpMessage( argv[0], *out );

    return 1;
  }

<<<<<<< HEAD
  // 26.) The adjoint bremsstrahlung grid distance tolerance must be in the
=======
  // 28.) The adjoint bremsstrahlung grid distance tolerance must be in the
>>>>>>> 7fdd6c71
  //      valid range
  if( adjoint_bremsstrahlung_grid_distance_tol <= 0.0 ||
      adjoint_bremsstrahlung_grid_distance_tol >= 1.0 )
  {
    (*out) << Utility::BoldRed( "Error: " )
           << "the adjoint bremsstrahlung grid distance tolerance is not valid!"
           << std::endl;

    aepr_generator_clp.printHelpMessage( argv[0], *out );

    return 1;
  }

<<<<<<< HEAD
  // 27.) The adjoint electroionization evaluation tolerance must be in the valid range
=======
  // 29.) The adjoint electroionization evaluation tolerance must be in the valid range
>>>>>>> 7fdd6c71
  if( adjoint_electroionization_evaluation_tol <= 0.0 ||
      adjoint_electroionization_evaluation_tol >= 1.0 )
  {
    (*out) << Utility::BoldRed( "Error: " )
           << "the adjoint electroionization evaluation tolerance is not valid!"
           << std::endl;

    aepr_generator_clp.printHelpMessage( argv[0], *out );

    return 1;
  }

<<<<<<< HEAD
  // 28.) The adjoint electroionization grid convergence tolerance must be in the
=======
  // 30.) The adjoint electroionization grid convergence tolerance must be in the
>>>>>>> 7fdd6c71
  //     valid range
  if( adjoint_electroionization_grid_convergence_tol <= 0.0 ||
      adjoint_electroionization_grid_convergence_tol >= 1.0 )
  {
    (*out) << Utility::BoldRed( "Error: " )
           << "the adjoint electroionization grid convergence tolerance is not valid!"
           << std::endl;

    aepr_generator_clp.printHelpMessage( argv[0], *out );

    return 1;
  }

<<<<<<< HEAD
  // 29.) The adjoint electroionization grid absolute difference tolerance must be
=======
  // 31.) The adjoint electroionization grid absolute difference tolerance must be
>>>>>>> 7fdd6c71
  //      in the valid range
  if( adjoint_electroionization_grid_absolute_diff_tol <= 0.0 ||
      adjoint_electroionization_grid_absolute_diff_tol >= 1.0 )
  {
    (*out) << Utility::BoldRed( "Error: " )
           << "the adjoint electroionization grid absolute difference tolerance is "
           << "not valid!"
           << std::endl;

    aepr_generator_clp.printHelpMessage( argv[0], *out );

    return 1;
  }

<<<<<<< HEAD
  // 30.) The adjoint electroionization grid distance tolerance must be in the
=======
  // 32.) The adjoint electroionization grid distance tolerance must be in the
>>>>>>> 7fdd6c71
  //      valid range
  if( adjoint_electroionization_grid_distance_tol <= 0.0 ||
      adjoint_electroionization_grid_distance_tol >= 1.0 )
  {
    (*out) << Utility::BoldRed( "Error: " )
           << "the adjoint electroionization grid distance tolerance is not valid!"
           << std::endl;

    aepr_generator_clp.printHelpMessage( argv[0], *out );

    return 1;
  }

<<<<<<< HEAD
  // 31.) The grid convergence tolerance must be in the valid range
=======
  // 33.) The grid convergence tolerance must be in the valid range
>>>>>>> 7fdd6c71
  if( grid_convergence_tol <= 0.0 || grid_convergence_tol >= 1.0 )
  {
    std::cerr << Utility::BoldRed( "Error: " )
              << "the grid convergence tolerance is not valid!"
              << std::endl;

    aepr_generator_clp.printHelpMessage( argv[0], *out );

    return 1;
  }

<<<<<<< HEAD
  // 32.) The grid absolute difference tolerance must be in the valid range
=======
  // 34.) The grid absolute difference tolerance must be in the valid range
>>>>>>> 7fdd6c71
  if( grid_absolute_diff_tol <= 0.0 || grid_absolute_diff_tol >= 1.0 )
  {
    std::cerr << Utility::BoldRed( "Error: " )
              << "the grid absolute difference tolerance is not valid!"
              << std::endl;

    aepr_generator_clp.printHelpMessage( argv[0], *out );

    return 1;
  }
  
<<<<<<< HEAD
  // 33.) The grid distance tolerance must be in the valid range
=======
  // 35.) The grid distance tolerance must be in the valid range
>>>>>>> 7fdd6c71
  if( grid_distance_tol <= 0.0 || grid_distance_tol >= 1.0 )
  {
    std::cerr << Utility::BoldRed( "Error: " )
              << "the grid distance tolerance is not valid!"
              << std::endl;
    
    aepr_generator_clp.printHelpMessage( argv[0], *out );

    return 1;
  }

  // Get the file info
  std::string data_file_path, cross_sections_xml_file;
  Teuchos::RCP<Teuchos::ParameterList> cross_sections_table_info;

  if( forward_file_name.size() > 0 )
    data_file_path = forward_file_name;
  else
  {
    // Open the cross_sections.xml file
    cross_sections_xml_file = cross_section_directory;
    cross_sections_xml_file += "/cross_sections.xml";

    cross_sections_table_info =
      Teuchos::getParametersFromXmlFile( cross_sections_xml_file );

    std::string data_file_type, data_table_name;
    int data_file_start_line;
    double atomic_weight;

    try{
      Data::CrossSectionsXMLProperties::extractInfoFromPhotoatomTableInfoParameterList(
<<<<<<< HEAD
						    cross_section_directory,
						    cross_section_alias,
						    *cross_sections_table_info,
						    data_file_path,
						    data_file_type,
						    data_table_name,
						    data_file_start_line,
						    atomic_weight );
=======
                                                    cross_section_directory,
                                                    cross_section_alias,
                                                    *cross_sections_table_info,
                                                    data_file_path,
                                                    data_file_type,
                                                    data_table_name,
                                                    data_file_start_line,
                                                    atomic_weight );
>>>>>>> 7fdd6c71
    }
    EXCEPTION_CATCH_AND_EXIT( std::exception,
                              "Error: Unable to load the requested cross "
                              "section table metadata!" );

    // The data file type must be a native file
    if( data_file_type != "Native" )
    {
      std::cerr << Utility::BoldRed( "Error: " )
                << "the cross section alias provided does not correspond to a "
                << "Native photon data file!"
                << std::endl;

      return 1;
    }
  }

  // Create the data generator and populate the new data table
  Data::AdjointElectronPhotonRelaxationVolatileDataContainer data_container;
  int atomic_number;
  
  {
  // Export the temp data to an XML file
  std::string temp_forward_file_name = "epr_native_temp.xml";

    // Recalculate the elastic electron data with the desired parameters
    {
      Data::ElectronPhotonRelaxationVolatileDataContainer temp_data_container(
            data_file_path,
            Utility::ArchivableObject::XML_ARCHIVE );
<<<<<<< HEAD
      
=======

>>>>>>> 7fdd6c71
      try{
        DataGen::StandardElectronPhotonRelaxationDataGenerator::repopulateElectronElasticData(
          temp_data_container,
          max_electron_energy,
          cutoff_angle_cosine,
<<<<<<< HEAD
          number_of_moment_preserving_angles );
=======
          electron_tabular_evaluation_tol,
          number_of_moment_preserving_angles,
          electron_interp );
>>>>>>> 7fdd6c71
      }
      EXCEPTION_CATCH_AND_EXIT( std::exception,
                                "Error: Unable to repopulate the elastic "
                                "electron data!" );

      temp_data_container.exportData( temp_forward_file_name,
                                      Utility::ArchivableObject::XML_ARCHIVE );
    }

    std::shared_ptr<const Data::ElectronPhotonRelaxationDataContainer>
      forward_data_container( new Data::ElectronPhotonRelaxationDataContainer(
                                                     temp_forward_file_name ) );

    atomic_number = forward_data_container->getAtomicNumber();

    DataGen::StandardAdjointElectronPhotonRelaxationDataGenerator
      generator( forward_data_container,
                 min_photon_energy,
                 max_photon_energy,
                 min_electron_energy,
                 max_electron_energy );

    // Set the general properties
    generator.setDefaultGridConvergenceTolerance( grid_convergence_tol );
    generator.setDefaultGridAbsoluteDifferenceTolerance( grid_absolute_diff_tol );
    generator.setDefaultGridDistanceTolerance( grid_distance_tol );

    // Set the adjoint photon properties
    generator.setAdjointPairProductionEnergyDistNormConstEvaluationTolerance( adjoint_pp_energy_dist_norm_const_eval_tol );
    generator.setAdjointPairProductionEnergyDistNormConstNudgeValue( adjoint_pp_energy_dist_norm_const_nudge_value );
    generator.setAdjointTripletProductionEnergyDistNormConstEvaluationTolerance( adjoint_tp_energy_dist_norm_const_eval_tol );
    generator.setAdjointTripletProductionEnergyDistNormConstNudgeValue( adjoint_tp_energy_dist_norm_const_nudge_value );
    generator.setAdjointIncoherentMaxEnergyNudgeValue( adjoint_incoherent_max_energy_nudge_value );
    generator.setAdjointIncoherentEnergyToMaxEnergyNudgeValue( adjoint_incoherent_energy_to_max_energy_nudge_value );
    generator.setAdjointIncoherentCrossSectionEvaluationTolerance( adjoint_incoherent_evaluation_tol );
    generator.setAdjointIncoherentGridConvergenceTolerance( adjoint_incoherent_grid_convergence_tol );
    generator.setAdjointIncoherentGridAbsoluteDifferenceTolerance( adjoint_incoherent_grid_absolute_diff_tol );
    generator.setAdjointIncoherentGridDistanceTolerance( adjoint_incoherent_grid_distance_tol );

    // Set the adjoint electron properties
    generator.setAdjointElectronGridConvergenceTolerance( adjoint_electron_grid_convergence_tol );
    generator.setAdjointElectronAbsoluteDifferenceTolerance( adjoint_electron_grid_absolute_diff_tol );
    generator.setAdjointElectronDistanceTolerance( adjoint_electron_grid_distance_tol );
    generator.setAdjointBremsstrahlungMaxEnergyNudgeValue( adjoint_bremsstrahlung_max_energy_nudge_value );
    generator.setAdjointBremsstrahlungEnergyToOutgoingEnergyNudgeValue( adjoint_bremsstrahlung_energy_to_outgoing_energy_nudge_value );
    generator.setAdjointBremsstrahlungEvaluationTolerance( adjoint_bremsstrahlung_evaluation_tol );
    generator.setAdjointBremsstrahlungGridConvergenceTolerance( adjoint_bremsstrahlung_grid_convergence_tol );
    generator.setAdjointBremsstrahlungAbsoluteDifferenceTolerance( adjoint_bremsstrahlung_grid_absolute_diff_tol );
    generator.setAdjointBremsstrahlungDistanceTolerance( adjoint_bremsstrahlung_grid_distance_tol );
    generator.setAdjointElectroionizationEvaluationTolerance( adjoint_electroionization_evaluation_tol );
    generator.setAdjointElectroionizationGridConvergenceTolerance( adjoint_electroionization_grid_convergence_tol );
    generator.setAdjointElectroionizationAbsoluteDifferenceTolerance( adjoint_electroionization_grid_absolute_diff_tol );
    generator.setAdjointElectroionizationDistanceTolerance( adjoint_electroionization_grid_distance_tol );
<<<<<<< HEAD
=======
    generator.setTabularEvaluationTolerance( electron_tabular_evaluation_tol );
    generator.setElectronTwoDInterpPolicy( electron_interp );
    if( electron_correlated_sampling_mode )
      generator.setElectronCorrelatedSamplingModeOn();
    else
      generator.setElectronCorrelatedSamplingModeOff();
    if( electron_unit_based_interpolation_mode )
      generator.setElectronUnitBasedInterpolationModeOn();
    else
      generator.setElectronUnitBasedInterpolationModeOff();
>>>>>>> 7fdd6c71

    // Populate the new data container
    try{
      generator.populateEPRDataContainer( data_container );
    }
    EXCEPTION_CATCH_AND_EXIT( std::exception,
                              "Error: The adjoint EPR data could not be "
                              "generated!" );

    // Add the notes to the data container
    if( table_notes.size() > 0 )
      data_container.setNotes( table_notes );
<<<<<<< HEAD

    const char *cstr = temp_forward_file_name.c_str();

    std::remove( cstr );
  }
=======
>>>>>>> 7fdd6c71

    const char *cstr = temp_forward_file_name.c_str();

    std::remove( cstr );
  }
std::cout << std::setprecision(17) << std::scientific << "\ndata genernated" << std::endl;
  // Export the generated data to an XML file
  std::ostringstream oss;
  oss << "aepr_" << atomic_number << "_native.xml";

  std::string new_file_name;

  if( forward_file_name.size() > 0 )
    new_file_name = oss.str();
  else
  {
    new_file_name = cross_section_directory;

    if( subdirectory_name.size() > 0 )
    {
      new_file_name += "/";
      new_file_name += subdirectory_name;
    }

    new_file_name += "/";
    new_file_name += oss.str();
  }
std::cout << std::setprecision(17) << std::scientific << "\ndata ready for export to " << new_file_name << std::endl;
  data_container.exportData( new_file_name,
                             Utility::ArchivableObject::XML_ARCHIVE );
std::cout << std::setprecision(17) << std::scientific << "\ndata exported" << std::endl;
  // Update the cross_sections.xml file if requested
  if( forward_file_name.size() == 0 && modify_cs_xml_file )
  {
std::cout << std::setprecision(17) << std::scientific << "\nUpdate the cross_sections.xml file if requested" << std::endl;
    Teuchos::ParameterList& alias_table =
      cross_sections_table_info->sublist( cross_section_alias );

    std::string local_file_name;

    if( subdirectory_name.size() > 0 )
    {
      local_file_name = subdirectory_name;
      local_file_name += "/";
    }

    local_file_name += oss.str();

    alias_table.set(
          Data::CrossSectionsXMLProperties::adjoint_photoatomic_file_path_prop,
          local_file_name );
    alias_table.set(
          Data::CrossSectionsXMLProperties::adjoint_photoatomic_file_type_prop,
          Data::CrossSectionsXMLProperties::native_file );
    alias_table.set(
         Data::CrossSectionsXMLProperties::adjoint_photoatomic_file_start_line_prop,
         -1 );
    alias_table.set(
         Data::CrossSectionsXMLProperties::adjoint_photoatomic_table_name_prop,
         "" );

    alias_table.set(
          Data::CrossSectionsXMLProperties::adjoint_electroatomic_file_path_prop,
          local_file_name );
    alias_table.set(
          Data::CrossSectionsXMLProperties::adjoint_electroatomic_file_type_prop,
          Data::CrossSectionsXMLProperties::native_file );
    alias_table.set(
         Data::CrossSectionsXMLProperties::adjoint_electroatomic_file_start_line_prop,
         -1 );
    alias_table.set(
         Data::CrossSectionsXMLProperties::adjoint_electroatomic_table_name_prop,
         "" );

    Teuchos::writeParameterListToXmlFile( *cross_sections_table_info,
                                          cross_sections_xml_file );
  }
  std::cout << std::setprecision(17) << std::scientific << " =\twhat's the problem?" << std::endl;
  return 0;
  std::cout << std::setprecision(17) << std::scientific << " =\thow are we here?" << std::endl;
}

//---------------------------------------------------------------------------//
// end aepr_generator.cpp
//---------------------------------------------------------------------------//<|MERGE_RESOLUTION|>--- conflicted
+++ resolved
@@ -19,10 +19,7 @@
 #include <Teuchos_VerboseObject.hpp>
 
 // FRENSIE Includes
-<<<<<<< HEAD
-=======
 #include "MonteCarlo_TwoDInterpolationType.hpp"
->>>>>>> 7fdd6c71
 #include "DataGen_StandardElectronPhotonRelaxationDataGenerator.hpp"
 #include "DataGen_StandardAdjointElectronPhotonRelaxationDataGenerator.hpp"
 #include "Data_CrossSectionsXMLProperties.hpp"
@@ -70,15 +67,12 @@
   // Adjoint electron options
   double cutoff_angle_cosine = 1.0;
   int number_of_moment_preserving_angles = 0;
-<<<<<<< HEAD
-=======
   double electron_tabular_evaluation_tol = 1e-8;
   std::string electron_two_d_interp = "Log-Log-Log";
   MonteCarlo::TwoDInterpolationType electron_interp =
                                         MonteCarlo::LOGLOGLOG_INTERPOLATION;
   bool electron_correlated_sampling_mode = true;
   bool electron_unit_based_interpolation_mode = true;
->>>>>>> 7fdd6c71
   double adjoint_electron_grid_convergence_tol = 0.001;
   double adjoint_electron_grid_absolute_diff_tol = 1e-16;
   double adjoint_electron_grid_distance_tol = 1e-8;
@@ -203,8 +197,6 @@
                                 &number_of_moment_preserving_angles,
                                 "Number of moment preserving angles for table"
                                 "(angles>=0)" );
-<<<<<<< HEAD
-=======
   aepr_generator_clp.setOption( "electron_tabular_evaluation_tol",
                                 &electron_tabular_evaluation_tol,
                                 "Electron tabular evaluation tolerance "
@@ -220,7 +212,6 @@
                                 "electron_exact_interp",
                                 &electron_unit_based_interpolation_mode,
                                 "Electron unit based/exact interpolation mode" );
->>>>>>> 7fdd6c71
   aepr_generator_clp.setOption( "adjoint_electron_grid_convergence_tol",
                                 &adjoint_electron_grid_convergence_tol,
                                 "Adjoint electron grid convergence "
@@ -552,9 +543,6 @@
     return 1;
   }
 
-<<<<<<< HEAD
-  // 18.) The adjoint electron grid convergence tolerance must be in the valid range
-=======
   // 19.) The electron tabular evaluation tolerance must be in the valid range
   if( electron_tabular_evaluation_tol <= 0.0 ||
       electron_tabular_evaluation_tol >= 1.0 )
@@ -569,7 +557,6 @@
   }
 
   // 20.) The adjoint electron grid convergence tolerance must be in the valid range
->>>>>>> 7fdd6c71
   if( adjoint_electron_grid_convergence_tol <= 0.0 ||
       adjoint_electron_grid_convergence_tol >= 1.0 )
   {
@@ -582,11 +569,7 @@
     return 1;
   }
 
-<<<<<<< HEAD
-  // 19.) The adjoint electron grid absolute difference tolerance must be in the valid range
-=======
   // 21.) The adjoint electron grid absolute difference tolerance must be in the valid range
->>>>>>> 7fdd6c71
   if( adjoint_electron_grid_absolute_diff_tol <= 0.0 ||
       adjoint_electron_grid_absolute_diff_tol >= 1.0 )
   {
@@ -599,11 +582,7 @@
     return 1;
   }
   
-<<<<<<< HEAD
-  // 20.) The adjoint electron grid distance tolerance must be in the valid range
-=======
   // 22.) The adjoint electron grid distance tolerance must be in the valid range
->>>>>>> 7fdd6c71
   if( adjoint_electron_grid_distance_tol <= 0.0 ||
       adjoint_electron_grid_distance_tol >= 1.0 )
   {
@@ -616,11 +595,7 @@
     return 1;
   }
 
-<<<<<<< HEAD
-  // 21.) The bremsstrahlung max energy nudge value must be > 0.0
-=======
   // 23.) The bremsstrahlung max energy nudge value must be > 0.0
->>>>>>> 7fdd6c71
   if( adjoint_bremsstrahlung_max_energy_nudge_value <= 0.0 )
   {
     (*out) << Utility::BoldRed( "Error: " )
@@ -632,11 +607,7 @@
     return 1;
   }
 
-<<<<<<< HEAD
-  // 22.) The bremsstrahlung energy to oloutgoing energy nudge value must be >= 0.0
-=======
   // 24.) The bremsstrahlung energy to oloutgoing energy nudge value must be >= 0.0
->>>>>>> 7fdd6c71
   if( adjoint_bremsstrahlung_energy_to_outgoing_energy_nudge_value < 0.0 )
   {
     (*out) << Utility::BoldRed( "Error: " )
@@ -649,11 +620,7 @@
     return 1;
   }
 
-<<<<<<< HEAD
-  // 23.) The adjoint bremsstrahlung evaluation tolerance must be in the valid range
-=======
   // 25.) The adjoint bremsstrahlung evaluation tolerance must be in the valid range
->>>>>>> 7fdd6c71
   if( adjoint_bremsstrahlung_evaluation_tol <= 0.0 ||
       adjoint_bremsstrahlung_evaluation_tol >= 1.0 )
   {
@@ -666,11 +633,7 @@
     return 1;
   }
 
-<<<<<<< HEAD
-  // 24.) The adjoint bremsstrahlung grid convergence tolerance must be in the
-=======
   // 26.) The adjoint bremsstrahlung grid convergence tolerance must be in the
->>>>>>> 7fdd6c71
   //     valid range
   if( adjoint_bremsstrahlung_grid_convergence_tol <= 0.0 ||
       adjoint_bremsstrahlung_grid_convergence_tol >= 1.0 )
@@ -684,11 +647,7 @@
     return 1;
   }
 
-<<<<<<< HEAD
-  // 25.) The adjoint bremsstrahlung grid absolute difference tolerance must be
-=======
   // 27.) The adjoint bremsstrahlung grid absolute difference tolerance must be
->>>>>>> 7fdd6c71
   //      in the valid range
   if( adjoint_bremsstrahlung_grid_absolute_diff_tol <= 0.0 ||
       adjoint_bremsstrahlung_grid_absolute_diff_tol >= 1.0 )
@@ -703,11 +662,7 @@
     return 1;
   }
 
-<<<<<<< HEAD
-  // 26.) The adjoint bremsstrahlung grid distance tolerance must be in the
-=======
   // 28.) The adjoint bremsstrahlung grid distance tolerance must be in the
->>>>>>> 7fdd6c71
   //      valid range
   if( adjoint_bremsstrahlung_grid_distance_tol <= 0.0 ||
       adjoint_bremsstrahlung_grid_distance_tol >= 1.0 )
@@ -721,11 +676,7 @@
     return 1;
   }
 
-<<<<<<< HEAD
-  // 27.) The adjoint electroionization evaluation tolerance must be in the valid range
-=======
   // 29.) The adjoint electroionization evaluation tolerance must be in the valid range
->>>>>>> 7fdd6c71
   if( adjoint_electroionization_evaluation_tol <= 0.0 ||
       adjoint_electroionization_evaluation_tol >= 1.0 )
   {
@@ -738,11 +689,7 @@
     return 1;
   }
 
-<<<<<<< HEAD
-  // 28.) The adjoint electroionization grid convergence tolerance must be in the
-=======
   // 30.) The adjoint electroionization grid convergence tolerance must be in the
->>>>>>> 7fdd6c71
   //     valid range
   if( adjoint_electroionization_grid_convergence_tol <= 0.0 ||
       adjoint_electroionization_grid_convergence_tol >= 1.0 )
@@ -756,11 +703,7 @@
     return 1;
   }
 
-<<<<<<< HEAD
-  // 29.) The adjoint electroionization grid absolute difference tolerance must be
-=======
   // 31.) The adjoint electroionization grid absolute difference tolerance must be
->>>>>>> 7fdd6c71
   //      in the valid range
   if( adjoint_electroionization_grid_absolute_diff_tol <= 0.0 ||
       adjoint_electroionization_grid_absolute_diff_tol >= 1.0 )
@@ -775,11 +718,7 @@
     return 1;
   }
 
-<<<<<<< HEAD
-  // 30.) The adjoint electroionization grid distance tolerance must be in the
-=======
   // 32.) The adjoint electroionization grid distance tolerance must be in the
->>>>>>> 7fdd6c71
   //      valid range
   if( adjoint_electroionization_grid_distance_tol <= 0.0 ||
       adjoint_electroionization_grid_distance_tol >= 1.0 )
@@ -793,11 +732,7 @@
     return 1;
   }
 
-<<<<<<< HEAD
-  // 31.) The grid convergence tolerance must be in the valid range
-=======
   // 33.) The grid convergence tolerance must be in the valid range
->>>>>>> 7fdd6c71
   if( grid_convergence_tol <= 0.0 || grid_convergence_tol >= 1.0 )
   {
     std::cerr << Utility::BoldRed( "Error: " )
@@ -809,11 +744,7 @@
     return 1;
   }
 
-<<<<<<< HEAD
-  // 32.) The grid absolute difference tolerance must be in the valid range
-=======
   // 34.) The grid absolute difference tolerance must be in the valid range
->>>>>>> 7fdd6c71
   if( grid_absolute_diff_tol <= 0.0 || grid_absolute_diff_tol >= 1.0 )
   {
     std::cerr << Utility::BoldRed( "Error: " )
@@ -825,11 +756,7 @@
     return 1;
   }
   
-<<<<<<< HEAD
-  // 33.) The grid distance tolerance must be in the valid range
-=======
   // 35.) The grid distance tolerance must be in the valid range
->>>>>>> 7fdd6c71
   if( grid_distance_tol <= 0.0 || grid_distance_tol >= 1.0 )
   {
     std::cerr << Utility::BoldRed( "Error: " )
@@ -862,16 +789,6 @@
 
     try{
       Data::CrossSectionsXMLProperties::extractInfoFromPhotoatomTableInfoParameterList(
-<<<<<<< HEAD
-						    cross_section_directory,
-						    cross_section_alias,
-						    *cross_sections_table_info,
-						    data_file_path,
-						    data_file_type,
-						    data_table_name,
-						    data_file_start_line,
-						    atomic_weight );
-=======
                                                     cross_section_directory,
                                                     cross_section_alias,
                                                     *cross_sections_table_info,
@@ -880,7 +797,6 @@
                                                     data_table_name,
                                                     data_file_start_line,
                                                     atomic_weight );
->>>>>>> 7fdd6c71
     }
     EXCEPTION_CATCH_AND_EXIT( std::exception,
                               "Error: Unable to load the requested cross "
@@ -911,23 +827,15 @@
       Data::ElectronPhotonRelaxationVolatileDataContainer temp_data_container(
             data_file_path,
             Utility::ArchivableObject::XML_ARCHIVE );
-<<<<<<< HEAD
-      
-=======
-
->>>>>>> 7fdd6c71
+
       try{
         DataGen::StandardElectronPhotonRelaxationDataGenerator::repopulateElectronElasticData(
           temp_data_container,
           max_electron_energy,
           cutoff_angle_cosine,
-<<<<<<< HEAD
-          number_of_moment_preserving_angles );
-=======
           electron_tabular_evaluation_tol,
           number_of_moment_preserving_angles,
           electron_interp );
->>>>>>> 7fdd6c71
       }
       EXCEPTION_CATCH_AND_EXIT( std::exception,
                                 "Error: Unable to repopulate the elastic "
@@ -981,8 +889,6 @@
     generator.setAdjointElectroionizationGridConvergenceTolerance( adjoint_electroionization_grid_convergence_tol );
     generator.setAdjointElectroionizationAbsoluteDifferenceTolerance( adjoint_electroionization_grid_absolute_diff_tol );
     generator.setAdjointElectroionizationDistanceTolerance( adjoint_electroionization_grid_distance_tol );
-<<<<<<< HEAD
-=======
     generator.setTabularEvaluationTolerance( electron_tabular_evaluation_tol );
     generator.setElectronTwoDInterpPolicy( electron_interp );
     if( electron_correlated_sampling_mode )
@@ -993,7 +899,6 @@
       generator.setElectronUnitBasedInterpolationModeOn();
     else
       generator.setElectronUnitBasedInterpolationModeOff();
->>>>>>> 7fdd6c71
 
     // Populate the new data container
     try{
@@ -1006,14 +911,6 @@
     // Add the notes to the data container
     if( table_notes.size() > 0 )
       data_container.setNotes( table_notes );
-<<<<<<< HEAD
-
-    const char *cstr = temp_forward_file_name.c_str();
-
-    std::remove( cstr );
-  }
-=======
->>>>>>> 7fdd6c71
 
     const char *cstr = temp_forward_file_name.c_str();
 
