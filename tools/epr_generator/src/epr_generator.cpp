//---------------------------------------------------------------------------//
//!
//! \file   epr_generator.cpp
//! \author Alex Robinson, Luke Kersting
//! \brief  epr_generator tool
//!
//---------------------------------------------------------------------------//

// Std Lib Includes
#include <iostream>
#include <sstream>

// Trilinos Includes
#include <Teuchos_ParameterList.hpp>
#include <Teuchos_XMLParameterListCoreHelpers.hpp>
#include <Teuchos_CommandLineProcessor.hpp>
#include <Teuchos_FancyOStream.hpp>
#include <Teuchos_VerboseObject.hpp>

// FRENSIE Includes
#include "MonteCarlo_TwoDInterpolationType.hpp"
#include "DataGen_StandardElectronPhotonRelaxationDataGenerator.hpp"
#include "Data_CrossSectionsXMLProperties.hpp"
#include "Data_ACEFileHandler.hpp"
#include "Data_ENDLFileHandler.hpp"
#include "Data_ENDLDataContainer.hpp"
#include "Data_XSSEPRDataExtractor.hpp"
#include "Data_ElectronPhotonRelaxationVolatileDataContainer.hpp"
#include "Data_DataContainerHelpers.hpp"
#include "Utility_PhysicalConstants.hpp"
#include "Utility_StaticOutputFormatter.hpp"
#include "Utility_ExceptionCatchMacros.hpp"

int main( int argc, char** argv )
{
  std::shared_ptr<const DataGen::ElectronPhotonRelaxationDataGenerator>
    epr_generator;

  Teuchos::RCP<Teuchos::FancyOStream> out =
    Teuchos::VerboseObjectBase::getDefaultOStream();

  // Set up the command line options
  Teuchos::CommandLineProcessor epr_generator_clp;

  // General table options
  std::string cross_section_directory, cross_section_alias;
  std::string subdirectory_name = "native";
  std::string output_alias = "Native";
  std::string table_notes;
  bool modify_cs_xml_file = false;

  // Table energy limits options
  double min_photon_energy = 0.001, max_photon_energy = 20.0;
  double min_electron_energy = 0.00001, max_electron_energy = 100000.0;

  // Photon options
  double occupation_number_evaluation_tol = 1e-3;
  double subshell_incoherent_evaluation_tol = 1e-3;

  // Electron options
  double tabular_evaluation_tol = 1e-7;
  double cutoff_angle_cosine = 1.0;
  int number_of_moment_preserving_angles = 0;
  bool append_moment_preserving_data = false;
<<<<<<< HEAD
  bool linlinlog_interpolation_mode_on = true;
=======
  std::string electron_two_d_interp = "Log-Log-Log";
  MonteCarlo::TwoDInterpolationType electron_interp =
                                        MonteCarlo::LOGLOGLOG_INTERPOLATION;
>>>>>>> 7fdd6c71

  // General grid generation options
  double grid_convergence_tol = 0.001;
  double grid_absolute_diff_tol = 1e-42;
  double grid_distance_tol = 1e-16;

  // Set the general table option names
  epr_generator_clp.setDocString( "Electron-Photon-Relaxation Native Data File"
                                  " Generator\n" );
  epr_generator_clp.setOption( "cross_sec_dir",
                               &cross_section_directory,
                               "Directory containing desired cross section "
                               "tables",
                               true );
  epr_generator_clp.setOption( "cross_sec_alias",
                               &cross_section_alias,
                               "Electron-Photon-Relaxation cross section table "
                               "alias",
                               true );
  epr_generator_clp.setOption( "output_alias",
                               &output_alias,
                               "Alias appended onto the cross section table "
                               "alias used to generate the table" );
  epr_generator_clp.setOption( "subdir",
                               &subdirectory_name,
                               "Subdirectory in the cross section directory "
                               "where the generated table will be placed" );
  epr_generator_clp.setOption( "notes",
                               &table_notes,
                               "Notes about this table (e.g. date of "
                               "generation, owner, copyright, etc.)" );
  epr_generator_clp.setOption( "modify_cs_xml_file",
                               "do_not_modify_cs_xml_file",
                               &modify_cs_xml_file,
                               "Modify the cross_sections.xml file?" );

  // Set the table energy limits option names
  epr_generator_clp.setOption( "min_photon_energy",
                               &min_photon_energy,
                               "Min photon energy for table (E>0.0)" );
  epr_generator_clp.setOption( "max_photon_energy",
                               &max_photon_energy,
                               "Max photon energy for table (E>E_min)" );
  epr_generator_clp.setOption( "min_electron_energy",
                               &min_electron_energy,
                               "Min electron energy for table (E>0.0)" );
  epr_generator_clp.setOption( "max_electron_energy",
                               &max_electron_energy,
                               "Max electron energy for table (E>E_min)" );

  // Set the photon option names
  epr_generator_clp.setOption( "occupation_num_tol",
                               &occupation_number_evaluation_tol,
                               "Occupation number evaluation tolerance "
                               "(0.0<tol<1.0)" );
  epr_generator_clp.setOption( "subshell_incoherent_tol",
                               &subshell_incoherent_evaluation_tol,
                               "Subshell incoherent evaluation tolerance "
                               "(0.0<tol<1.0)" );
  
  // Set the electron option names
  epr_generator_clp.setOption( "tabular_evaluation_tol",
                               &tabular_evaluation_tol,
                               "Tabular evaluation tolerance "
                               "(0.0<tol<1.0)" );
  epr_generator_clp.setOption( "cutoff_angle_cosine",
                               &cutoff_angle_cosine,
                               "Cutoff angle cosine for table "
                               "(-1.0<=mu<=1.0)" );
  epr_generator_clp.setOption( "number_of_moment_preserving_angles",
                               &number_of_moment_preserving_angles,
                               "Number of moment preserving angles for table "
                               "(angles>=0)" );
<<<<<<< HEAD
  epr_generator_clp.setOption( "linlinlog_interp_on",
                               "linlinlin_interp_on",
                               &linlinlog_interpolation_mode_on,
                               "The electron 2D interpolation mode" );
=======
  epr_generator_clp.setOption( "electron_interp_policy",
                               &electron_two_d_interp,
                               "The electron 2D interpolation policy" );
>>>>>>> 7fdd6c71
  epr_generator_clp.setOption( "append_moment_preserving_data",
                               "do_not_append_moment_preserving_data",
                               &append_moment_preserving_data,
                               "Append a native data file with new moment preserving data?" );

  // Set the grid generation option names
  epr_generator_clp.setOption( "grid_convergence_tol",
                               &grid_convergence_tol,
                               "Grid convergence tolerance (0.0<tol<1.0)" );
  epr_generator_clp.setOption( "grid_absolute_diff_tol",
                               &grid_absolute_diff_tol,
                               "Grid absolute difference tolerance "
                               "(0.0<tol<1.0)" );
  epr_generator_clp.setOption( "grid_absolute_dist_tol",
                               &grid_distance_tol,
                               "Grid absolute distance tolerance "
                               "(0.0<tol<1.0)" );

  epr_generator_clp.throwExceptions( false );

  // Parse the command line
  Teuchos::CommandLineProcessor::EParseCommandLineReturn
    parse_return = epr_generator_clp.parse( argc, argv );

  if( parse_return != Teuchos::CommandLineProcessor::PARSE_SUCCESSFUL )
  {
    epr_generator_clp.printHelpMessage( argv[0], *out );

    return parse_return;
  }

  // Make sure the user's requested option values are valid
  // 1.) The min photon energy must be > 0.0
  if( min_photon_energy <= 0.0 )
  {
    std::cerr << Utility::BoldRed( "Error: " )
              << "the min photon energy is not valid!"
              << std::endl;

    epr_generator_clp.printHelpMessage( argv[0], *out );

    return 1;
  }

  // 2.) The max photon energy must be > min photon energy
  if( max_photon_energy <= min_photon_energy )
  {
    std::cerr << Utility::BoldRed( "Error: " )
              << "the max photon energy is not valid!"
              << std::endl;

    epr_generator_clp.printHelpMessage( argv[0], *out );

    return 1;
  }

  // 3.) The min electron energy must be > 0.0
  if( min_electron_energy <= 0.0 )
  {
    std::cerr << Utility::BoldRed( "Error: " )
              << "the min electron energy is not valid!"
              << std::endl;

    epr_generator_clp.printHelpMessage( argv[0], *out );

    return 1;
  }

  // 4.) The max electron energy must be > min electron energy
  if( max_electron_energy <= min_electron_energy )
  {
    std::cerr << Utility::BoldRed( "Error: " )
              << "the max electron energy is not valid!"
              << std::endl;

    epr_generator_clp.printHelpMessage( argv[0], *out );
  }

  // 5.) The occupation number evaluation tolerance must be in the valid range
  if( occupation_number_evaluation_tol <= 0.0 ||
      occupation_number_evaluation_tol >= 1.0 )
  {
    std::cerr << Utility::BoldRed( "Error: " )
              << "the occupation number evaluation tolerance is not valid!"
              << std::endl;

    epr_generator_clp.printHelpMessage( argv[0], *out );

    return 1;
  }

  // 6.) The subshell incoherent evaluation tolerance must be in the valid
  //     range
  if( subshell_incoherent_evaluation_tol <= 0.0 ||
      subshell_incoherent_evaluation_tol >= 1.0 )
  {
    std::cerr << Utility::BoldRed( "Error: " )
              << "the subshell incoherent evaluation tolerance is not valid!"
              << std::endl;

    epr_generator_clp.printHelpMessage( argv[0], *out );

    return 1;
  }

  // 7.) The tabular evaluation tolerance must be in the valid range
  if( tabular_evaluation_tol < -1.0 ||
      tabular_evaluation_tol > 1.0 )
  {
    std::cerr << Utility::BoldRed( "Error: " )
              << "the tabular evaluation tolerance is not valid!"
              << std::endl;

    epr_generator_clp.printHelpMessage( argv[0], *out );

    return 1;
  }

  // 8.) The cutoff angle cosine must be in the valid range
  if( cutoff_angle_cosine < -1.0 ||
      cutoff_angle_cosine > 1.0 )
  {
    std::cerr << Utility::BoldRed( "Error: " )
              << "the cutoff angle cosine is not valid!"
              << std::endl;

    epr_generator_clp.printHelpMessage( argv[0], *out );

    return 1;
  }

<<<<<<< HEAD
=======
  // 8.) The electron TwoDInterpPolicy
  if( !Data::isTwoDInterpPolicyValid( electron_two_d_interp ) )
  {
    std::cerr << Utility::BoldRed( "Error: " )
              << "the electron 2D interpolation policy is not valid!"
              << std::endl;

    epr_generator_clp.printHelpMessage( argv[0], *out );

    return 1;
  }
  else
  {
    electron_interp =
      MonteCarlo::convertStringToTwoDInterpolationType( electron_two_d_interp );
  }

>>>>>>> 7fdd6c71
  // 9.) The number of moment preserving angles must be >= 0
  if( number_of_moment_preserving_angles < 0 )
  {
    std::cerr << Utility::BoldRed( "Error: " )
              << "the number of moment preserving angles is not valid!"
              << std::endl;

    epr_generator_clp.printHelpMessage( argv[0], *out );

    return 1;
  }

  // 10.) The grid convergence tolerance must be in the valid range
  if( grid_convergence_tol <= 0.0 || grid_convergence_tol >= 1.0 )
  {
    std::cerr << Utility::BoldRed( "Error: " )
              << "the grid convergence tolerance is not valid!"
              << std::endl;

    epr_generator_clp.printHelpMessage( argv[0], *out );

    return 1;
  }

  // 11.) The grid absolute difference tolerance must be in the valid range
  if( grid_absolute_diff_tol <= 0.0 || grid_absolute_diff_tol >= 1.0 )
  {
    std::cerr << Utility::BoldRed( "Error: " )
              << "the grid absolute difference tolerance is not valid!"
              << std::endl;

    epr_generator_clp.printHelpMessage( argv[0], *out );

    return 1;
  }
  
  // 12.) The grid distance tolerance must be in the valid range
  if( grid_distance_tol <= 0.0 || grid_distance_tol >= 1.0 )
  {
    std::cerr << Utility::BoldRed( "Error: " )
              << "the grid distance tolerance is not valid!"
              << std::endl;
    
    epr_generator_clp.printHelpMessage( argv[0], *out );

    return 1;
  }
  
  // Open the cross_sections.xml file
  std::string cross_sections_xml_file = cross_section_directory;
  cross_sections_xml_file += "/cross_sections.xml";

  Teuchos::RCP<Teuchos::ParameterList> cross_sections_table_info =
    Teuchos::getParametersFromXmlFile( cross_sections_xml_file );

  std::string data_file_path, data_file_type, data_table_name;
  int data_file_start_line, atomic_number;
  double atomic_weight;

  try{
    Data::CrossSectionsXMLProperties::extractInfoFromPhotoatomTableInfoParameterList(
                                                    cross_section_directory,
                                                    cross_section_alias,
                                                    *cross_sections_table_info,
                                                    data_file_path,
                                                    data_file_type,
                                                    data_table_name,
                                                    data_file_start_line,
                                                    atomic_weight );
  }
  EXCEPTION_CATCH_AND_EXIT( std::exception,
                            "Error: Unable to load the requested cross "
                            "section table metadata!" );

  if( append_moment_preserving_data )
  {
    if( data_file_type == "Native" )
    {
      Data::ElectronPhotonRelaxationVolatileDataContainer data_container(
            data_file_path,
            Utility::ArchivableObject::XML_ARCHIVE );
      
      try{
        DataGen::StandardElectronPhotonRelaxationDataGenerator::repopulateMomentPreservingData(
          data_container,
          tabular_evaluation_tol,
          cutoff_angle_cosine,
<<<<<<< HEAD
          number_of_moment_preserving_angles,
          linlinlog_interpolation_mode_on );
=======
          tabular_evaluation_tol,
          number_of_moment_preserving_angles,
          electron_interp );
>>>>>>> 7fdd6c71
      }
      EXCEPTION_CATCH_AND_EXIT( std::exception,
                                "Error: Unable to repopulate the moment "
                                "preserving data!" );

      data_container.exportData( data_file_path,
                                 Utility::ArchivableObject::XML_ARCHIVE );
    }
    else
    {
      std::cerr << Utility::BoldRed( "Error: " )
             << "Photoatomic file type " << data_file_type
             << " is not supported!";

      return 1;
    }
  }
  else
  {
    // Create the data generator
    if( data_file_type == "ACE" )
    {
      Data::ACEFileHandler ace_file_handler( data_file_path,
                                             data_table_name,
                                             data_file_start_line,
                                             true );

      std::shared_ptr<const Data::XSSEPRDataExtractor> ace_epr_extractor(
                                new const Data::XSSEPRDataExtractor(
                                       ace_file_handler.getTableNXSArray(),
                                       ace_file_handler.getTableJXSArray(),
                                       ace_file_handler.getTableXSSArray() ) );

      atomic_number = ace_epr_extractor->extractAtomicNumber();
      
      std::ostringstream oss;
      oss << "endl_" << atomic_number << "_native.xml";
      
      std::string endl_file_path = cross_section_directory;
      endl_file_path += "/endldata/";
      endl_file_path += oss.str();

      std::shared_ptr<Data::ENDLDataContainer> endl_data_container;
      try{
        endl_data_container.reset( new Data::ENDLDataContainer(
                                    endl_file_path,
                                    Utility::ArchivableObject::XML_ARCHIVE ) );
      }
      EXCEPTION_CATCH_AND_EXIT( std::exception,
                                "Error: Unable to load the desired ENDL data "
                                "file!" );

      try{
        DataGen::StandardElectronPhotonRelaxationDataGenerator*
          raw_generator = new DataGen::StandardElectronPhotonRelaxationDataGenerator(
                                            ace_epr_extractor,
                                            endl_data_container,
                                            min_photon_energy,
                                            max_photon_energy,
                                            min_electron_energy,
                                            max_electron_energy );
        
        raw_generator->setOccupationNumberEvaluationTolerance(
                                            occupation_number_evaluation_tol );
        raw_generator->setSubshellIncoherentEvaluationTolerance(
                                          subshell_incoherent_evaluation_tol );
        raw_generator->setTabularEvaluationTolerance( tabular_evaluation_tol );
        raw_generator->setCutoffAngleCosine( cutoff_angle_cosine );
        raw_generator->setNumberOfMomentPreservingAngles(
                                          number_of_moment_preserving_angles );
        raw_generator->setDefaultGridConvergenceTolerance(
                                                        grid_convergence_tol );
        raw_generator->setDefaultGridAbsoluteDifferenceTolerance(
                                                      grid_absolute_diff_tol );
        raw_generator->setDefaultGridDistanceTolerance( grid_distance_tol );
<<<<<<< HEAD
        if( !linlinlog_interpolation_mode_on )
          raw_generator->setElectronLinLinLogInterpolationModeOff();
=======
        raw_generator->setElectronTwoDInterpPolicy( electron_interp );
>>>>>>> 7fdd6c71

        epr_generator.reset( raw_generator );
      }
      EXCEPTION_CATCH_AND_EXIT( std::exception,
                                "Error: Unable to constructor the epr "
                                "generator!" );
    }
    else
    {
      std::cerr << Utility::BoldRed( "Error: " )
                << "Photoatomic file type " << data_file_type
                << " is not supported!";

      return 1;
    }

    // Create the new data container
    Data::ElectronPhotonRelaxationVolatileDataContainer data_container;

    try{
      epr_generator->populateEPRDataContainer( data_container );
    }
    EXCEPTION_CATCH_AND_EXIT( std::exception,
                              "Error: The EPR data could not be generated! " );

    std::ostringstream oss;
    oss << "epr_" << atomic_number << "_native.xml";

    std::string new_file_name;

    // Export the generated data to an XML file
    if( modify_cs_xml_file )
    {
      std::string local_file_name;

      if( subdirectory_name.size() > 0 )
      {
        local_file_name = subdirectory_name;
        local_file_name += "/";
      }

      local_file_name += oss.str();

      new_file_name = cross_section_directory;
      new_file_name += "/";
      new_file_name += local_file_name;

      std::string new_cross_section_alias( cross_section_alias );
      new_cross_section_alias += "-"+output_alias;

      Teuchos::ParameterList& old_table_info =
        cross_sections_table_info->sublist( cross_section_alias );

      Teuchos::ParameterList& new_table_info =
        cross_sections_table_info->sublist( new_cross_section_alias );
      
      new_table_info.setParameters( old_table_info );
      
      new_table_info.set(
            Data::CrossSectionsXMLProperties::photoatomic_file_path_prop,
            local_file_name );
      new_table_info.set(
            Data::CrossSectionsXMLProperties::photoatomic_file_type_prop,
            Data::CrossSectionsXMLProperties::native_file );
      new_table_info.set(
        Data::CrossSectionsXMLProperties::photoatomic_file_start_line_prop,
        -1 );
      new_table_info.set(
           Data::CrossSectionsXMLProperties::photoatomic_table_name_prop,
           "" );

      new_table_info.set(
            Data::CrossSectionsXMLProperties::electroatomic_file_path_prop,
            local_file_name );
      new_table_info.set(
            Data::CrossSectionsXMLProperties::electroatomic_file_type_prop,
            Data::CrossSectionsXMLProperties::native_file );
      new_table_info.set(
        Data::CrossSectionsXMLProperties::electroatomic_file_start_line_prop,
        -1 );
      new_table_info.set(
           Data::CrossSectionsXMLProperties::electroatomic_table_name_prop,
           "" );

      Teuchos::writeParameterListToXmlFile( *cross_sections_table_info,
                                            cross_sections_xml_file );
    }
    else
      new_file_name = oss.str();

    // Add the notes to the data container before exporting it
    if( table_notes.size() > 0 )
      data_container.setNotes( table_notes );
    
    data_container.exportData( new_file_name,
                               Utility::ArchivableObject::XML_ARCHIVE );
  }

  return 0;
}

//---------------------------------------------------------------------------//
// end epr_generator.cpp
//---------------------------------------------------------------------------//<|MERGE_RESOLUTION|>--- conflicted
+++ resolved
@@ -62,13 +62,9 @@
   double cutoff_angle_cosine = 1.0;
   int number_of_moment_preserving_angles = 0;
   bool append_moment_preserving_data = false;
-<<<<<<< HEAD
-  bool linlinlog_interpolation_mode_on = true;
-=======
   std::string electron_two_d_interp = "Log-Log-Log";
   MonteCarlo::TwoDInterpolationType electron_interp =
                                         MonteCarlo::LOGLOGLOG_INTERPOLATION;
->>>>>>> 7fdd6c71
 
   // General grid generation options
   double grid_convergence_tol = 0.001;
@@ -142,16 +138,9 @@
                                &number_of_moment_preserving_angles,
                                "Number of moment preserving angles for table "
                                "(angles>=0)" );
-<<<<<<< HEAD
-  epr_generator_clp.setOption( "linlinlog_interp_on",
-                               "linlinlin_interp_on",
-                               &linlinlog_interpolation_mode_on,
-                               "The electron 2D interpolation mode" );
-=======
   epr_generator_clp.setOption( "electron_interp_policy",
                                &electron_two_d_interp,
                                "The electron 2D interpolation policy" );
->>>>>>> 7fdd6c71
   epr_generator_clp.setOption( "append_moment_preserving_data",
                                "do_not_append_moment_preserving_data",
                                &append_moment_preserving_data,
@@ -283,8 +272,6 @@
     return 1;
   }
 
-<<<<<<< HEAD
-=======
   // 8.) The electron TwoDInterpPolicy
   if( !Data::isTwoDInterpPolicyValid( electron_two_d_interp ) )
   {
@@ -302,7 +289,6 @@
       MonteCarlo::convertStringToTwoDInterpolationType( electron_two_d_interp );
   }
 
->>>>>>> 7fdd6c71
   // 9.) The number of moment preserving angles must be >= 0
   if( number_of_moment_preserving_angles < 0 )
   {
@@ -388,16 +374,10 @@
       try{
         DataGen::StandardElectronPhotonRelaxationDataGenerator::repopulateMomentPreservingData(
           data_container,
-          tabular_evaluation_tol,
           cutoff_angle_cosine,
-<<<<<<< HEAD
-          number_of_moment_preserving_angles,
-          linlinlog_interpolation_mode_on );
-=======
           tabular_evaluation_tol,
           number_of_moment_preserving_angles,
           electron_interp );
->>>>>>> 7fdd6c71
       }
       EXCEPTION_CATCH_AND_EXIT( std::exception,
                                 "Error: Unable to repopulate the moment "
@@ -473,12 +453,7 @@
         raw_generator->setDefaultGridAbsoluteDifferenceTolerance(
                                                       grid_absolute_diff_tol );
         raw_generator->setDefaultGridDistanceTolerance( grid_distance_tol );
-<<<<<<< HEAD
-        if( !linlinlog_interpolation_mode_on )
-          raw_generator->setElectronLinLinLogInterpolationModeOff();
-=======
         raw_generator->setElectronTwoDInterpPolicy( electron_interp );
->>>>>>> 7fdd6c71
 
         epr_generator.reset( raw_generator );
       }
