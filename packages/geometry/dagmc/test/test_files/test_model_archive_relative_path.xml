--- conflicted
+++ resolved
@@ -9,14 +9,8 @@
 		<d_model_properties class_id="4" tracking_level="0" version="0">
 			<tx class_id="5" tracking_level="1" version="0" object_id="_1">
 				<d_file_name>test_geom.h5m</d_file_name>
-<<<<<<< HEAD
 				<raw_file_path></raw_file_path>
-				<d_facet_tolerance>1.00000000000000002e-03</d_facet_tolerance>
 				<d_fast_id_lookup>0</d_fast_id_lookup>
-=======
-                                <raw_file_path></raw_file_path>
-                                <d_fast_id_lookup>0</d_fast_id_lookup>
->>>>>>> f947db40
 				<d_termination_cell_property>graveyard</d_termination_cell_property>
 				<d_reflecting_surface_property>reflecting.surface</d_reflecting_surface_property>
 				<d_material_property>mat</d_material_property>
