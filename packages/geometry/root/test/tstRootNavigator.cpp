--- conflicted
+++ resolved
@@ -500,7 +500,7 @@
 
   std::shared_ptr<Geometry::Navigator> navigator =
     model->createNavigator( [&distance_traveled](const Geometry::Navigator::Length distance){ distance_traveled += distance; } );
-  
+
   // Initialize the ray
   navigator->setState( 0.0*cgs::centimeter,
                        0.0*cgs::centimeter,
@@ -517,8 +517,8 @@
     navigator->fireRay();
 
   double surface_normal[3];
-  
-  // Advance the ray to the cell boundary  
+
+  // Advance the ray to the cell boundary
   navigator->advanceToCellBoundary( surface_normal );
 
   FRENSIE_CHECK_EQUAL( surface_normal[0], 0.0 );
@@ -555,7 +555,7 @@
 FRENSIE_UNIT_TEST( RootNavigator, clone )
 {
   size_t number_of_advances = 0;
-  
+
   std::shared_ptr<Geometry::Navigator> navigator =
     model->createNavigator( [&number_of_advances](const Geometry::Navigator::Length){ ++number_of_advances; } );
 
@@ -647,28 +647,10 @@
 
 //   FRENSIE_REQUIRE_NO_THROW( (*oarchive) << BOOST_SERIALIZATION_NVP( navigator ) );
 
-<<<<<<< HEAD
-  if( cache_test_archive && archive_name.find(".h5a") >= archive_name.size() )
-  {
-    std::unique_ptr<std::ofstream> ofstream;
-
-    if( archive_name.find( ".bin" ) < archive_name.size() )
-    {
-      ofstream.reset( new std::ofstream( archive_name, std::ofstream::binary ) );
-    }
-    else
-    {
-      ofstream.reset( new std::ofstream( archive_name ) );
-    }
-
-    (*ofstream) << archive_ostream.str();
-  }
-}
-=======
 //   if( cache_test_archive && archive_name.find(".h5a") >= archive_name.size() )
 //   {
 //     std::unique_ptr<std::ofstream> ofstream;
-    
+
 //     if( archive_name.find( ".bin" ) < archive_name.size() )
 //     {
 //       ofstream.reset( new std::ofstream( archive_name, std::ofstream::binary ) );
@@ -681,7 +663,6 @@
 //     (*ofstream) << archive_ostream.str();
 //   }
 // }
->>>>>>> db62c443
 
 //---------------------------------------------------------------------------//
 // Custom setup
