#! ${PYTHON_EXECUTABLE}
#-----------------------------------------------------------------------------#
## MonteCarlo.SimulationProperties class unit tests
#  \file   tstMonteCarlo.SimulationProperties.py
#  \author Luke Kersting
#  \brief  Unit tests for the MonteCarlo.SimulationProperties class
#-----------------------------------------------------------------------------#

# System imports
import numpy
import sys
import unittest
from optparse import *

# Parse the command-line arguments
parser = OptionParser()
parser.add_option("-v", "--verbosity", type="int", dest="verbosity", default=2,
                  help="set the verbosity level [default 2]")

options,args = parser.parse_args()

from testingHelpers import importPyFrensieModuleFromBuildDir
MonteCarlo = importPyFrensieModuleFromBuildDir('MonteCarlo')

#-----------------------------------------------------------------------------#
# Tests.
#-----------------------------------------------------------------------------#
# Test the SimulationProperties class
class SimulationPropertiesTestCase(unittest.TestCase):
    "TestCase class for MonteCarlo.SimulationProperties class"

    def testDefaults(self):
        "*Test MonteCarlo.SimulationProperties defaults"
        properties = MonteCarlo.SimulationProperties()

        # General properties
        self.assertEqual( properties.getParticleMode(),
                          MonteCarlo.NEUTRON_MODE )
        self.assertEqual( properties.getSimulationWallTime(), float('inf') )
        self.assertEqual( properties.getNumberOfHistories(), 0 )
        self.assertEqual( properties.getMinNumberOfRendezvous(), 1 )
        self.assertEqual( properties.getMaxRendezvousBatchSize(), 1000000000 )
        self.assertEqual( properties.getMinNumberOfBatchesPerRendezvous(), 1 )
        self.assertEqual( properties.getMaxBatchSize(), 1000000000 )
        self.assertEqual( properties.getSurfaceFluxEstimatorAngleCosineCutoff(), 0.001 )
        self.assertFalse(properties.isImplicitCaptureModeOn() )

        # Neutron properties
        self.assertEqual( properties.getFreeGasThreshold(), 400.0 )
        self.assertEqual( properties.getAbsoluteMinNeutronEnergy(), 1e-11 )
        self.assertEqual( properties.getMinNeutronEnergy(), 1e-11 )
        self.assertEqual( properties.getMaxNeutronEnergy(), 20.0 )
        self.assertEqual( properties.getAbsoluteMaxNeutronEnergy(), 20.0 )
        self.assertTrue( properties.isUnresolvedResonanceProbabilityTableModeOn() )

        # Photon properties
        self.assertEqual( properties.getAbsoluteMinPhotonEnergy(), 1e-3 )
        self.assertEqual( properties.getMinPhotonEnergy(), 1e-3 )
        self.assertEqual( properties.getMaxPhotonEnergy(), 20.0 )
        self.assertEqual( properties.getAbsoluteMaxPhotonEnergy(), 20.0 )
        self.assertEqual( properties.getKahnSamplingCutoffEnergy(), 3.0 )
        self.assertEqual( properties.getNumberOfPhotonHashGridBins(), 1000 )
        self.assertEqual( properties.getIncoherentModelType(),
                          MonteCarlo.COUPLED_FULL_PROFILE_DB_HYBRID_INCOHERENT_MODEL )
        self.assertTrue( properties.isAtomicRelaxationModeOn( MonteCarlo.PHOTON ) )
        self.assertFalse(properties.isDetailedPairProductionModeOn() )
        self.assertFalse(properties.isPhotonuclearInteractionModeOn() )

        # Adjoint Photon properties
        self.assertEqual( properties.getAbsoluteMinAdjointPhotonEnergy(), 1e-3 )
        self.assertEqual( properties.getMinAdjointPhotonEnergy(), 1e-3 )
        self.assertEqual( properties.getMaxAdjointPhotonEnergy(), 20.0 )
        self.assertEqual( properties.getAbsoluteMaxAdjointPhotonEnergy(), 20.0 )
        self.assertEqual( properties.getNumberOfAdjointPhotonHashGridBins(), 500 )
        self.assertEqual( properties.getIncoherentAdjointModelType(),
                          MonteCarlo.DB_IMPULSE_INCOHERENT_ADJOINT_MODEL )
        self.assertEqual( len(properties.getCriticalAdjointPhotonLineEnergies()), 0 )

        # Electron properties
        self.assertEqual( properties.getAbsoluteMinElectronEnergy(), 1.5e-5 )
<<<<<<< HEAD
        self.assertEqual( properties.getMinElectronEnergy(), 1.0e-4 )
=======
        self.assertEqual( properties.getMinElectronEnergy(), 1e-4 )
>>>>>>> a83f1599
        self.assertEqual( properties.getMaxElectronEnergy(), 20.0 )
        self.assertEqual( properties.getAbsoluteMaxElectronEnergy(), 1.0e5 )
        self.assertTrue( properties.isAtomicRelaxationModeOn( MonteCarlo.ELECTRON ) )
        self.assertTrue( properties.isElasticModeOn() )
        self.assertTrue( properties.isElectroionizationModeOn() )
        self.assertTrue( properties.isBremsstrahlungModeOn() )
        self.assertTrue( properties.isAtomicExcitationModeOn() )
        self.assertEqual( properties.getElectronEvaluationTolerance(), 1e-7 )
        self.assertEqual( properties.getElectronTwoDInterpPolicy(),
                          MonteCarlo.LOGLOGLOG_INTERPOLATION )
        self.assertEqual( properties.getElectronTwoDGridPolicy(),
                          MonteCarlo.UNIT_BASE_CORRELATED_GRID )
        self.assertEqual( properties.getBremsstrahlungAngularDistributionFunction(),
                          MonteCarlo.TWOBS_DISTRIBUTION )
        self.assertEqual( properties.getElasticElectronDistributionMode(),
                          MonteCarlo.COUPLED_DISTRIBUTION )
        self.assertEqual( properties.getCoupledElasticSamplingMode(),
                          MonteCarlo.MODIFIED_TWO_D_UNION )
        self.assertEqual( properties.getElasticCutoffAngleCosine(), 1.0 )

    def testSetAtomicRelaxationMode(self):
        "*Test MonteCarlo.SimulationProperties setAtomicRelaxationMode"
        properties = MonteCarlo.SimulationProperties()

        properties.setAtomicRelaxationModeOff( MonteCarlo.PHOTON )
        self.assertFalse( properties.isAtomicRelaxationModeOn( MonteCarlo.PHOTON ) )

        properties.setAtomicRelaxationModeOn( MonteCarlo.PHOTON )
        self.assertTrue( properties.isAtomicRelaxationModeOn( MonteCarlo.PHOTON ) )

        properties.setAtomicRelaxationModeOff( MonteCarlo.ELECTRON )
        self.assertFalse( properties.isAtomicRelaxationModeOn( MonteCarlo.ELECTRON ) )

        properties.setAtomicRelaxationModeOn( MonteCarlo.ELECTRON )
        self.assertTrue( properties.isAtomicRelaxationModeOn( MonteCarlo.ELECTRON ) )

#-----------------------------------------------------------------------------#
# Custom main
#-----------------------------------------------------------------------------#
if __name__ == "__main__":

    # Create the testSuite object
    suite = unittest.TestSuite()

    # Add the test cases to the testSuite
    suite.addTest(unittest.makeSuite(SimulationPropertiesTestCase))

    print >>sys.stderr, \
        "\n**************************************\n" + \
        "Testing MonteCarlo.Model \n" + \
        "**************************************\n"
    result = unittest.TextTestRunner(verbosity=options.verbosity).run(suite)

    errs_plus_fails = len(result.errors) + len(result.failures)

    if errs_plus_fails == 0:
        print "End Result: TEST PASSED"

    # Delete the suite
    del suite

    # Exit
    sys.exit(errs_plus_fails)

#-----------------------------------------------------------------------------#
# end tstMonteCarlo.SimulationProperties.py
#-----------------------------------------------------------------------------#<|MERGE_RESOLUTION|>--- conflicted
+++ resolved
@@ -78,11 +78,7 @@
 
         # Electron properties
         self.assertEqual( properties.getAbsoluteMinElectronEnergy(), 1.5e-5 )
-<<<<<<< HEAD
-        self.assertEqual( properties.getMinElectronEnergy(), 1.0e-4 )
-=======
         self.assertEqual( properties.getMinElectronEnergy(), 1e-4 )
->>>>>>> a83f1599
         self.assertEqual( properties.getMaxElectronEnergy(), 20.0 )
         self.assertEqual( properties.getAbsoluteMaxElectronEnergy(), 1.0e5 )
         self.assertTrue( properties.isAtomicRelaxationModeOn( MonteCarlo.ELECTRON ) )
