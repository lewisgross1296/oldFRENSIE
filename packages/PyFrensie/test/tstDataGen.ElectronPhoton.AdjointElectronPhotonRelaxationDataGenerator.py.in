--- conflicted
+++ resolved
@@ -810,7 +810,6 @@
         cross_section = h_data_container.getForwardBremsstrahlungElectronCrossSection()
 
         self.assertEqual( cross_section[0], 2.97832e+01 )
-<<<<<<< HEAD
         self.assertEqual( cross_section[-1], 9.717679999999999652e-01 )
         self.assertEqual( len( cross_section ), 9-threshold )
 
@@ -835,10 +834,6 @@
         self.assertEqual( cross_section[0], 5.398785827404625e+07 )
         self.assertEqual( cross_section[-1], 8.18293e+04 )
         self.assertEqual( len( cross_section ), 9-threshold )
-=======
-        self.assertEqual( cross_section[-1], 9.71768e-01 )
-        self.assertEqual( len( cross_section ), 8-threshold )
->>>>>>> 465fe4bd
 
         # Check the forward electroionization cross section data
         threshold = h_data_container.getForwardElectroionizationElectronCrossSectionThresholdEnergyIndex()
