--- conflicted
+++ resolved
@@ -52,12 +52,7 @@
 
         @classmethod
         def setUpClass(cls):
-<<<<<<< HEAD
-            cls.model = DagMC.DagMCModel.getInstance()
             properties = DagMC.DagMCModelProperties( options.dagmc_h5m_file )
-=======
-            properties = DagMC.DagMCModelProperties( options.dagmc_sat_file )
->>>>>>> f947db40
             properties.setTerminationCellPropertyName( "graveyard" )
             properties.setMaterialPropertyName( "mat" )
             properties.setDensityPropertyName( "rho" )
