--- conflicted
+++ resolved
@@ -29,11 +29,7 @@
 
   //! Initialize the simulation electron properties
   static void initializeProperties(
-<<<<<<< HEAD
-			     const Teuchos::ParameterList& properties,
-=======
                              const Teuchos::ParameterList& properties,
->>>>>>> f89aeb69
                              SimulationElectronProperties& electron_properties,
                              std::ostream* os_warn = &std::cerr );
 };
