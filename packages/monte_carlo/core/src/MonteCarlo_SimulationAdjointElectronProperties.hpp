--- conflicted
+++ resolved
@@ -136,8 +136,6 @@
   //! Get the critical line energies
   const std::vector<double>& getCriticalAdjointElectronLineEnergies() const;
 
-<<<<<<< HEAD
-=======
   //! Set the cutoff roulette threshold weight
   void setAdjointElectronRouletteThresholdWeight( const double threshold_weight );
 
@@ -150,7 +148,6 @@
   //! Return the cutoff roulette survival weight
   double getAdjointElectronRouletteSurvivalWeight() const;
 
->>>>>>> 61cc56c6
 private:
 
   // Save the state to an archive
@@ -205,15 +202,12 @@
 
   // The critical line energies
   std::vector<double> d_critical_line_energies;
-<<<<<<< HEAD
-=======
 
   // The roulette threshold weight
   double d_threshold_weight;
 
   // The roulette survival weight
   double d_survival_weight;
->>>>>>> 61cc56c6
 };
 
 // Save/load the state to an archive
@@ -234,11 +228,8 @@
   ar & BOOST_SERIALIZATION_NVP( d_coupled_elastic_sampling_method );
   ar & BOOST_SERIALIZATION_NVP( d_num_adjoint_electron_hash_grid_bins );
   ar & BOOST_SERIALIZATION_NVP( d_critical_line_energies );
-<<<<<<< HEAD
-=======
   ar & BOOST_SERIALIZATION_NVP( d_threshold_weight );
   ar & BOOST_SERIALIZATION_NVP( d_survival_weight );
->>>>>>> 61cc56c6
 }
 
 } // end MonteCarlo namespace
