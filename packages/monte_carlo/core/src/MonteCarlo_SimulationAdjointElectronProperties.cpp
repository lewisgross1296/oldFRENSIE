//---------------------------------------------------------------------------//
//!
//! \file   MonteCarlo_SimulationAdjointElectronProperties.hpp
//! \author Luke Kersting
//! \brief  Simulation adjoint electron properties class definition
//!
//---------------------------------------------------------------------------//

// FRENSIE Includes
#include "FRENSIE_Archives.hpp"
#include "MonteCarlo_SimulationAdjointElectronProperties.hpp"
#include "Utility_SortAlgorithms.hpp"
#include "Utility_ExceptionTestMacros.hpp"
#include "Utility_DesignByContract.hpp"

namespace MonteCarlo{

// The absolute mimimum adjoint electron energy (MeV)
const double SimulationAdjointElectronProperties::s_absolute_min_adjoint_electron_energy = 1.5e-5;

// The absolute maximum adjoint electron energy (MeV)
const double SimulationAdjointElectronProperties::s_absolute_max_adjoint_electron_energy = 20.0;

// Constructor
SimulationAdjointElectronProperties::SimulationAdjointElectronProperties()
  : d_min_adjoint_electron_energy( 1e-4 ),
    d_max_adjoint_electron_energy( s_absolute_max_adjoint_electron_energy ),
    d_adjoint_elastic_mode_on( true ),
    d_adjoint_bremsstrahlung_mode_on( true ),
    d_adjoint_electroionization_mode_on( true ),
    d_adjoint_atomic_excitation_mode_on( true ),
    d_adjoint_evaluation_tol( 1e-7 ),
    d_adjoint_bremsstrahlung_angular_distribution_function( TWOBS_DISTRIBUTION ),
    d_adjoint_elastic_distribution_mode( COUPLED_DISTRIBUTION ),
    d_coupled_elastic_sampling_method( MODIFIED_TWO_D_UNION ),
    d_adjoint_elastic_cutoff_angle_cosine( 1.0 ),
    d_num_adjoint_electron_hash_grid_bins( 500 ),
<<<<<<< HEAD
    d_critical_line_energies()
=======
    d_critical_line_energies(),
    d_threshold_weight( 0.0 ),
    d_survival_weight()
>>>>>>> 61cc56c6
{ /* ... */ }

// Set the minimum adjoint electron energy (MeV)
void SimulationAdjointElectronProperties::setMinAdjointElectronEnergy( const double energy )
{
  // Make sure the energy is valid
  TEST_FOR_EXCEPTION( energy < s_absolute_min_adjoint_electron_energy,
                      std::runtime_error,
                      "The min adjoint electron energy must be greater than or "
                      "equal to "
                      << Utility::toString(s_absolute_min_adjoint_electron_energy) <<
                      "!" );
  TEST_FOR_EXCEPTION( energy >= d_max_adjoint_electron_energy,
                      std::runtime_error,
                      "The min adjoint electron energy must be strictly less "
                      "than the max adjoint electron energy ("
                      << Utility::toString(d_max_adjoint_electron_energy) <<
                      ")!" );

  d_min_adjoint_electron_energy = energy;
}

// Return the minimum adjoint electron energy (MeV)
double SimulationAdjointElectronProperties::getMinAdjointElectronEnergy() const
{
  return d_min_adjoint_electron_energy;
}

// Return the absolute minimum adjoint electron energy (MeV)
double SimulationAdjointElectronProperties::getAbsoluteMinAdjointElectronEnergy()
{
  return s_absolute_min_adjoint_electron_energy;
}

// Set the maximum adjoint electron energy (MeV)
void SimulationAdjointElectronProperties::setMaxAdjointElectronEnergy( const double energy )
{
  // Make sure the energy is valid
  TEST_FOR_EXCEPTION( energy <= d_min_adjoint_electron_energy,
                      std::runtime_error,
                      "The max adjoint electron energy must be strictly greater "
                      "than the min adjoint electron energy ("
                      << Utility::toString(d_min_adjoint_electron_energy) <<
                      ")!" );
  TEST_FOR_EXCEPTION( energy > s_absolute_max_adjoint_electron_energy,
                      std::runtime_error,
                      "The max adjoint electron energy must be less that or "
                      "equal to "
                      << Utility::toString(s_absolute_max_adjoint_electron_energy) <<
                      "!" );

  d_max_adjoint_electron_energy = energy;
}

// Return the maximum adjoint electron energy (MeV)
double SimulationAdjointElectronProperties::getMaxAdjointElectronEnergy() const
{
  return d_max_adjoint_electron_energy;
}

// Return the absolute maximum adjoint electron energy (MeV)
double SimulationAdjointElectronProperties::getAbsoluteMaxAdjointElectronEnergy()
{
  return s_absolute_max_adjoint_electron_energy;
}

// Set adjoint elastic mode to off (on by default)
void SimulationAdjointElectronProperties::setAdjointElasticModeOff()
{
  d_adjoint_elastic_mode_on = false;
}

// Set adjoint elastic mode to on (on by default)
void SimulationAdjointElectronProperties::setAdjointElasticModeOn()
{
  d_adjoint_elastic_mode_on = true;
}

// Return if adjoint elastic mode is on
bool SimulationAdjointElectronProperties::isAdjointElasticModeOn() const
{
  return d_adjoint_elastic_mode_on;
}

// Set adjoint electroionization mode to off (on by default)
void SimulationAdjointElectronProperties::setAdjointElectroionizationModeOff()
{
  d_adjoint_electroionization_mode_on = false;
}

// Set adjoint electroionization mode to on (on by default)
void SimulationAdjointElectronProperties::setAdjointElectroionizationModeOn()
{
  d_adjoint_electroionization_mode_on = true;
}

// Return if adjoint electroionization mode is on
bool SimulationAdjointElectronProperties::isAdjointElectroionizationModeOn() const
{
  return d_adjoint_electroionization_mode_on;
}

// Set adjoint bremsstrahlung mode to off (on by default)
void SimulationAdjointElectronProperties::setAdjointBremsstrahlungModeOff()
{
  d_adjoint_bremsstrahlung_mode_on = false;
}

// Set adjoint bremsstrahlung mode to on (on by default)
void SimulationAdjointElectronProperties::setAdjointBremsstrahlungModeOn()
{
  d_adjoint_bremsstrahlung_mode_on = true;
}

// Return if adjoint bremsstrahlung mode is on
bool SimulationAdjointElectronProperties::isAdjointBremsstrahlungModeOn() const
{
  return d_adjoint_bremsstrahlung_mode_on;
}

// Set adjoint atomic excitation mode to off (on by default)
void SimulationAdjointElectronProperties::setAdjointAtomicExcitationModeOff()
{
  d_adjoint_atomic_excitation_mode_on = false;
}

// Set adjoint atomic excitation mode to on (on by default)
void SimulationAdjointElectronProperties::setAdjointAtomicExcitationModeOn()
{
  d_adjoint_atomic_excitation_mode_on = true;
}

// Return if adjoint atomic excitation mode is on
bool SimulationAdjointElectronProperties::isAdjointAtomicExcitationModeOn() const
{
  return d_adjoint_atomic_excitation_mode_on;
}

// Set the adjoint electron FullyTabularTwoDDistribution evaluation tolerance (default = 1e-12)
/*! \details The evaluation tolerance is used by the
 *  InterpolatedFullyTabularTwoDDistribution as the tolerance when performing
 *  evaluations.
 */
void SimulationAdjointElectronProperties::setAdjointElectronEvaluationTolerance(
    const double tol )
{
  d_adjoint_evaluation_tol = tol;
}

// Return the adjoint electron FullyTabularTwoDDistribution evaluation tolerance (default = 1e-7)
/*! \details The evaluation tolerance is used by the
 *  InterpolatedFullyTabularTwoDDistribution as the tolerance when performing
 *  evaluations.
 */
double SimulationAdjointElectronProperties::getAdjointElectronEvaluationTolerance() const
{
  return d_adjoint_evaluation_tol;
}

// Set the adjoint bremsstrahlung photon angular distribution function (2BS by default)
void SimulationAdjointElectronProperties::setAdjointBremsstrahlungAngularDistributionFunction(
                          const BremsstrahlungAngularDistributionType function )
{
  d_adjoint_bremsstrahlung_angular_distribution_function = function;
}

// Return the adjoint bremsstrahlung photon angular distribution function (2BS by default)
BremsstrahlungAngularDistributionType
SimulationAdjointElectronProperties::getAdjointBremsstrahlungAngularDistributionFunction() const
{
  return d_adjoint_bremsstrahlung_angular_distribution_function;
}

// Set the adjoint elastic cutoff angle cosine (mu = 1.0 by default)
void SimulationAdjointElectronProperties::setAdjointElasticCutoffAngleCosine(
                          const double cutoff_angle_cosine )
{
  d_adjoint_elastic_cutoff_angle_cosine = cutoff_angle_cosine;
}

// Return the adjoint elastic cutoff angle cosine
double SimulationAdjointElectronProperties::getAdjointElasticCutoffAngleCosine() const
{
  return d_adjoint_elastic_cutoff_angle_cosine;
}

// Set the elastic distribution mode ( Decoupled by default )
void SimulationAdjointElectronProperties::setAdjointElasticElectronDistributionMode(
    const ElasticElectronDistributionType distribution_mode )
{
  d_adjoint_elastic_distribution_mode = distribution_mode;
}

// Return the elastic distribution mode
ElasticElectronDistributionType
SimulationAdjointElectronProperties::getAdjointElasticElectronDistributionMode() const
{
  return d_adjoint_elastic_distribution_mode;
}

// Set the coupled elastic sampling mode ( Two D Union by default )
void SimulationAdjointElectronProperties::setAdjointCoupledElasticSamplingMode(
    const CoupledElasticSamplingMethod sampling_method )
{
  d_coupled_elastic_sampling_method = sampling_method;
}

// Return the coupled elastic sampling mode
CoupledElasticSamplingMethod
SimulationAdjointElectronProperties::getAdjointCoupledElasticSamplingMode() const
{
  return d_coupled_elastic_sampling_method;
}

// Set the number of adjoint electron hash grid bins
void SimulationAdjointElectronProperties::setNumberOfAdjointElectronHashGridBins(
                                                          const unsigned bins )
{
  // Make sure the number of bins is valid
  TEST_FOR_EXCEPTION( bins == 0,
                      std::runtime_error,
                      "At least on hash grid bin must be assigned!" );

  d_num_adjoint_electron_hash_grid_bins = bins;
}

// Get the number of adjoint electron hash grid bins
unsigned SimulationAdjointElectronProperties::getNumberOfAdjointElectronHashGridBins() const
{
  return d_num_adjoint_electron_hash_grid_bins;
}

// Set the critical line energies
/*! \details Do not change with min/max adjoint electron energy after setting
 * the critical line energies as the line energies may become invalid!
 */
void SimulationAdjointElectronProperties::setCriticalAdjointElectronLineEnergies(
                         const std::vector<double>& critical_line_energies )
{
  // Make sure there is at least one energy
  TEST_FOR_EXCEPTION( critical_line_energies.empty(),
                      std::runtime_error,
                      "There must be at least one critical line energy!" );
  // Make sure the critical line energies are sorted
  TEST_FOR_EXCEPTION( !Utility::Sort::isSortedAscending(
                                              critical_line_energies.begin(),
                                              critical_line_energies.end() ),
                      std::runtime_error,
                      "The critical line energies must be sorted!" );
  // Make sure the critical line energies are valid
  TEST_FOR_EXCEPTION( critical_line_energies.back() >
                      d_max_adjoint_electron_energy,
                      std::runtime_error,
                      "The max critical line energy must be less than or "
                      "or equal to the max adjoint electron energy!" );
  TEST_FOR_EXCEPTION( critical_line_energies.front() <
                      d_min_adjoint_electron_energy,
                      std::runtime_error,
                      "The min critical line energy must be greater than or "
                      "equal to the min adjoint electron energy!" );

  d_critical_line_energies = critical_line_energies;
}

// Get the critical line energies
const std::vector<double>&
SimulationAdjointElectronProperties::getCriticalAdjointElectronLineEnergies() const
{
  return d_critical_line_energies;
}

<<<<<<< HEAD
=======
// Set the cutoff roulette threshold weight
void SimulationAdjointElectronProperties::setAdjointElectronRouletteThresholdWeight(
      const double threshold_weight )
{
  // Make sure the weights are valid
  testPrecondition( threshold_weight > 0.0 );

  d_threshold_weight = threshold_weight;
}

// Return the cutoff roulette threshold weight
double SimulationAdjointElectronProperties::getAdjointElectronRouletteThresholdWeight() const
{
  return d_threshold_weight;
}

// Set the cutoff roulette threshold weight
/*! \details The survival weight should be set after the threshold weight to
 * ensure the weight is valid.
 */
void SimulationAdjointElectronProperties::setAdjointElectronRouletteSurvivalWeight(
      const double survival_weight )
{
  // Make sure the weights are valid
  testPrecondition( survival_weight > d_threshold_weight );

  d_survival_weight = survival_weight;
}

// Return the cutoff roulette survival weight
double SimulationAdjointElectronProperties::getAdjointElectronRouletteSurvivalWeight() const
{
  return d_survival_weight;
}

>>>>>>> 61cc56c6
EXPLICIT_CLASS_SERIALIZE_INST( SimulationAdjointElectronProperties );

} // end MonteCarlo namespace

BOOST_CLASS_EXPORT_IMPLEMENT( MonteCarlo::SimulationAdjointElectronProperties );

//---------------------------------------------------------------------------//
// end MonteCarlo_SimulationAdjointElectronProperties.cpp
//---------------------------------------------------------------------------//<|MERGE_RESOLUTION|>--- conflicted
+++ resolved
@@ -35,13 +35,9 @@
     d_coupled_elastic_sampling_method( MODIFIED_TWO_D_UNION ),
     d_adjoint_elastic_cutoff_angle_cosine( 1.0 ),
     d_num_adjoint_electron_hash_grid_bins( 500 ),
-<<<<<<< HEAD
-    d_critical_line_energies()
-=======
     d_critical_line_energies(),
     d_threshold_weight( 0.0 ),
     d_survival_weight()
->>>>>>> 61cc56c6
 { /* ... */ }
 
 // Set the minimum adjoint electron energy (MeV)
@@ -313,8 +309,6 @@
   return d_critical_line_energies;
 }
 
-<<<<<<< HEAD
-=======
 // Set the cutoff roulette threshold weight
 void SimulationAdjointElectronProperties::setAdjointElectronRouletteThresholdWeight(
       const double threshold_weight )
@@ -350,7 +344,6 @@
   return d_survival_weight;
 }
 
->>>>>>> 61cc56c6
 EXPLICIT_CLASS_SERIALIZE_INST( SimulationAdjointElectronProperties );
 
 } // end MonteCarlo namespace
