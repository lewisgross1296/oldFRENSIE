//---------------------------------------------------------------------------//
//!
//! \file   MonteCarlo_SimulationGeneralProperties.cpp
//! \author Alex Robinson, Luke Kersting
//! \brief  Simulation general properties class def.
//!
//---------------------------------------------------------------------------//

// FRENSIE Includes
#include "FRENSIE_Archives.hpp" // Must be included first
#include "MonteCarlo_SimulationGeneralProperties.hpp"
#include "Utility_QuantityTraits.hpp"
#include "Utility_ExceptionTestMacros.hpp"
#include "Utility_DesignByContract.hpp"

namespace MonteCarlo{

// Constructor
SimulationGeneralProperties::SimulationGeneralProperties()
  : d_particle_mode( NEUTRON_MODE ),
    d_number_of_histories( 0 ),
    d_min_number_of_rendezvous( 1 ),
    d_max_rendezvous_batch_size( 1000000000 ),
    d_min_number_of_batches_per_rendezvous( 1 ),
    d_max_batch_size( d_max_rendezvous_batch_size ),
    d_number_of_batches_per_processor( 1 ),
    d_wall_time( Utility::QuantityTraits<double>::inf() ),
    d_surface_flux_estimator_angle_cosine_cutoff( 0.001 ),
    d_display_warnings( true ),
    d_implicit_capture_mode_on( false )
{ /* ... */ }

// Set the particle mode
void SimulationGeneralProperties::setParticleMode(
                                         const ParticleModeType particle_mode )
{
  d_particle_mode = particle_mode;
}

// Return the particle mode type
ParticleModeType SimulationGeneralProperties::getParticleMode() const
{
  return d_particle_mode;
}

// Set the number of histories to run
/*! \details Setting the number of histories to zero is acceptable if a wall
 * time is set and batch sizes are set.
 */
void SimulationGeneralProperties::setNumberOfHistories(
<<<<<<< HEAD
                                           const uint64_t histories )
=======
                                                     const uint64_t histories )
>>>>>>> 4d5eb289
{
  d_number_of_histories = histories;
}

// Return the number of histories to run
uint64_t SimulationGeneralProperties::getNumberOfHistories() const
{
  return d_number_of_histories;
}

// Set the minimum number of rendezvous per simulation
void SimulationGeneralProperties::setMinNumberOfRendezvous(
                                                   const uint64_t rendezvous )
{
  TEST_FOR_EXCEPTION( rendezvous == 0,
                      std::runtime_error,
                      "There must be at least one rendezvous!" );

  d_min_number_of_rendezvous = rendezvous;
}

// Return the mimimum number of rendezvous per simulation
uint64_t SimulationGeneralProperties::getMinNumberOfRendezvous() const
{
  return d_min_number_of_rendezvous;
}

// Set the maximum rendezvous batch size
void SimulationGeneralProperties::setMaxRendezvousBatchSize(
                                                const uint64_t max_batch_size )
{
  TEST_FOR_EXCEPTION( max_batch_size == 0,
                      std::runtime_error,
                      "The max rendezvous batch size must be greater "
                      "than 0!" );

  d_max_rendezvous_batch_size = max_batch_size;
}

// Get the maximum rendezvous batch size
uint64_t SimulationGeneralProperties::getMaxRendezvousBatchSize() const
{
  return d_max_rendezvous_batch_size;
}

// Set the minimum number of batches per rendezvous
void SimulationGeneralProperties::setMinNumberOfBatchesPerRendezvous(
                                                       const uint64_t batches )
{
  TEST_FOR_EXCEPTION( batches == 0,
                      std::runtime_error,
                      "The minimum number of batches per rendezvous must be "
                      "greater than 0!" );

  d_min_number_of_batches_per_rendezvous = batches;
}

// Get the minimum number of batches per rendezvous
uint64_t SimulationGeneralProperties::getMinNumberOfBatchesPerRendezvous() const
{
  return d_min_number_of_batches_per_rendezvous;
}

// Set the maximum batch size
void SimulationGeneralProperties::setMaxBatchSize( const uint64_t max_batch_size )
{
  TEST_FOR_EXCEPTION( max_batch_size == 0,
                      std::runtime_error,
                      "The max batch size must be greater than 0!" );

  d_max_batch_size = max_batch_size;
}

// Get the maximum batch size
uint64_t SimulationGeneralProperties::getMaxBatchSize() const
{
  return d_max_batch_size;
}

// Set the ideal number of batches per processor for an MPI configuration
/*! \details The rendezvous batch size will be used to determine the batch
 * size per processor.
 */
void SimulationGeneralProperties::setNumberOfBatchesPerProcessor(
                                                       const uint64_t batches )
{
  // There must be at least one batch
  TEST_FOR_EXCEPTION( batches == 0,
                      std::runtime_error,
                      "There must be at least one batch per processor!" );

  d_number_of_batches_per_processor = batches;
}

// Return the number of batches for an MPI configuration
uint64_t SimulationGeneralProperties::getNumberOfBatchesPerProcessor() const
{
  return d_number_of_batches_per_processor;
}

// Set the history simulation wall time
void SimulationGeneralProperties::setSimulationWallTime( const double wall_time )
{
  // Make sure that the wall time is valid
  TEST_FOR_EXCEPTION( wall_time <= 0.0,
                      std::runtime_error,
                      "The wall time must be greater that 0.0 seconds!" );

  d_wall_time = wall_time;
}

// Return the history simulation wall time
double SimulationGeneralProperties::getSimulationWallTime() const
{
  return d_wall_time;
}

// Set the angle cosine cutoff value for surface flux estimators
/*! \details When the angle cosine falls below the given cutoff an
 * approximation is used for the angle cosine to help bound the flux (avoids
 * a possible divide by zero).
 */
void SimulationGeneralProperties::setSurfaceFluxEstimatorAngleCosineCutoff(
                                                          const double cutoff )
{
  // Make sure the cutoff is valid
  TEST_FOR_EXCEPTION( cutoff <= 0.0,
                      std::runtime_error,
                      "The cutoff must be between 0.0 and 1.0!" );
  TEST_FOR_EXCEPTION( cutoff >= 1.0,
                      std::runtime_error,
                      "The cutoff must be between 0.0 and 1.0!" );

  d_surface_flux_estimator_angle_cosine_cutoff = cutoff;
}

// Return the angle cosine cutoff value for surface flux estimators
double SimulationGeneralProperties::getSurfaceFluxEstimatorAngleCosineCutoff() const
{
  return d_surface_flux_estimator_angle_cosine_cutoff;
}

// Turn on warnings (on by default)
void SimulationGeneralProperties::setWarningsOn()
{
  d_display_warnings = true;
}

// Turn off warnings (on by default)
void SimulationGeneralProperties::setWarningsOff()
{
  d_display_warnings = false;
}

// Return if warnings should be printed
bool SimulationGeneralProperties::displayWarnings() const
{
  return d_display_warnings;
}

// Set implicit capture mode to on (off by default)
void SimulationGeneralProperties::setImplicitCaptureModeOn()
{
  d_implicit_capture_mode_on = true;
}

// Set analogue capture mode to on (on by default)
void SimulationGeneralProperties::setAnalogueCaptureModeOn()
{
  d_implicit_capture_mode_on = false;
}

// Return if implicit capture mode has been set
bool SimulationGeneralProperties::isImplicitCaptureModeOn() const
{
  return d_implicit_capture_mode_on;
}

EXPLICIT_CLASS_SERIALIZE_INST( SimulationGeneralProperties );

} // end MonteCarlo namespace

BOOST_CLASS_EXPORT_IMPLEMENT( MonteCarlo::SimulationGeneralProperties );

//---------------------------------------------------------------------------//
// end MonteCarlo_SimulationGeneralProperties.cpp
//---------------------------------------------------------------------------//<|MERGE_RESOLUTION|>--- conflicted
+++ resolved
@@ -48,11 +48,7 @@
  * time is set and batch sizes are set.
  */
 void SimulationGeneralProperties::setNumberOfHistories(
-<<<<<<< HEAD
-                                           const uint64_t histories )
-=======
                                                      const uint64_t histories )
->>>>>>> 4d5eb289
 {
   d_number_of_histories = histories;
 }
