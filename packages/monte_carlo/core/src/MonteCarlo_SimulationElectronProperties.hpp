--- conflicted
+++ resolved
@@ -56,19 +56,11 @@
   static BremsstrahlungAngularDistributionType 
           getBremsstrahlungAngularDistributionFunction();
 
-<<<<<<< HEAD
-  //! Set the elastic cutoff angle cosine (mu = 1.0e-6 by default)
-  static void setElasticCutoffAngle( const double cutoff_angle );
-
-  //! Return the elastic cutoff angle cosine
-  static double getElasticCutoffAngle();
-=======
   //! Set the elastic cutoff angle cosine (mu = 0.999999 by default)
   static void setElasticCutoffAngleCosine( const double cutoff_angle_cosine );
 
   //! Return the elastic cutoff angle cosine
   static double getElasticCutoffAngleCosine();
->>>>>>> 6fc334e6
 
   //! Set the number of electron hash grid bins
   static void setNumberOfElectronHashGridBins( const unsigned bins );
@@ -100,13 +92,8 @@
   static BremsstrahlungAngularDistributionType 
            bremsstrahlung_angular_distribution_function;
 
-<<<<<<< HEAD
-  // The elastic cutoff angle cosine (mu = 1.0e-6 by default)
-  static double elastic_cutoff_angle;
-=======
   // The elastic cutoff angle cosine (mu = 0.999999 by default)
   static double elastic_cutoff_angle_cosine;
->>>>>>> 6fc334e6
 
   // The number of electron hash grid bins
   static unsigned num_electron_hash_grid_bins;
@@ -150,15 +137,9 @@
 }
 
 // Return the elastic cutoff angle cosine
-<<<<<<< HEAD
-inline double SimulationElectronProperties::getElasticCutoffAngle()
-{
-  return SimulationElectronProperties::elastic_cutoff_angle;
-=======
 inline double SimulationElectronProperties::getElasticCutoffAngleCosine()
 {
   return SimulationElectronProperties::elastic_cutoff_angle_cosine;
->>>>>>> 6fc334e6
 }
 
 // Get the number of electron hash grid bins
