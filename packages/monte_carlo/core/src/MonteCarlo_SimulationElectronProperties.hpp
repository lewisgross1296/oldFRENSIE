--- conflicted
+++ resolved
@@ -55,32 +55,44 @@
   //! Set atomic relaxation mode to on (on by default)
   void setAtomicRelaxationModeOn();
 
-  //! Set elastic mode to off (on by default)
-  static void setElasticModeOff();
-
-  //! Set electroionization mode to off (on by default)
-  static void setElectroionizationModeOff();
-
-  //! Set bremsstrahlung mode to off (on by default)
-  static void setBremsstrahlungModeOff();
-
-  //! Set atomic excitation mode to off (on by default)
-  static void setAtomicExcitationModeOff();
-
   //! Return if atomic relaxation mode is on
   bool isAtomicRelaxationModeOn() const;
 
+  //! Set elastic mode to off (on by default)
+  void setElasticModeOff();
+
+  //! Set elastic mode to on (on by default)
+  void setElasticModeOn();
+
   //! Return if elastic mode is on
-  static bool isElasticModeOn();
+  bool isElasticModeOn() const;
+
+  //! Set electroionization mode to off (on by default)
+  void setElectroionizationModeOff();
+
+  //! Set electroionization mode to on (on by default)
+  void setElectroionizationModeOn();
 
   //! Return if electroionization mode is on
-  static bool isElectroionizationModeOn();
+  bool isElectroionizationModeOn() const;
+
+  //! Set bremsstrahlung mode to off (on by default)
+  void setBremsstrahlungModeOff();
+
+  //! Set bremsstrahlung mode to on (on by default)
+  void setBremsstrahlungModeOn();
 
   //! Return if bremsstrahlung mode is on
-  static bool isBremsstrahlungModeOn();
+  bool isBremsstrahlungModeOn() const;
+
+  //! Set atomic excitation mode to off (on by default)
+  void setAtomicExcitationModeOff();
+
+  //! Set atomic excitation mode to on (on by default)
+  void setAtomicExcitationModeOn();
 
   //! Return if atomic excitation mode is on
-  static bool isAtomicExcitationModeOn();
+  bool isAtomicExcitationModeOn() const;
 
   //! Set the bremsstrahlung photon angular distribution function (2BS by default)
   void setBremsstrahlungAngularDistributionFunction(
@@ -117,23 +129,19 @@
   double d_max_electron_energy;
 
   // The atomic relaxation mode (true = on - default, false = off)
-<<<<<<< HEAD
   bool d_atomic_relaxation_mode_on;
-=======
-  static bool atomic_relaxation_mode_on;
 
   // The elasic electron scattering mode (true = on - default, false = off)
-  static bool elastic_mode_on;
+  bool d_elastic_mode_on;
 
   // The electroionization electron scattering mode (true = on - default, false = off)
-  static bool electroionization_mode_on;
+  bool d_electroionization_mode_on;
 
   // The bremsstrahlung electron scattering mode (true = on - default, false = off)
-  static bool bremsstrahlung_mode_on;
+  bool d_bremsstrahlung_mode_on;
 
   // The atomic excitation electron scattering mode (true = on - default, false = off)
-  static bool atomic_excitation_mode_on;
->>>>>>> 4586d2b9
+  bool d_atomic_excitation_mode_on;
 
   // The bremsstrahlung photon angular distribution function (default is 2BS)
   BremsstrahlungAngularDistributionType
@@ -146,83 +154,6 @@
   unsigned d_num_electron_hash_grid_bins;
 };
 
-<<<<<<< HEAD
-=======
-// Return the minimum electron energy (MeV)
-inline double SimulationElectronProperties::getMinElectronEnergy()
-{
-  return SimulationElectronProperties::min_electron_energy;
-}
-
-// Return the absolute minimum electron energy (MeV)
-inline double SimulationElectronProperties::getAbsoluteMinElectronEnergy()
-{
-  return SimulationElectronProperties::absolute_min_electron_energy;
-}
-
-// Return the maximum electron energy (MeV) - cannot be set at runtime
-inline double SimulationElectronProperties::getMaxElectronEnergy()
-{
-  return SimulationElectronProperties::max_electron_energy;
-}
-
-// Return the absolute maximum electron energy (MeV)
-inline double SimulationElectronProperties::getAbsoluteMaxElectronEnergy()
-{
-  return SimulationElectronProperties::absolute_max_electron_energy;
-}
-
-// Return if atomic relaxation mode is on
-inline bool SimulationElectronProperties::isAtomicRelaxationModeOn()
-{
-  return SimulationElectronProperties::atomic_relaxation_mode_on;
-}
-
-// Return if elastic mode is on
-inline bool SimulationElectronProperties::isElasticModeOn()
-{
-  return SimulationElectronProperties::elastic_mode_on;
-}
-
-// Return if electroionization mode is on
-inline bool SimulationElectronProperties::isElectroionizationModeOn()
-{
-  return SimulationElectronProperties::electroionization_mode_on;
-}
-
-// Return if bremsstrahlung mode is on
-inline bool SimulationElectronProperties::isBremsstrahlungModeOn()
-{
-  return SimulationElectronProperties::bremsstrahlung_mode_on;
-}
-
-// Return if atomic excitation mode is on
-inline bool SimulationElectronProperties::isAtomicExcitationModeOn()
-{
-  return SimulationElectronProperties::atomic_excitation_mode_on;
-}
-
-
-// Return if detailed bremsstrahlung mode is on
-inline BremsstrahlungAngularDistributionType
-  SimulationElectronProperties::getBremsstrahlungAngularDistributionFunction()
-{
-  return SimulationElectronProperties::bremsstrahlung_angular_distribution_function;
-}
-
-// Return the elastic cutoff angle cosine
-inline double SimulationElectronProperties::getElasticCutoffAngleCosine()
-{
-  return SimulationElectronProperties::elastic_cutoff_angle_cosine;
-}
-
-// Get the number of electron hash grid bins
-inline unsigned SimulationElectronProperties::getNumberOfElectronHashGridBins()
-{
-  return SimulationElectronProperties::num_electron_hash_grid_bins;
-}
-
->>>>>>> 4586d2b9
 } // end MonteCarlo namespace
 
 #endif // end MONTE_CARLO_SIMULATION_ELECTRON_PROPERTIES_HPP
