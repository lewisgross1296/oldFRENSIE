--- conflicted
+++ resolved
@@ -21,13 +21,8 @@
 
 // Constructor
 AdjointElectronProbeState::AdjointElectronProbeState(
-<<<<<<< HEAD
-		       const ParticleState::historyNumberType history_number )
-  : AdjointElectronState( history_number ),
-=======
                        const ParticleState::historyNumberType history_number )
   : AdjointElectronState( history_number, ADJOINT_ELECTRON_PROBE, -1 ),
->>>>>>> f89aeb69
     d_active( false )
 { /* ... */ }
 
@@ -37,11 +32,8 @@
                                       const bool increment_generation_number,
                                       const bool reset_collision_number )
   : AdjointElectronState( existing_base_state,
-<<<<<<< HEAD
-=======
                           ADJOINT_ELECTRON_PROBE,
                           -1,
->>>>>>> f89aeb69
                           increment_generation_number,
                           reset_collision_number ),
     d_active( false )
@@ -53,11 +45,8 @@
                             const bool increment_generation_number,
                             const bool reset_collision_number )
   : AdjointElectronState( existing_base_state,
-<<<<<<< HEAD
-=======
                           ADJOINT_ELECTRON_PROBE,
                           -1,
->>>>>>> f89aeb69
                           increment_generation_number,
                           reset_collision_number ),
     d_active( false )
