--- conflicted
+++ resolved
@@ -30,13 +30,8 @@
 
   //! Initialize the simulation properties
   static std::shared_ptr<const SimulationProperties> createProperties(
-<<<<<<< HEAD
-				      const Teuchos::ParameterList& properties,
-				      std::ostream* os_warn = &std::cerr );
-=======
                                       const Teuchos::ParameterList& properties,
                                       std::ostream* os_warn = &std::cerr );
->>>>>>> f89aeb69
 };
 
 } // end MonteCarlo namespace
