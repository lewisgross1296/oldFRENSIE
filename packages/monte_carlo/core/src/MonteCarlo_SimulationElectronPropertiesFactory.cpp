//---------------------------------------------------------------------------//
//!
//! \file   MonteCarlo_SimulationElectronPropertiesFactory.cpp
//! \author Alex Robinson, Luke Kersting
//! \brief  Simulation electron properties factory class definition.
//!
//---------------------------------------------------------------------------//

// FRENSIE Includes
#include "MonteCarlo_BremsstrahlungAngularDistributionType.hpp"
#include "MonteCarlo_ElasticElectronDistributionType.hpp"
#include "MonteCarlo_SimulationElectronPropertiesFactory.hpp"
<<<<<<< HEAD
=======
#include "MonteCarlo_TwoDInterpolationType.hpp"
>>>>>>> f89aeb69
#include "Utility_ExceptionTestMacros.hpp"
#include "Utility_ContractException.hpp"

namespace MonteCarlo{

<<<<<<< HEAD
//! Initialize the simulation properties
void SimulationElectronPropertiesFactory::initializeProperties(
			     const Teuchos::ParameterList& properties,
=======
// Initialize the simulation properties
void SimulationElectronPropertiesFactory::initializeProperties(
                             const Teuchos::ParameterList& properties,
>>>>>>> f89aeb69
                             SimulationElectronProperties& electron_properties,
                             std::ostream* os_warn )
{
  // Get the min electron energy - optional
  if( properties.isParameter( "Min Electron Energy" ) )
  {
    double min_energy = properties.get<double>( "Min Electron Energy" );

    if( min_energy >= electron_properties.getAbsoluteMinElectronEnergy() )
      electron_properties.setMinElectronEnergy( min_energy );
    else
    {
      electron_properties.setMinElectronEnergy(
<<<<<<< HEAD
			  electron_properties.getAbsoluteMinElectronEnergy() );

      *os_warn << "Warning: the lowest supported electron energy is "
		<< electron_properties.getAbsoluteMinElectronEnergy()
		<< ". This value will be used instead of "
		<< min_energy << "." << std::endl;
=======
                          electron_properties.getAbsoluteMinElectronEnergy() );

      *os_warn << "Warning: the lowest supported electron energy is "
               << electron_properties.getAbsoluteMinElectronEnergy()
               << ". This value will be used instead of "
               << min_energy << "." << std::endl;
>>>>>>> f89aeb69
    }
  }

  // Get the max electron energy - optional
  if( properties.isParameter( "Max Electron Energy" ) )
  {
    double max_energy = properties.get<double>( "Max Electron Energy" );

    if( max_energy <= electron_properties.getAbsoluteMaxElectronEnergy() )
      electron_properties.setMaxElectronEnergy( max_energy );
    else
    {
      electron_properties.setMaxElectronEnergy(
<<<<<<< HEAD
			  electron_properties.getAbsoluteMaxElectronEnergy() );

      *os_warn << "Warning: the highest supported electron energy is "
		<< electron_properties.getAbsoluteMaxElectronEnergy()
		<< ". This value will be used instead of "
		<< max_energy << "." << std::endl;
=======
                          electron_properties.getAbsoluteMaxElectronEnergy() );

      *os_warn << "Warning: the highest supported electron energy is "
               << electron_properties.getAbsoluteMaxElectronEnergy()
               << ". This value will be used instead of "
               << max_energy << "." << std::endl;
    }
  }

  // Get the number of photon hash grid bins - optional
  if( properties.isParameter( "Electron Hash Grid Bins" ) )
  {
    unsigned bins = properties.get<unsigned>( "Electron Hash Grid Bins" );

    electron_properties.setNumberOfElectronHashGridBins( bins );
  }

  // Get the secondary electron evaluation tolerance - optional
  if( properties.isParameter( "Electron Evaluation Tolerance" ) )
  {
    double evaluation_tol =
        properties.get<double>( "Electron Evaluation Tolerance" );

    if( evaluation_tol > 0.0 && evaluation_tol < 1.0 )
    {
      electron_properties.setElectronEvaluationTolerance( evaluation_tol );
    }
    else
    {
      std::cerr << "Warning: the electron evaluation tolerance must have a "
                << "value between 0 and 1. The default value of "
                << electron_properties.getElectronEvaluationTolerance()
                << " will be used instead of " << evaluation_tol << "."
                << std::endl;
>>>>>>> f89aeb69
    }
  }

  // Get the atomic relaxation mode - optional
  if( properties.isParameter( "Electron Atomic Relaxation" ) )
  {
    if( !properties.get<bool>( "Electron Atomic Relaxation" ) )
      electron_properties.setAtomicRelaxationModeOff();
  }

  // Get the electron 2D interpolation policy - optional
  if( properties.isParameter( "Electron Interpolation Policy" ) )
  {
<<<<<<< HEAD
    std::string raw_function =
      properties.get<std::string>( "Bremsstrahlung Angular Distribution" );
=======
    std::string raw_policy =
      properties.get<std::string>( "Electron Interpolation Policy" );
>>>>>>> f89aeb69

    TwoDInterpolationType interp_policy =
      convertStringToTwoDInterpolationType( raw_policy );

    electron_properties.setElectronTwoDInterpPolicy( interp_policy );
  }

  // Get the electron 2D sampling policy - optional
  if( properties.isParameter( "Electron Sampling Policy" ) )
  {
    std::string raw_policy =
      properties.get<std::string>( "Electron Sampling Policy" );

    TwoDSamplingType sample_policy =
      convertStringToTwoDSamplingType( raw_policy );

    electron_properties.setElectronTwoDSamplingPolicy( sample_policy );
  }

  // Get the elastic scattering reaction mode - optional
  if( properties.isParameter( "Electron Elastic" ) )
  {
    if( !properties.get<bool>( "Electron Elastic" ) )
      electron_properties.setElasticModeOff();
  }

  // Get the elastic electron distribution type - optional
  if( properties.isParameter( "Electron Elastic Distribution" ) )
  {
    std::string raw_type =
      properties.get<std::string>( "Electron Elastic Distribution" );

     MonteCarlo::ElasticElectronDistributionType type;

    if( raw_type == "Coupled" || raw_type == "coupled" || raw_type == "COUPLED" )
    {
      type = MonteCarlo::COUPLED_DISTRIBUTION;

      // Get the coupled elastic electron sampling mode - optional
      /*! \details The coupled elastic sampling method is only used
       *  when the elastic electron distribution type is set to coupled.
       *  Otherwise, this entry is ignored.
       */
      if( properties.isParameter( "Coupled Elastic Sampling Method" ) )
      {
        std::string raw_method =
          properties.get<std::string>( "Coupled Elastic Sampling Method" );

        MonteCarlo::CoupledElasticSamplingMethod method;

        if( raw_method == "One D Union" || raw_method == "one d union" || raw_method == "ONE D UNION" )
          method = MonteCarlo::ONE_D_UNION;
        else if( raw_method == "Two D Union" || raw_method == "two d union" || raw_method == "TWO D UNION" )
          method = MonteCarlo::TWO_D_UNION;
        else if( raw_method == "Simplified Union" || raw_method == "simplified union" || raw_method == "SIMPLIFIED UNION" )
          method = MonteCarlo::SIMPLIFIED_UNION;
        else
        {
        THROW_EXCEPTION( std::runtime_error,
                            "Error: coupled elastic sampling method "
                            << raw_method <<
                            " is not currently supported!" );
        }
 
        electron_properties.setCoupledElasticSamplingMode( method );
      }
    }
    else if( raw_type == "Decoupled" || raw_type == "decoupled" || raw_type == "DECOUPLED" )
      type = MonteCarlo::DECOUPLED_DISTRIBUTION;
    else if( raw_type == "Hybrid" || raw_type == "hybrid" || raw_type == "HYBRID" )
      type = MonteCarlo::HYBRID_DISTRIBUTION;
    else if( raw_type == "Cutoff" || raw_type == "cutoff" || raw_type == "CUTOFF" )
      type = MonteCarlo::CUTOFF_DISTRIBUTION;
    else if( raw_type == "Rutherford" || raw_type == "rutherford" || raw_type == "RUTHERFORD" )
      type = MonteCarlo::SCREENED_RUTHERFORD_DISTRIBUTION;
    else
    {
      THROW_EXCEPTION( std::runtime_error,
<<<<<<< HEAD
		       "Error: bremsstrahlung angular distribution "
                       << raw_function <<
                       " is not currently supported!" );
    }

     electron_properties.setBremsstrahlungAngularDistributionFunction(
                                                                    function );
=======
                       "Error: elastic electron distribution "
                       << raw_type <<
                       " is not currently supported!" );
    }

     electron_properties.setElasticElectronDistributionMode( type );
>>>>>>> f89aeb69
  }

  // Get the elastic cutoff angle cosine - optional
  if( properties.isParameter( "Elastic Cutoff Angle Cosine" ) )
  {
    double cutoff_angle_cosine =
      properties.get<double>( "Elastic Cutoff Angle Cosine" );

    if( cutoff_angle_cosine >= -1.0 && cutoff_angle_cosine <= 1.0 )
    {
      electron_properties.setElasticCutoffAngleCosine( cutoff_angle_cosine );
    }
    else
    {
      std::cerr << "Warning: the elastic cutoff angle cosine must have a "
<<<<<<< HEAD
		<< "value between -1 and 1. The default value of "
		<< electron_properties.getElasticCutoffAngleCosine()
		<< " will be used instead of " << cutoff_angle_cosine << "."
		<< std::endl;
=======
                << "value between -1 and 1. The default value of "
                << electron_properties.getElasticCutoffAngleCosine()
                << " will be used instead of " << cutoff_angle_cosine << "."
                << std::endl;
>>>>>>> f89aeb69
    }
  }

  // Get the electroionization scattering reaction mode - optional
  if( properties.isParameter( "Electron Electroionization" ) )
  {
    if( !properties.get<bool>( "Electron Electroionization" ) )
      electron_properties.setElectroionizationModeOff();
  }

<<<<<<< HEAD
    electron_properties.setNumberOfElectronHashGridBins( bins );
=======
  // Get the bremsstrahlung reaction mode - optional
  if( properties.isParameter( "Electron Bremsstrahlung" ) )
  {
    if( !properties.get<bool>( "Electron Bremsstrahlung" ) )
      electron_properties.setBremsstrahlungModeOff();
  }

  // Get the bremsstrahlung photon angular distribution function - optional
  if( properties.isParameter( "Bremsstrahlung Angular Distribution" ) )
  {
    std::string raw_function =
      properties.get<std::string>( "Bremsstrahlung Angular Distribution" );

     MonteCarlo::BremsstrahlungAngularDistributionType function;

    if( raw_function == "Dipole" || raw_function == "dipole" || raw_function == "DIPOLE" )
      function = MonteCarlo::DIPOLE_DISTRIBUTION;
    else if( raw_function == "Tabular" || raw_function == "tabular" || raw_function == "TABULAR" )
      function = MonteCarlo::TABULAR_DISTRIBUTION;
    else if( raw_function == "2BS" || raw_function == "2bs" || raw_function == "twobs" )
      function = MonteCarlo::TWOBS_DISTRIBUTION;
    else
    {
      THROW_EXCEPTION( std::runtime_error,
                       "Error: bremsstrahlung angular distribution "
                       << raw_function <<
                       " is not currently supported!" );
    }

     electron_properties.setBremsstrahlungAngularDistributionFunction(
                                                                    function );
  }

  // Get the atomic excitation scattering reaction mode - optional
  if( properties.isParameter( "Electron Atomic Excitation" ) )
  {
    if( !properties.get<bool>( "Electron Atomic Excitation" ) )
      electron_properties.setAtomicExcitationModeOff();
>>>>>>> f89aeb69
  }

  properties.unused( *os_warn );
}

} // end MonteCarlo namespace

//---------------------------------------------------------------------------//
// end MonteCarlo_SimulationElectronPropertiesFactory.cpp
//---------------------------------------------------------------------------//<|MERGE_RESOLUTION|>--- conflicted
+++ resolved
@@ -10,24 +10,15 @@
 #include "MonteCarlo_BremsstrahlungAngularDistributionType.hpp"
 #include "MonteCarlo_ElasticElectronDistributionType.hpp"
 #include "MonteCarlo_SimulationElectronPropertiesFactory.hpp"
-<<<<<<< HEAD
-=======
 #include "MonteCarlo_TwoDInterpolationType.hpp"
->>>>>>> f89aeb69
 #include "Utility_ExceptionTestMacros.hpp"
 #include "Utility_ContractException.hpp"
 
 namespace MonteCarlo{
 
-<<<<<<< HEAD
-//! Initialize the simulation properties
-void SimulationElectronPropertiesFactory::initializeProperties(
-			     const Teuchos::ParameterList& properties,
-=======
 // Initialize the simulation properties
 void SimulationElectronPropertiesFactory::initializeProperties(
                              const Teuchos::ParameterList& properties,
->>>>>>> f89aeb69
                              SimulationElectronProperties& electron_properties,
                              std::ostream* os_warn )
 {
@@ -41,21 +32,12 @@
     else
     {
       electron_properties.setMinElectronEnergy(
-<<<<<<< HEAD
-			  electron_properties.getAbsoluteMinElectronEnergy() );
-
-      *os_warn << "Warning: the lowest supported electron energy is "
-		<< electron_properties.getAbsoluteMinElectronEnergy()
-		<< ". This value will be used instead of "
-		<< min_energy << "." << std::endl;
-=======
                           electron_properties.getAbsoluteMinElectronEnergy() );
 
       *os_warn << "Warning: the lowest supported electron energy is "
                << electron_properties.getAbsoluteMinElectronEnergy()
                << ". This value will be used instead of "
                << min_energy << "." << std::endl;
->>>>>>> f89aeb69
     }
   }
 
@@ -69,14 +51,6 @@
     else
     {
       electron_properties.setMaxElectronEnergy(
-<<<<<<< HEAD
-			  electron_properties.getAbsoluteMaxElectronEnergy() );
-
-      *os_warn << "Warning: the highest supported electron energy is "
-		<< electron_properties.getAbsoluteMaxElectronEnergy()
-		<< ". This value will be used instead of "
-		<< max_energy << "." << std::endl;
-=======
                           electron_properties.getAbsoluteMaxElectronEnergy() );
 
       *os_warn << "Warning: the highest supported electron energy is "
@@ -111,7 +85,6 @@
                 << electron_properties.getElectronEvaluationTolerance()
                 << " will be used instead of " << evaluation_tol << "."
                 << std::endl;
->>>>>>> f89aeb69
     }
   }
 
@@ -125,13 +98,8 @@
   // Get the electron 2D interpolation policy - optional
   if( properties.isParameter( "Electron Interpolation Policy" ) )
   {
-<<<<<<< HEAD
-    std::string raw_function =
-      properties.get<std::string>( "Bremsstrahlung Angular Distribution" );
-=======
     std::string raw_policy =
       properties.get<std::string>( "Electron Interpolation Policy" );
->>>>>>> f89aeb69
 
     TwoDInterpolationType interp_policy =
       convertStringToTwoDInterpolationType( raw_policy );
@@ -210,22 +178,12 @@
     else
     {
       THROW_EXCEPTION( std::runtime_error,
-<<<<<<< HEAD
-		       "Error: bremsstrahlung angular distribution "
-                       << raw_function <<
-                       " is not currently supported!" );
-    }
-
-     electron_properties.setBremsstrahlungAngularDistributionFunction(
-                                                                    function );
-=======
                        "Error: elastic electron distribution "
                        << raw_type <<
                        " is not currently supported!" );
     }
 
      electron_properties.setElasticElectronDistributionMode( type );
->>>>>>> f89aeb69
   }
 
   // Get the elastic cutoff angle cosine - optional
@@ -241,17 +199,10 @@
     else
     {
       std::cerr << "Warning: the elastic cutoff angle cosine must have a "
-<<<<<<< HEAD
-		<< "value between -1 and 1. The default value of "
-		<< electron_properties.getElasticCutoffAngleCosine()
-		<< " will be used instead of " << cutoff_angle_cosine << "."
-		<< std::endl;
-=======
                 << "value between -1 and 1. The default value of "
                 << electron_properties.getElasticCutoffAngleCosine()
                 << " will be used instead of " << cutoff_angle_cosine << "."
                 << std::endl;
->>>>>>> f89aeb69
     }
   }
 
@@ -262,9 +213,6 @@
       electron_properties.setElectroionizationModeOff();
   }
 
-<<<<<<< HEAD
-    electron_properties.setNumberOfElectronHashGridBins( bins );
-=======
   // Get the bremsstrahlung reaction mode - optional
   if( properties.isParameter( "Electron Bremsstrahlung" ) )
   {
@@ -303,7 +251,6 @@
   {
     if( !properties.get<bool>( "Electron Atomic Excitation" ) )
       electron_properties.setAtomicExcitationModeOff();
->>>>>>> f89aeb69
   }
 
   properties.unused( *os_warn );
