//---------------------------------------------------------------------------//
//!
//! \file   MonteCarlo_ElasticElectronDistributionType.hpp
//! \author Luke Kersting
//! \brief  Elastic electron distribution type enumeration and helper function decls.
//!
//---------------------------------------------------------------------------//

#ifndef MONTE_CARLO_ELASTIC_ELECTRON_DISTRIBUTION_TYPE_HPP
#define MONTE_CARLO_ELASTIC_ELECTRON_DISTRIBUTION_TYPE_HPP

// Std Lib Includes
#include <string>
#include <iostream>

// FRENSIE Includes
#include "Utility_ToStringTraits.hpp"
#include "Utility_SerializationHelpers.hpp"
#include "Utility_ExceptionTestMacros.hpp"

namespace MonteCarlo{

/*! The elastic electron distribution type enum.
 *
 * When adding a new type the ToStringTraits methods and the serialization
 * method must be updated.
 */
enum ElasticElectronDistributionType{
  ElasticElectronDistributionType_START = 0,
  COUPLED_DISTRIBUTION = ElasticElectronDistributionType_START,
  DECOUPLED_DISTRIBUTION,
  HYBRID_DISTRIBUTION,
  CUTOFF_DISTRIBUTION,
  SCREENED_RUTHERFORD_DISTRIBUTION,
  ElasticElectronDistributionType_END
};

/*! The coupled elastic electron sampling method enum.
 *
 * When adding a new type the ToStringTraits methods, FromStringTraits methods,
 * and the serialization method must be updated.
 */
enum CoupledElasticSamplingMethod{
<<<<<<< HEAD
  ONE_D_UNION = 1,
  TWO_D_UNION = 2,
  MODIFIED_TWO_D_UNION = 3
=======
  CoupledElasticSamplingMethod_START = 0,
  ONE_D_UNION = CoupledElasticSamplingMethod_START,
  TWO_D_UNION,
  SIMPLIFIED_UNION,
  CoupledElasticSamplingMethod_END
>>>>>>> 1eeb2a37
};

} // end MonteCarlo namespace

namespace Utility{

/*! \brief Specialization of Utility::ToStringTraits for
 * MonteCarlo::ElasticElectronDistributionType
 * \ingroup to_string_traits
 */
template<>
struct ToStringTraits<MonteCarlo::ElasticElectronDistributionType>
{
  //! Convert a MonteCarlo::ElasticElectronDistributionType to a string
  static std::string toString( const MonteCarlo::ElasticElectronDistributionType type );

  //! Place the MonteCarlo::ElasticElectronDistributionType in a stream
  static void toStream( std::ostream& os, const MonteCarlo::ElasticElectronDistributionType type );
};

/*! \brief Specialization of Utility::ToStringTraits for
 * MonteCarlo::CoupledElasticSamplingMethod
 * \ingroup to_string_traits
 */
template<>
struct ToStringTraits<MonteCarlo::CoupledElasticSamplingMethod>
{
  //! Convert a MonteCarlo::CoupledElasticSamplingMethod to a string
  static std::string toString( const MonteCarlo::CoupledElasticSamplingMethod type );

  //! Place the MonteCarlo::CoupledElasticSamplingMethod in a stream
  static void toStream( std::ostream& os, const MonteCarlo::CoupledElasticSamplingMethod type );
};

} // end Utility namespace

namespace std{

//! Stream operator for printing ElasticElectronDistributionType enums
inline std::ostream& operator<<( std::ostream& os,
                                 const MonteCarlo::ElasticElectronDistributionType reaction )
{
  os << Utility::toString( reaction );
  return os;
}

//! Stream operator for printing CoupledElasticSamplingMethod enums
inline std::ostream& operator<<( std::ostream& os,
                                 const MonteCarlo::CoupledElasticSamplingMethod method )
{
  os << Utility::toString( method );
  return os;
}

} // end std namespace

namespace boost{

namespace serialization{

//! Serialize the MonteCarlo::ElasticElectronDistributionType enum
template<typename Archive>
void serialize( Archive& archive,
                MonteCarlo::ElasticElectronDistributionType& type,
                const unsigned version )
{
  if( Archive::is_saving::value )
    archive & (int)type;
  else
  {
    int raw_type;

    archive & raw_type;

    switch( raw_type )
    {
      BOOST_SERIALIZATION_ENUM_CASE( MonteCarlo::COUPLED_DISTRIBUTION, int, type );
      BOOST_SERIALIZATION_ENUM_CASE( MonteCarlo::DECOUPLED_DISTRIBUTION, int, type );
      BOOST_SERIALIZATION_ENUM_CASE( MonteCarlo::HYBRID_DISTRIBUTION, int, type );
      BOOST_SERIALIZATION_ENUM_CASE( MonteCarlo::CUTOFF_DISTRIBUTION, int, type );
      BOOST_SERIALIZATION_ENUM_CASE( MonteCarlo::SCREENED_RUTHERFORD_DISTRIBUTION, int, type );
      default:
      {
        THROW_EXCEPTION( std::logic_error,
                         "Cannot convert the deserialized raw elastic "
                         "electron distribution type to its "
                         "corresponding enum value!" );
      }
    }
  }
}

//! Serialize the MonteCarlo::CoupledElasticSamplingMethod enum
template<typename Archive>
void serialize( Archive& archive,
                MonteCarlo::CoupledElasticSamplingMethod& type,
                const unsigned version )
{
  if( Archive::is_saving::value )
  {
    archive & (int)type;
  }
  else
  {
    int raw_type;

    archive & raw_type;

    switch( raw_type )
    {
      BOOST_SERIALIZATION_ENUM_CASE( MonteCarlo::ONE_D_UNION, int, type );
      BOOST_SERIALIZATION_ENUM_CASE( MonteCarlo::TWO_D_UNION, int, type );
      BOOST_SERIALIZATION_ENUM_CASE( MonteCarlo::SIMPLIFIED_UNION, int, type );
      default:
      {
        THROW_EXCEPTION( std::logic_error,
                         "Cannot convert the deserialized raw coupled "
                         "elastic sampling method to its corresponding "
                         "enum value!" );
      }
    }
  }
}

} // end serialization namespace

} // end boost namespace

#endif // end MONTE_CARLO_ELASTIC_ELECTRON_DISTRIBUTION_TYPE_HPP

//---------------------------------------------------------------------------//
// end MonteCarlo_ElasticElectronDistributionType.hpp
//---------------------------------------------------------------------------//
<|MERGE_RESOLUTION|>--- conflicted
+++ resolved
@@ -41,17 +41,11 @@
  * and the serialization method must be updated.
  */
 enum CoupledElasticSamplingMethod{
-<<<<<<< HEAD
-  ONE_D_UNION = 1,
-  TWO_D_UNION = 2,
-  MODIFIED_TWO_D_UNION = 3
-=======
   CoupledElasticSamplingMethod_START = 0,
   ONE_D_UNION = CoupledElasticSamplingMethod_START,
   TWO_D_UNION,
-  SIMPLIFIED_UNION,
+  MODIFIED_TWO_D_UNION,
   CoupledElasticSamplingMethod_END
->>>>>>> 1eeb2a37
 };
 
 } // end MonteCarlo namespace
@@ -164,7 +158,7 @@
     {
       BOOST_SERIALIZATION_ENUM_CASE( MonteCarlo::ONE_D_UNION, int, type );
       BOOST_SERIALIZATION_ENUM_CASE( MonteCarlo::TWO_D_UNION, int, type );
-      BOOST_SERIALIZATION_ENUM_CASE( MonteCarlo::SIMPLIFIED_UNION, int, type );
+      BOOST_SERIALIZATION_ENUM_CASE( MonteCarlo::MODIFIED_TWO_D_UNION, int, type );
       default:
       {
         THROW_EXCEPTION( std::logic_error,
