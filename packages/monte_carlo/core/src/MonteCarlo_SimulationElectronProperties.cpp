//---------------------------------------------------------------------------//
//!
//! \file   MonteCarlo_SimulationElectronProperties.cpp
//! \author Alex Robinson, Luke Kersting
//! \brief  Simulation electron properties class def.
//!
//---------------------------------------------------------------------------//

// FRENSIE Includes
#include "FRENSIE_Archives.hpp"
#include "MonteCarlo_SimulationElectronProperties.hpp"
#include "Utility_DesignByContract.hpp"

namespace MonteCarlo{

// The absolute min electron energy
const double SimulationElectronProperties::s_absolute_min_electron_energy = 1.5e-5;

// The absolute max electron energy (MeV)
const double SimulationElectronProperties::s_absolute_max_electron_energy = 1.0e5;

// Constructor
SimulationElectronProperties::SimulationElectronProperties()
  : d_min_electron_energy( s_absolute_min_electron_energy ),
    d_max_electron_energy( 20.0 ),
    d_evaluation_tol( 1e-7 ),
    d_electron_interpolation_type( LOGLOGLOG_INTERPOLATION ),
    d_electron_grid_type( UNIT_BASE_CORRELATED_GRID ),
    d_num_electron_hash_grid_bins( 1000 ),
    d_atomic_relaxation_mode_on( true ),
    d_elastic_mode_on( true ),
    d_elastic_interpolation_type( LOGLOGLOG_INTERPOLATION ),
    d_elastic_distribution_mode( DECOUPLED_DISTRIBUTION ),
    d_coupled_elastic_sampling_method( TWO_D_UNION ),
    d_elastic_cutoff_angle_cosine( 1.0 ),
    d_bremsstrahlung_mode_on( true ),
    d_bremsstrahlung_interpolation_type( LOGLOGLOG_INTERPOLATION ),
    d_bremsstrahlung_angular_distribution_function( TWOBS_DISTRIBUTION ),
    d_electroionization_mode_on( true ),
    d_electroionization_interpolation_type( LOGLOGLOG_INTERPOLATION ),
    d_atomic_excitation_mode_on( true )
{ /* ... */ }

// Set the minimum electron energy (MeV)
void SimulationElectronProperties::setMinElectronEnergy( const double energy )
{
  // Make sure the energy is valid
  testPrecondition(energy >= s_absolute_min_electron_energy);
  testPrecondition( energy < d_max_electron_energy );

  d_min_electron_energy = energy;
}

// Return the minimum electron energy (MeV)
double SimulationElectronProperties::getMinElectronEnergy() const
{
  return d_min_electron_energy;
}

// Return the absolute minimum electron energy (MeV)
double SimulationElectronProperties::getAbsoluteMinElectronEnergy()
{
  return s_absolute_min_electron_energy;
}

// Set the maximum electron energy (MeV)
void SimulationElectronProperties::setMaxElectronEnergy( const double energy )
{
  // Make sure the energy is valid
  testPrecondition( energy > d_min_electron_energy );
  testPrecondition(energy <= s_absolute_max_electron_energy);

  d_max_electron_energy = energy;
}

// Return the maximum electron energy (MeV) - cannot be set at runtime
double SimulationElectronProperties::getMaxElectronEnergy() const
{
  return d_max_electron_energy;
}

// Return the absolute maximum electron energy (MeV)
double SimulationElectronProperties::getAbsoluteMaxElectronEnergy()
{
  return s_absolute_max_electron_energy;
}

// Set the electron FullyTabularTwoDDistribution evaluation tolerance (default = 1e-7)
/*! \details The evaluation tolerance is used by the
 *  InterpolatedFullyTabularTwoDDistribution as the tolerance when performing
 *  evaluations.
 */
void SimulationElectronProperties::setElectronEvaluationTolerance(
    const double tol )
{
  d_evaluation_tol = tol;
}

// Return the electron FullyTabularTwoDDistribution evaluation tolerance (default = 1e-7)
/*! \details The evaluation tolerance is used by the
 *  InterpolatedFullyTabularTwoDDistribution as the tolerance when performing
 *  evaluations.
 */
double SimulationElectronProperties::getElectronEvaluationTolerance() const
{
  return d_evaluation_tol;
}

// Set the electron 2D interpolation policy (LogLogLog by default)
void SimulationElectronProperties::setElectronTwoDInterpPolicy(
    const TwoDInterpolationType interp_type )
{
  d_electron_interpolation_type = interp_type;
}

// Return the electron 2D interpolation policy
TwoDInterpolationType
SimulationElectronProperties::getElectronTwoDInterpPolicy() const
{
  return d_electron_interpolation_type;
}

<<<<<<< HEAD
// Set the electron 2D grid policy (Unit-base Correlated by default)
void SimulationElectronProperties::setElectronTwoDGridPolicy(
    TwoDGridType grid_type )
=======
// Set the electron 2D sampling policy (LogLogLog by default)
void SimulationElectronProperties::setElectronTwoDSamplingPolicy(
    const TwoDSamplingType sampling_type )
>>>>>>> 1eeb2a37
{
  d_electron_grid_type = grid_type;
}

// Return the electron 2D grid policy
TwoDGridType
SimulationElectronProperties::getElectronTwoDGridPolicy() const
{
  return d_electron_grid_type;
}

// Set the number of electron hash grid bins
void SimulationElectronProperties::setNumberOfElectronHashGridBins(
                                                          const unsigned bins )
{
  // Make sure the number of bins is valid
  testPrecondition( bins >= 1 );

  d_num_electron_hash_grid_bins = bins;
}

// Get the number of electron hash grid bins
unsigned SimulationElectronProperties::getNumberOfElectronHashGridBins() const
{
  return d_num_electron_hash_grid_bins;
}

// Set atomic relaxation mode to off (on by default)
void SimulationElectronProperties::setAtomicRelaxationModeOff()
{
  d_atomic_relaxation_mode_on = false;
}

// Set atomic relaxation mode to on (on by default)
void SimulationElectronProperties::setAtomicRelaxationModeOn()
{
  d_atomic_relaxation_mode_on = true;
}

// Return if atomic relaxation mode is on
bool SimulationElectronProperties::isAtomicRelaxationModeOn() const
{
  return d_atomic_relaxation_mode_on;
}

// Set elastic mode to off (on by default)
void SimulationElectronProperties::setElasticModeOff()
{
  d_elastic_mode_on = false;
}

// Set elastic mode to on (on by default)
void SimulationElectronProperties::setElasticModeOn()
{
  d_elastic_mode_on = true;
}

// Return if elastic mode is on
bool SimulationElectronProperties::isElasticModeOn() const
{
  return d_elastic_mode_on;
}

// Set the elastic distribution mode ( Decoupled by default )
void SimulationElectronProperties::setElasticElectronDistributionMode(
    const ElasticElectronDistributionType distribution_mode )
{
  d_elastic_distribution_mode = distribution_mode;
}

// Return the elastic distribution mode
ElasticElectronDistributionType
SimulationElectronProperties::getElasticElectronDistributionMode() const
{
  return d_elastic_distribution_mode;
}

// Set the coupled elastic sampling mode ( Two D Union by default )
void SimulationElectronProperties::setCoupledElasticSamplingMode(
    const CoupledElasticSamplingMethod sampling_method )
{
  d_coupled_elastic_sampling_method = sampling_method;
}

// Return the coupled elastic sampling mode
CoupledElasticSamplingMethod
SimulationElectronProperties::getCoupledElasticSamplingMode() const
{
  return d_coupled_elastic_sampling_method;
}

// Set the elastic cutoff angle cosine (mu = 1.0 by default)
void SimulationElectronProperties::setElasticCutoffAngleCosine(
                          const double cutoff_angle_cosine )
{
  d_elastic_cutoff_angle_cosine = cutoff_angle_cosine;
}

// Return the elastic cutoff angle cosine
double SimulationElectronProperties::getElasticCutoffAngleCosine() const
{
  return d_elastic_cutoff_angle_cosine;
}

// Set electroionization mode to off (on by default)
void SimulationElectronProperties::setElectroionizationModeOff()
{
  d_electroionization_mode_on = false;
}

// Set electroionization mode to on (on by default)
void SimulationElectronProperties::setElectroionizationModeOn()
{
  d_electroionization_mode_on = true;
}

// Return if electroionization mode is on
bool SimulationElectronProperties::isElectroionizationModeOn() const
{
  return d_electroionization_mode_on;
}

// Set bremsstrahlung mode to off (on by default)
void SimulationElectronProperties::setBremsstrahlungModeOff()
{
  d_bremsstrahlung_mode_on = false;
}

// Set bremsstrahlung mode to on (on by default)
void SimulationElectronProperties::setBremsstrahlungModeOn()
{
  d_bremsstrahlung_mode_on = true;
}

// Return if bremsstrahlung mode is on
bool SimulationElectronProperties::isBremsstrahlungModeOn() const
{
  return d_bremsstrahlung_mode_on;
}

// Set the bremsstrahlung photon angular distribution function (2BS by default)
void SimulationElectronProperties::setBremsstrahlungAngularDistributionFunction(
                          const BremsstrahlungAngularDistributionType function )
{
  d_bremsstrahlung_angular_distribution_function = function;
}

// Return the bremsstrahlung photon angular distribution function (2BS by default)
BremsstrahlungAngularDistributionType
SimulationElectronProperties::getBremsstrahlungAngularDistributionFunction() const
{
  return d_bremsstrahlung_angular_distribution_function;
}

// Set atomic excitation mode to off (on by default)
void SimulationElectronProperties::setAtomicExcitationModeOff()
{
  d_atomic_excitation_mode_on = false;
}

// Set atomic excitation mode to on (on by default)
void SimulationElectronProperties::setAtomicExcitationModeOn()
{
  d_atomic_excitation_mode_on = true;
}

// Return if atomic excitation mode is on
bool SimulationElectronProperties::isAtomicExcitationModeOn() const
{
  return d_atomic_excitation_mode_on;
}

EXPLICIT_CLASS_SERIALIZE_INST( SimulationElectronProperties );

} // end MonteCarlo namespace

BOOST_CLASS_EXPORT_IMPLEMENT( MonteCarlo::SimulationElectronProperties );

//---------------------------------------------------------------------------//
// end MonteCarlo_SimulationElectronProperties.cpp
//---------------------------------------------------------------------------//<|MERGE_RESOLUTION|>--- conflicted
+++ resolved
@@ -120,15 +120,9 @@
   return d_electron_interpolation_type;
 }
 
-<<<<<<< HEAD
 // Set the electron 2D grid policy (Unit-base Correlated by default)
 void SimulationElectronProperties::setElectronTwoDGridPolicy(
     TwoDGridType grid_type )
-=======
-// Set the electron 2D sampling policy (LogLogLog by default)
-void SimulationElectronProperties::setElectronTwoDSamplingPolicy(
-    const TwoDSamplingType sampling_type )
->>>>>>> 1eeb2a37
 {
   d_electron_grid_type = grid_type;
 }
