--- conflicted
+++ resolved
@@ -22,20 +22,6 @@
 SimulationElectronProperties::SimulationElectronProperties()
   : d_min_electron_energy( s_absolute_min_electron_energy ),
     d_max_electron_energy( 20.0 ),
-<<<<<<< HEAD
-    d_atomic_relaxation_mode_on( true ),
-    d_elastic_mode_on( true ),
-    d_bremsstrahlung_mode_on( true ),
-    d_electroionization_mode_on( true ),
-    d_atomic_excitation_mode_on( true ),
-    d_evaluation_tol( 1e-7 ),
-    d_linlinlog_interpolation_mode_on( true ),
-    d_correlated_sampling_mode_on( true ),
-    d_unit_based_interpolation_mode_on( true ),
-    d_bremsstrahlung_angular_distribution_function( TWOBS_DISTRIBUTION ),
-    d_elastic_cutoff_angle_cosine( 1.0 ),
-    d_num_electron_hash_grid_bins( 1000 )
-=======
     d_evaluation_tol( 1e-7 ),
     d_correlated_sampling_mode_on( true ),
     d_unit_based_interpolation_mode_on( true ),
@@ -51,7 +37,6 @@
     d_electroionization_mode_on( true ),
     d_electroionization_interpolation_type( LOGLOGLOG_INTERPOLATION ),
     d_atomic_excitation_mode_on( true )
->>>>>>> 7fdd6c71
 { /* ... */ }
 
 // Set the minimum electron energy (MeV)
@@ -60,17 +45,10 @@
   // Make sure the energy is valid
   testPrecondition(energy >= s_absolute_min_electron_energy);
   testPrecondition( energy < d_max_electron_energy );
-<<<<<<< HEAD
 
   d_min_electron_energy = energy;
 }
 
-=======
-
-  d_min_electron_energy = energy;
-}
-
->>>>>>> 7fdd6c71
 // Return the minimum electron energy (MeV)
 double SimulationElectronProperties::getMinElectronEnergy() const
 {
@@ -92,7 +70,6 @@
 
   d_max_electron_energy = energy;
 }
-<<<<<<< HEAD
 
 // Return the maximum electron energy (MeV) - cannot be set at runtime
 double SimulationElectronProperties::getMaxElectronEnergy() const
@@ -100,21 +77,10 @@
   return d_max_electron_energy;
 }
 
-=======
-
-// Return the maximum electron energy (MeV) - cannot be set at runtime
-double SimulationElectronProperties::getMaxElectronEnergy() const
-{
-  return d_max_electron_energy;
-}
-
->>>>>>> 7fdd6c71
 // Return the absolute maximum electron energy (MeV)
 double SimulationElectronProperties::getAbsoluteMaxElectronEnergy()
 {
   return s_absolute_max_electron_energy;
-<<<<<<< HEAD
-=======
 }
 
 // Set the electron FullyTabularTwoDDistribution evaluation tolerance (default = 1e-7)
@@ -188,187 +154,12 @@
 unsigned SimulationElectronProperties::getNumberOfElectronHashGridBins() const
 {
   return d_num_electron_hash_grid_bins;
->>>>>>> 7fdd6c71
 }
 
 // Set atomic relaxation mode to off (on by default)
 void SimulationElectronProperties::setAtomicRelaxationModeOff()
 {
   d_atomic_relaxation_mode_on = false;
-<<<<<<< HEAD
-}
-
-// Set atomic relaxation mode to on (on by default)
-void SimulationElectronProperties::setAtomicRelaxationModeOn()
-{
-  d_atomic_relaxation_mode_on = true;
-}
-
-// Return if atomic relaxation mode is on
-bool SimulationElectronProperties::isAtomicRelaxationModeOn() const
-{
-  return d_atomic_relaxation_mode_on;
-}
-
-// Set elastic mode to off (on by default)
-void SimulationElectronProperties::setElasticModeOff()
-{
-  d_elastic_mode_on = false;
-}
-
-// Set elastic mode to on (on by default)
-void SimulationElectronProperties::setElasticModeOn()
-{
-  d_elastic_mode_on = true;
-}
-
-// Return if elastic mode is on
-bool SimulationElectronProperties::isElasticModeOn() const
-{
-  return d_elastic_mode_on;
-}
-
-// Set electroionization mode to off (on by default)
-void SimulationElectronProperties::setElectroionizationModeOff()
-{
-  d_electroionization_mode_on = false;
-}
-
-// Set electroionization mode to on (on by default)
-void SimulationElectronProperties::setElectroionizationModeOn()
-{
-  d_electroionization_mode_on = true;
-}
-
-// Return if electroionization mode is on
-bool SimulationElectronProperties::isElectroionizationModeOn() const
-{
-  return d_electroionization_mode_on;
-}
-
-// Set bremsstrahlung mode to off (on by default)
-void SimulationElectronProperties::setBremsstrahlungModeOff()
-{
-  d_bremsstrahlung_mode_on = false;
-}
-
-// Set bremsstrahlung mode to on (on by default)
-void SimulationElectronProperties::setBremsstrahlungModeOn()
-{
-  d_bremsstrahlung_mode_on = true;
-}
-
-// Return if bremsstrahlung mode is on
-bool SimulationElectronProperties::isBremsstrahlungModeOn() const
-{
-  return d_bremsstrahlung_mode_on;
-}
-
-// Set atomic excitation mode to off (on by default)
-void SimulationElectronProperties::setAtomicExcitationModeOff()
-{
-  d_atomic_excitation_mode_on = false;
-}
-
-// Set atomic excitation mode to on (on by default)
-void SimulationElectronProperties::setAtomicExcitationModeOn()
-{
-  d_atomic_excitation_mode_on = true;
-}
-
-// Return if atomic excitation mode is on
-bool SimulationElectronProperties::isAtomicExcitationModeOn() const
-{
-  return d_atomic_excitation_mode_on;
-}
-
-// Set the electron FullyTabularTwoDDistribution evaluation tolerance (default = 1e-7)
-/*! \details The evaluation tolerance is used by the
- *  InterpolatedFullyTabularTwoDDistribution as the tolerance when performing
- *  evaluations.
- */
-void SimulationElectronProperties::setElectronEvaluationTolerance(
-    const double tol )
-{
-  d_evaluation_tol = tol;
-}
-
-// Return the electron FullyTabularTwoDDistribution evaluation tolerance (default = 1e-7)
-/*! \details The evaluation tolerance is used by the
- *  InterpolatedFullyTabularTwoDDistribution as the tolerance when performing
- *  evaluations.
- */
-double SimulationElectronProperties::getElectronEvaluationTolerance() const
-{
-  return d_evaluation_tol;
-}
-
-// Set secondary electron LinLinLog interpolation mode to off (on by default)
-/*! \details The secondary electron interpolation policy will be set to
- *  Utility::LinLinLin instead of the default Utility::LinLinLog.
- */
-void SimulationElectronProperties::setLinLinLogInterpolationModeOff()
-{
-  d_linlinlog_interpolation_mode_on = false;
-}
-
-// Set secondary electron LinLinLog interpolation mode to on (on by default)
-/*! \details The secondary electron interpolation policy will be set to
- *  Utility::LinLinLog.
- */
-void SimulationElectronProperties::setLinLinLogInterpolationModeOn()
-{
-  d_linlinlog_interpolation_mode_on = true;
-}
-
-// Return if secondary electron LinLinLog interpolation mode is on
-/*! \details The secondary interpolation policy is used for interpoalting
- *  between the incoming energies of secondary electron distributions
- *  (ie: elastic angular distribution, bremsstrahlung photon energy
- *  distribution, electro-ionization knock-on energy distribution, etc.).
- *  The current two options are LinLinLog (default) or LinLinLin
- */
-bool SimulationElectronProperties::isLinLinLogInterpolationModeOn() const
-{
-  return d_linlinlog_interpolation_mode_on;
-}
-
-// Set correlated sampling mode to off (on by default)
-void SimulationElectronProperties::setCorrelatedSamplingModeOff()
-{
-  d_correlated_sampling_mode_on = false;
-}
-
-// Set correlated sampling mode to on (on by default)
-void SimulationElectronProperties::setCorrelatedSamplingModeOn()
-{
-  d_correlated_sampling_mode_on = true;
-}
-
-// Return if correlated sampling mode is on
-bool SimulationElectronProperties::isCorrelatedSamplingModeOn() const
-{
-  return d_correlated_sampling_mode_on;
-}
-
-// Set unit based interpolation mode to off (on by default)
-void SimulationElectronProperties::setUnitBasedInterpolationModeOff()
-{
-  d_unit_based_interpolation_mode_on = false;
-}
-
-// Set unit based interpolation mode to on (on by default)
-void SimulationElectronProperties::setUnitBasedInterpolationModeOn()
-{
-  d_unit_based_interpolation_mode_on = true;
-}
-
-// Return if unit based interpolation mode is on
-bool SimulationElectronProperties::isUnitBasedInterpolationModeOn() const
-{
-  return d_unit_based_interpolation_mode_on;
-=======
->>>>>>> 7fdd6c71
 }
 
 // Set atomic relaxation mode to on (on by default)
@@ -405,16 +196,6 @@
 void SimulationElectronProperties::setElasticTwoDInterpPolicy(
     TwoDInterpolationType interp_type )
 {
-<<<<<<< HEAD
-  d_bremsstrahlung_angular_distribution_function = function;
-}
-
-// Return if detailed bremsstrahlung mode is on
-BremsstrahlungAngularDistributionType
-SimulationElectronProperties::getBremsstrahlungAngularDistributionFunction() const
-{
-  return d_bremsstrahlung_angular_distribution_function;
-=======
   d_elastic_interpolation_type = interp_type;
 }
 
@@ -437,7 +218,6 @@
 SimulationElectronProperties::getElasticElectronDistributionMode() const
 {
   return d_elastic_distribution_mode;
->>>>>>> 7fdd6c71
 }
 
 // Set the elastic cutoff angle cosine (mu = 1.0 by default)
@@ -445,24 +225,10 @@
                           const double cutoff_angle_cosine )
 {
   d_elastic_cutoff_angle_cosine = cutoff_angle_cosine;
-<<<<<<< HEAD
 }
 
 // Return the elastic cutoff angle cosine
 double SimulationElectronProperties::getElasticCutoffAngleCosine() const
-{
-  return d_elastic_cutoff_angle_cosine;
-}
-
-// Set the number of electron hash grid bins
-void SimulationElectronProperties::setNumberOfElectronHashGridBins(
-                                                          const unsigned bins )
-=======
-}
-
-// Return the elastic cutoff angle cosine
-double SimulationElectronProperties::getElasticCutoffAngleCosine() const
->>>>>>> 7fdd6c71
 {
   return d_elastic_cutoff_angle_cosine;
 }
@@ -499,15 +265,6 @@
   return d_electroionization_interpolation_type;
 }
 
-<<<<<<< HEAD
-  d_num_electron_hash_grid_bins = bins;
-}
-
-// Get the number of electron hash grid bins
-unsigned SimulationElectronProperties::getNumberOfElectronHashGridBins() const
-{
-  return d_num_electron_hash_grid_bins;
-=======
 // Set bremsstrahlung mode to off (on by default)
 void SimulationElectronProperties::setBremsstrahlungModeOff()
 {
@@ -570,7 +327,6 @@
 bool SimulationElectronProperties::isAtomicExcitationModeOn() const
 {
   return d_atomic_excitation_mode_on;
->>>>>>> 7fdd6c71
 }
 
 } // end MonteCarlo namespace
