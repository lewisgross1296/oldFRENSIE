--- conflicted
+++ resolved
@@ -18,10 +18,7 @@
 // FRENSIE Includes
 #include "MonteCarlo_SimulationProperties.hpp"
 #include "MonteCarlo_SimulationPropertiesFactory.hpp"
-<<<<<<< HEAD
-=======
 #include "MonteCarlo_ElasticElectronDistributionType.hpp"
->>>>>>> f89aeb69
 #include "Utility_UnitTestHarnessExtensions.hpp"
 
 //---------------------------------------------------------------------------//
@@ -41,17 +38,10 @@
 
   // General Properties
   TEST_EQUALITY_CONST( parsed_properties->getParticleMode(),
-<<<<<<< HEAD
-		       MonteCarlo::NEUTRON_PHOTON_MODE );
-  TEST_EQUALITY_CONST( parsed_properties->getNumberOfHistories(), 10 );
-  TEST_EQUALITY_CONST( parsed_properties->getSurfaceFluxEstimatorAngleCosineCutoff(),
-		       0.1 );
-=======
                        MonteCarlo::NEUTRON_PHOTON_MODE );
   TEST_EQUALITY_CONST( parsed_properties->getNumberOfHistories(), 10 );
   TEST_EQUALITY_CONST( parsed_properties->getSurfaceFluxEstimatorAngleCosineCutoff(),
                        0.1 );
->>>>>>> f89aeb69
   TEST_ASSERT( !parsed_properties->displayWarnings() );
   TEST_ASSERT( parsed_properties->isImplicitCaptureModeOn() );
   TEST_EQUALITY_CONST( parsed_properties->getNumberOfBatchesPerProcessor(), 25 );
@@ -88,13 +78,6 @@
   // Electron Properties
   TEST_EQUALITY_CONST( parsed_properties->getMinElectronEnergy(), 1e-2 );
   TEST_EQUALITY_CONST( parsed_properties->getMaxElectronEnergy(), 10.0 );
-<<<<<<< HEAD
-  TEST_ASSERT( !parsed_properties->isAtomicRelaxationModeOn( MonteCarlo::ELECTRON ) );
-  TEST_EQUALITY_CONST(
-             parsed_properties->getBremsstrahlungAngularDistributionFunction(),
-             MonteCarlo::DIPOLE_DISTRIBUTION );
-  TEST_EQUALITY_CONST( parsed_properties->getElasticCutoffAngleCosine(), 0.9 );
-=======
   TEST_EQUALITY_CONST( parsed_properties->getNumberOfElectronHashGridBins(), 400 );
   TEST_EQUALITY_CONST( parsed_properties->getElectronEvaluationTolerance(), 1e-5 );
   TEST_EQUALITY_CONST( parsed_properties->getElectronTwoDInterpPolicy(),
@@ -114,22 +97,15 @@
              parsed_properties->getBremsstrahlungAngularDistributionFunction(),
              MonteCarlo::DIPOLE_DISTRIBUTION );
   TEST_ASSERT( !parsed_properties->isAtomicExcitationModeOn() );
->>>>>>> f89aeb69
 }
 
 //---------------------------------------------------------------------------//
 // Custom setup
 //---------------------------------------------------------------------------//
 UTILITY_CUSTOM_TEUCHOS_UNIT_TEST_SETUP_BEGIN();
-<<<<<<< HEAD
 
 std::string test_properties_xml_file_name;
 
-=======
-
-std::string test_properties_xml_file_name;
-
->>>>>>> f89aeb69
 UTILITY_CUSTOM_TEUCHOS_UNIT_TEST_COMMAND_LINE_OPTIONS()
 {
   clp().setOption( "test_properties_xml_file",
