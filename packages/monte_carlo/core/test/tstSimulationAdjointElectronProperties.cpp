--- conflicted
+++ resolved
@@ -49,12 +49,8 @@
   FRENSIE_CHECK_EQUAL( properties.getNumberOfAdjointElectronHashGridBins(),
                        500 );
   FRENSIE_CHECK_EQUAL( properties.getCriticalAdjointElectronLineEnergies().size(), 0 );
-<<<<<<< HEAD
-
-=======
   FRENSIE_CHECK_SMALL( properties.getAdjointElectronRouletteThresholdWeight(), 1e-30 );
   FRENSIE_CHECK_SMALL( properties.getAdjointElectronRouletteSurvivalWeight(), 1e-30 );
->>>>>>> 61cc56c6
 }
 
 //---------------------------------------------------------------------------//
@@ -274,8 +270,6 @@
 }
 
 //---------------------------------------------------------------------------//
-<<<<<<< HEAD
-=======
 // Check that the critical line energies can be set
 FRENSIE_UNIT_TEST( SimulationAdjointElectronProperties,
                    getAdjointElectronRouletteThresholdWeight )
@@ -306,7 +300,6 @@
 }
 
 //---------------------------------------------------------------------------//
->>>>>>> 61cc56c6
 // Check that the properties can be archived
 FRENSIE_UNIT_TEST_TEMPLATE_EXPAND( SimulationAdjointElectronProperties,
                                    archive,
@@ -342,11 +335,8 @@
     custom_properties.setAdjointElasticCutoffAngleCosine( 0.9 );
     custom_properties.setNumberOfAdjointElectronHashGridBins( 750 );
     custom_properties.setCriticalAdjointElectronLineEnergies( std::vector<double>({1.0, 10.0}) );
-<<<<<<< HEAD
-=======
     custom_properties.setAdjointElectronRouletteThresholdWeight( 1e-15 );
     custom_properties.setAdjointElectronRouletteSurvivalWeight( 1e-13 );
->>>>>>> 61cc56c6
 
     FRENSIE_REQUIRE_NO_THROW( (*oarchive) << BOOST_SERIALIZATION_NVP( default_properties ) );
     FRENSIE_REQUIRE_NO_THROW( (*oarchive) << BOOST_SERIALIZATION_NVP( custom_properties ) );
@@ -385,11 +375,8 @@
   FRENSIE_CHECK_EQUAL( default_properties.getNumberOfAdjointElectronHashGridBins(),
                        500 );
   FRENSIE_CHECK_EQUAL( default_properties.getCriticalAdjointElectronLineEnergies().size(), 0 );
-<<<<<<< HEAD
-=======
   FRENSIE_CHECK_SMALL( default_properties.getAdjointElectronRouletteThresholdWeight(), 1e-30 );
   FRENSIE_CHECK_SMALL( default_properties.getAdjointElectronRouletteSurvivalWeight(), 1e-30  );
->>>>>>> 61cc56c6
 
   MonteCarlo::SimulationAdjointElectronProperties custom_properties;
 
@@ -417,11 +404,8 @@
                        750 );
   FRENSIE_CHECK_EQUAL( custom_properties.getCriticalAdjointElectronLineEnergies(),
                        std::vector<double>({1.0, 10.0}) );
-<<<<<<< HEAD
-=======
   FRENSIE_CHECK_EQUAL( custom_properties.getAdjointElectronRouletteThresholdWeight(), 1e-15 );
   FRENSIE_CHECK_EQUAL( custom_properties.getAdjointElectronRouletteSurvivalWeight(), 1e-13 );
->>>>>>> 61cc56c6
 }
 
 //---------------------------------------------------------------------------//
