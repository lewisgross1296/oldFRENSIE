--- conflicted
+++ resolved
@@ -27,23 +27,7 @@
 FRENSIE_UNIT_TEST( SimulationAdjointElectronProperties, defaults )
 {
   MonteCarlo::SimulationAdjointElectronProperties properties;
-<<<<<<< HEAD
-
-  TEST_EQUALITY_CONST( properties.getAbsoluteMinAdjointElectronEnergy(), 1e-5 );
-  TEST_EQUALITY_CONST( properties.getMinAdjointElectronEnergy(), 1e-5 );
-  TEST_EQUALITY_CONST( properties.getMaxAdjointElectronEnergy(), 20.0 );
-  TEST_EQUALITY_CONST( properties.getAbsoluteMaxAdjointElectronEnergy(), 20.0 );
-  TEST_ASSERT( properties.isAdjointElasticModeOn() );
-  TEST_ASSERT( properties.isAdjointElectroionizationModeOn() );
-  TEST_ASSERT( properties.isAdjointBremsstrahlungModeOn() );
-  TEST_ASSERT( properties.isAdjointAtomicExcitationModeOn() );
-  TEST_EQUALITY_CONST( properties.getAdjointElasticElectronDistributionMode(),
-                       MonteCarlo::COUPLED_DISTRIBUTION );
-  TEST_EQUALITY_CONST( properties.getAdjointCoupledElasticSamplingMode(),
-                       MonteCarlo::MODIFIED_TWO_D_UNION );
-  TEST_EQUALITY_CONST(
-=======
-  
+
   FRENSIE_CHECK_EQUAL( properties.getAbsoluteMinAdjointElectronEnergy(), 1e-5 );
   FRENSIE_CHECK_EQUAL( properties.getMinAdjointElectronEnergy(), 1e-5 );
   FRENSIE_CHECK_EQUAL( properties.getMaxAdjointElectronEnergy(), 20.0 );
@@ -55,9 +39,8 @@
   FRENSIE_CHECK_EQUAL( properties.getAdjointElasticElectronDistributionMode(),
                        MonteCarlo::COUPLED_DISTRIBUTION );
   FRENSIE_CHECK_EQUAL( properties.getAdjointCoupledElasticSamplingMode(),
-                       MonteCarlo::TWO_D_UNION );
-  FRENSIE_CHECK_EQUAL(
->>>>>>> 1eeb2a37
+                       MonteCarlo::MODIFIED_TWO_D_UNION );
+  FRENSIE_CHECK_EQUAL(
              properties.getAdjointBremsstrahlungAngularDistributionFunction(),
              MonteCarlo::TWOBS_DISTRIBUTION );
   FRENSIE_CHECK_EQUAL( properties.getAdjointElectronEvaluationTolerance(), 1e-12 );
@@ -104,13 +87,8 @@
   FRENSIE_CHECK( !properties.isAdjointElasticModeOn() );
 
   properties.setAdjointElasticModeOn();
-<<<<<<< HEAD
-
-  TEST_ASSERT( properties.isAdjointElasticModeOn() );
-=======
-  
+
   FRENSIE_CHECK( properties.isAdjointElasticModeOn() );
->>>>>>> 1eeb2a37
 }
 
 //---------------------------------------------------------------------------//
@@ -125,13 +103,8 @@
   FRENSIE_CHECK( !properties.isAdjointElectroionizationModeOn() );
 
   properties.setAdjointElectroionizationModeOn();
-<<<<<<< HEAD
-
-  TEST_ASSERT( properties.isAdjointElectroionizationModeOn() );
-=======
-  
+
   FRENSIE_CHECK( properties.isAdjointElectroionizationModeOn() );
->>>>>>> 1eeb2a37
 }
 
 //---------------------------------------------------------------------------//
@@ -146,13 +119,8 @@
   FRENSIE_CHECK( !properties.isAdjointBremsstrahlungModeOn() );
 
   properties.setAdjointBremsstrahlungModeOn();
-<<<<<<< HEAD
-
-  TEST_ASSERT( properties.isAdjointBremsstrahlungModeOn() );
-=======
-  
+
   FRENSIE_CHECK( properties.isAdjointBremsstrahlungModeOn() );
->>>>>>> 1eeb2a37
 }
 
 //---------------------------------------------------------------------------//
@@ -167,13 +135,8 @@
   FRENSIE_CHECK( !properties.isAdjointAtomicExcitationModeOn() );
 
   properties.setAdjointAtomicExcitationModeOn();
-<<<<<<< HEAD
-
-  TEST_ASSERT( properties.isAdjointAtomicExcitationModeOn() );
-=======
-  
+
   FRENSIE_CHECK( properties.isAdjointAtomicExcitationModeOn() );
->>>>>>> 1eeb2a37
 }
 
 //---------------------------------------------------------------------------//
@@ -233,16 +196,11 @@
 {
   MonteCarlo::SimulationAdjointElectronProperties properties;
 
-<<<<<<< HEAD
-  TEST_EQUALITY_CONST( properties.getAdjointCoupledElasticSamplingMode(),
-                       MonteCarlo::MODIFIED_TWO_D_UNION );
-=======
   FRENSIE_CHECK_EQUAL( properties.getAdjointCoupledElasticSamplingMode(),
                        MonteCarlo::TWO_D_UNION );
->>>>>>> 1eeb2a37
 
   MonteCarlo::CoupledElasticSamplingMethod mode;
-  mode = MonteCarlo::TWO_D_UNION;
+  mode = MonteCarlo::MODIFIED_TWO_D_UNION;
 
   properties.setAdjointCoupledElasticSamplingMode( mode );
 
@@ -324,7 +282,7 @@
     custom_properties.setAdjointElectronEvaluationTolerance( 1e-4 );
     custom_properties.setAdjointBremsstrahlungAngularDistributionFunction( MonteCarlo::DIPOLE_DISTRIBUTION );
     custom_properties.setAdjointElasticElectronDistributionMode( MonteCarlo::DECOUPLED_DISTRIBUTION );
-    custom_properties.setAdjointCoupledElasticSamplingMode( MonteCarlo::SIMPLIFIED_UNION );
+    custom_properties.setAdjointCoupledElasticSamplingMode( MonteCarlo::TWO_D_UNION );
     custom_properties.setAdjointElasticCutoffAngleCosine( 0.9 );
     custom_properties.setNumberOfAdjointElectronHashGridBins( 750 );
 
@@ -380,7 +338,7 @@
   FRENSIE_CHECK_EQUAL( custom_properties.getAdjointElasticElectronDistributionMode(),
                        MonteCarlo::DECOUPLED_DISTRIBUTION );
   FRENSIE_CHECK_EQUAL( custom_properties.getAdjointCoupledElasticSamplingMode(),
-                       MonteCarlo::SIMPLIFIED_UNION );
+                       MonteCarlo::TWO_D_UNION );
   FRENSIE_CHECK_EQUAL(
              custom_properties.getAdjointBremsstrahlungAngularDistributionFunction(),
              MonteCarlo::DIPOLE_DISTRIBUTION );
