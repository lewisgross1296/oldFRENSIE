//---------------------------------------------------------------------------//
//!
//! \file   tstParticleState.cpp
//! \author Alex Robinson
//! \brief  Particle state unit tests.
//!
//---------------------------------------------------------------------------//

// Std Lib Includes
#include <iostream>

// Boost Includes
#include <boost/archive/xml_oarchive.hpp>
#include <boost/archive/xml_iarchive.hpp>
#include <boost/serialization/base_object.hpp>

// Trilinos Includes
#include <Teuchos_UnitTestHarness.hpp>

// FRENSIE Includes
#include "MonteCarlo_ParticleState.hpp"
#include "Geometry_InfiniteMediumModel.hpp"
#include "Utility_UnitTestHarnessExtensions.hpp"
#include "Utility_PhysicalConstants.hpp"

//---------------------------------------------------------------------------//
// Testing Structs.
//---------------------------------------------------------------------------//
class TestParticleState : public MonteCarlo::ParticleState
{
public:

  TestParticleState()
  { /* ... */ }

  TestParticleState( const unsigned long long history_number )
  : MonteCarlo::ParticleState( history_number, MonteCarlo::PHOTON, 1 )
  { /* ... */ }

  TestParticleState( const MonteCarlo::ParticleState& existing_base_state,
                     const bool increment_generation_number = false,
                     const bool reset_collision_number = false )
    : MonteCarlo::ParticleState( existing_base_state,
                                 MonteCarlo::PHOTON,
                                 1,
                                 increment_generation_number,
                                 reset_collision_number )
  { /* ... */ }

  ~TestParticleState()
  { /* ... */ }

  double getSpeed() const
  { return 1.0; }

  MonteCarlo::ParticleState::timeType calculateTraversalTime(
                                                  const double distance ) const
  { return 1.0; }

  MonteCarlo::ParticleState* clone() const
  { return NULL; }

  void print( std::ostream& os ) const
  { printImplementation<TestParticleState>( os ); }

private:
  TestParticleState( const TestParticleState& state );

  // Save the state to an archive
  template<typename Archive>
  void serialize( Archive& ar, const unsigned version )
  {
    ar & boost::serialization::make_nvp("ParticleState",boost::serialization::base_object<MonteCarlo::ParticleState>(*this));
  }

  // Declare the boost serialization access object as a friend
  friend class boost::serialization::access;
};

//---------------------------------------------------------------------------//
// Tests.
//---------------------------------------------------------------------------//
// Get the history number
TEUCHOS_UNIT_TEST( ParticleState, getHistoryNumber )
{
  TestParticleState particle( 1ull );

  TEST_EQUALITY_CONST( particle.getHistoryNumber(), 1ull );
}

//---------------------------------------------------------------------------//
<<<<<<< HEAD
// Set/get the source id that created the particle (history)
TEUCHOS_UNIT_TEST( ParticleState, setgetSourceId )
=======
// Set/get the source cell where the particle (history) started
TEUCHOS_UNIT_TEST( ParticleState, setgetSourceCell )
{
  TestParticleState particle( 1ull );

  particle.setSourceCell( 1 );

  TEST_EQUALITY_CONST( particle.getSourceCell(), 1 );
}

//---------------------------------------------------------------------------//
// Set/get the cell containing a particle
TEUCHOS_UNIT_TEST( ParticleState, setgetCell )
>>>>>>> f89aeb69
{
  TestParticleState particle( 1ull );

  particle.setSourceId( 2 );

  TEST_EQUALITY_CONST( particle.getSourceId(), 2 );
}

//---------------------------------------------------------------------------//
// Set/get the source cell where the particle (history) started
TEUCHOS_UNIT_TEST( ParticleState, setgetSourceCell )
{
  TestParticleState particle( 1ull );

  particle.setSourceCell( 1 );

  TEST_EQUALITY_CONST( particle.getSourceCell(), 1 );
}

//---------------------------------------------------------------------------//
// Set/get the position of a particle
TEUCHOS_UNIT_TEST( ParticleState, setgetPosition )
{
  TestParticleState particle( 1ull );

  double position[3] = {1.0, 1.0, 1.0};

  particle.setPosition( position[0], position[1], position[2] );

  TEST_EQUALITY_CONST( particle.getXPosition(), 1.0 );
  TEST_EQUALITY_CONST( particle.getYPosition(), 1.0 );
  TEST_EQUALITY_CONST( particle.getZPosition(), 1.0 );

  const double* particle_position = particle.getPosition();

  TEST_EQUALITY_CONST( particle_position[0], 1.0 );
  TEST_EQUALITY_CONST( particle_position[1], 1.0 );
  TEST_EQUALITY_CONST( particle_position[2], 1.0 );

  position[0] = 2.0;

  particle.setPosition( position );

  TEST_EQUALITY_CONST( particle.getXPosition(), 2.0 );
  TEST_EQUALITY_CONST( particle.getYPosition(), 1.0 );
  TEST_EQUALITY_CONST( particle.getZPosition(), 1.0 );

  particle_position = particle.getPosition();

  TEST_EQUALITY_CONST( particle_position[0], 2.0 );
  TEST_EQUALITY_CONST( particle_position[1], 1.0 );
  TEST_EQUALITY_CONST( particle_position[2], 1.0 );
}

//---------------------------------------------------------------------------//
// Set/get the direction of a particle
TEUCHOS_UNIT_TEST( ParticleState, setgetDirection )
{
  TestParticleState particle( 1ull );

  double direction[3] =
    {0.5773502691896258, 0.5773502691896258, 0.5773502691896258};

  particle.setDirection( direction[0], direction[1], direction[2] );

  TEST_EQUALITY_CONST( particle.getXDirection(), 0.5773502691896258 );
  TEST_EQUALITY_CONST( particle.getYDirection(), 0.5773502691896258 );
  TEST_EQUALITY_CONST( particle.getZDirection(), 0.5773502691896258 );

  const double* particle_direction = particle.getDirection();

  TEST_EQUALITY_CONST( direction[0], 0.5773502691896258 );
  TEST_EQUALITY_CONST( direction[1], 0.5773502691896258 );
  TEST_EQUALITY_CONST( direction[2], 0.5773502691896258 );

  particle.setDirection( direction );

  TEST_EQUALITY_CONST( particle.getXDirection(), 0.5773502691896258 );
  TEST_EQUALITY_CONST( particle.getYDirection(), 0.5773502691896258 );
  TEST_EQUALITY_CONST( particle.getZDirection(), 0.5773502691896258 );

  particle_direction = particle.getDirection();

  TEST_EQUALITY_CONST( direction[0], 0.5773502691896258 );
  TEST_EQUALITY_CONST( direction[1], 0.5773502691896258 );
  TEST_EQUALITY_CONST( direction[2], 0.5773502691896258 );
}

//---------------------------------------------------------------------------//
// Rotate the direction using a polar and azimuthal angle
TEUCHOS_UNIT_TEST( ParticleState, rotateDirection )
{
  TestParticleState particle( 1ull );

  // Rotate x direction to neg. x direction
  particle.setDirection( 1.0, 0.0, 0.0 );
  particle.rotateDirection( -1.0, 0.0 );

  UTILITY_TEST_FLOATING_EQUALITY( particle.getXDirection(), -1.0, 1e-15 );
  UTILITY_TEST_FLOATING_EQUALITY( particle.getYDirection(), 0.0, 1e-15 );
  UTILITY_TEST_FLOATING_EQUALITY( particle.getZDirection(), 0.0, 1e-15 );

  // Rotate x direction to y direction
  particle.setDirection( 1.0, 0.0, 0.0 );
  particle.rotateDirection( 0.0, Utility::PhysicalConstants::pi/2 );

  UTILITY_TEST_FLOATING_EQUALITY( particle.getXDirection(), 0.0, 1e-15 );
  UTILITY_TEST_FLOATING_EQUALITY( particle.getYDirection(), 1.0, 1e-15 );
  UTILITY_TEST_FLOATING_EQUALITY( particle.getZDirection(), 0.0, 1e-15 );

  // Rotate x direction to neg. y direction
  particle.setDirection( 1.0, 0.0, 0.0 );
  particle.rotateDirection( 0.0, 3*Utility::PhysicalConstants::pi/2 );

  UTILITY_TEST_FLOATING_EQUALITY( particle.getXDirection(), 0.0, 1e-15 );
  UTILITY_TEST_FLOATING_EQUALITY( particle.getYDirection(), -1.0, 1e-15 );
  UTILITY_TEST_FLOATING_EQUALITY( particle.getZDirection(), 0.0, 1e-15 );

  // Rotate x direction to z direction
  particle.setDirection( 1.0, 0.0, 0.0 );
  particle.rotateDirection( 0.0, Utility::PhysicalConstants::pi );

  UTILITY_TEST_FLOATING_EQUALITY( particle.getXDirection(), 0.0, 1e-15 );
  UTILITY_TEST_FLOATING_EQUALITY( particle.getYDirection(), 0.0, 1e-15 );
  UTILITY_TEST_FLOATING_EQUALITY( particle.getZDirection(), 1.0, 1e-15 );

  // Rotate x direction to neg. z direction
  particle.setDirection( 1.0, 0.0, 0.0 );
  particle.rotateDirection( 0.0, 0.0 );

  UTILITY_TEST_FLOATING_EQUALITY( particle.getXDirection(), 0.0, 1e-15 );
  UTILITY_TEST_FLOATING_EQUALITY( particle.getYDirection(), 0.0, 1e-15 );
  UTILITY_TEST_FLOATING_EQUALITY( particle.getZDirection(), -1.0, 1e-15 );

  // Rotate y direction to neg. y direction
  particle.setDirection( 0.0, 1.0, 0.0 );
  particle.rotateDirection( -1.0, 0.0 );

  UTILITY_TEST_FLOATING_EQUALITY( particle.getXDirection(), 0.0, 1e-15 );
  UTILITY_TEST_FLOATING_EQUALITY( particle.getYDirection(), -1.0, 1e-15 );
  UTILITY_TEST_FLOATING_EQUALITY( particle.getZDirection(), 0.0, 1e-15 );

  // Rotate y direction to x direction
  particle.setDirection( 0.0, 1.0, 0.0 );
  particle.rotateDirection( 0.0, 3*Utility::PhysicalConstants::pi/2 );

  UTILITY_TEST_FLOATING_EQUALITY( particle.getXDirection(), 1.0, 1e-15 );
  UTILITY_TEST_FLOATING_EQUALITY( particle.getYDirection(), 0.0, 1e-15 );
  UTILITY_TEST_FLOATING_EQUALITY( particle.getZDirection(), 0.0, 1e-15 );

  // Rotate y direction to neg. x direction
  particle.setDirection( 0.0, 1.0, 0.0 );
  particle.rotateDirection( 0.0, Utility::PhysicalConstants::pi/2 );

  UTILITY_TEST_FLOATING_EQUALITY( particle.getXDirection(), -1.0, 1e-15 );
  UTILITY_TEST_FLOATING_EQUALITY( particle.getYDirection(), 0.0, 1e-15 );
  UTILITY_TEST_FLOATING_EQUALITY( particle.getZDirection(), 0.0, 1e-15 );

  // Rotate the y direction to z direction
  particle.setDirection( 0.0, 1.0, 0.0 );
  particle.rotateDirection( 0.0, Utility::PhysicalConstants::pi );

  UTILITY_TEST_FLOATING_EQUALITY( particle.getXDirection(), 0.0, 1e-15 );
  UTILITY_TEST_FLOATING_EQUALITY( particle.getYDirection(), 0.0, 1e-15 );
  UTILITY_TEST_FLOATING_EQUALITY( particle.getZDirection(), 1.0, 1e-15 );

  // Rotate the y direction to neg. z direction
  particle.setDirection( 0.0, 1.0, 0.0 );
  particle.rotateDirection( 0.0, 0.0 );

  UTILITY_TEST_FLOATING_EQUALITY( particle.getXDirection(), 0.0, 1e-15 );
  UTILITY_TEST_FLOATING_EQUALITY( particle.getYDirection(), 0.0, 1e-15 );
  UTILITY_TEST_FLOATING_EQUALITY( particle.getZDirection(), -1.0, 1e-15 );

  // Rotate the z direction to neg. z direction
  particle.setDirection( 0.0, 0.0, 1.0 );
  particle.rotateDirection( -1.0, 0.0 );

  UTILITY_TEST_FLOATING_EQUALITY( particle.getXDirection(), 0.0, 1e-15 );
  UTILITY_TEST_FLOATING_EQUALITY( particle.getYDirection(), 0.0, 1e-15 );
  UTILITY_TEST_FLOATING_EQUALITY( particle.getZDirection(), -1.0, 1e-15 );

  // Rotate z direction to x direction
  particle.setDirection( 0.0, 0.0, 1.0 );
  particle.rotateDirection( 0.0, 0.0 );

  UTILITY_TEST_FLOATING_EQUALITY( particle.getXDirection(), 1.0, 1e-15 );
  UTILITY_TEST_FLOATING_EQUALITY( particle.getYDirection(), 0.0, 1e-15 );
  UTILITY_TEST_FLOATING_EQUALITY( particle.getZDirection(), 0.0, 1e-15 );

  // Rotate z direction to neg. x direction
  particle.setDirection( 0.0, 0.0, 1.0 );
  particle.rotateDirection( 0.0, Utility::PhysicalConstants::pi );

  UTILITY_TEST_FLOATING_EQUALITY( particle.getXDirection(), -1.0, 1e-15 );
  UTILITY_TEST_FLOATING_EQUALITY( particle.getYDirection(), 0.0, 1e-15 );
  UTILITY_TEST_FLOATING_EQUALITY( particle.getZDirection(), 0.0, 1e-15 );

  // Rotate z direction to y direction
  particle.setDirection( 0.0, 0.0, 1.0 );
  particle.rotateDirection( 0.0, Utility::PhysicalConstants::pi/2 );

  UTILITY_TEST_FLOATING_EQUALITY( particle.getXDirection(), 0.0, 1e-15 );
  UTILITY_TEST_FLOATING_EQUALITY( particle.getYDirection(), 1.0, 1e-15 );
  UTILITY_TEST_FLOATING_EQUALITY( particle.getZDirection(), 0.0, 1e-15 );

  // Rotate z direction to neg. y direction
  particle.setDirection( 0.0, 0.0, 1.0 );
  particle.rotateDirection( 0.0, 3*Utility::PhysicalConstants::pi/2 );

  UTILITY_TEST_FLOATING_EQUALITY( particle.getXDirection(), 0.0, 1e-15 );
  UTILITY_TEST_FLOATING_EQUALITY( particle.getYDirection(), -1.0, 1e-15 );
  UTILITY_TEST_FLOATING_EQUALITY( particle.getZDirection(), 0.0, 1e-15 );
}

//---------------------------------------------------------------------------//
// Set/get the source energy of a particle
TEUCHOS_UNIT_TEST( ParticleState, setgetSourceEnergy )
{
  TestParticleState particle( 1ull );

  particle.setSourceEnergy( 1.0 );

  TEST_EQUALITY_CONST( particle.getSourceEnergy(), 1.0 );
}

//---------------------------------------------------------------------------//
<<<<<<< HEAD
// Set/get the enegy of a particle
=======
// Set/get the energy of a particle
>>>>>>> f89aeb69
TEUCHOS_UNIT_TEST( ParticleState, setgetEnergy )
{
  TestParticleState particle( 1ull );

  particle.setEnergy( 1.0 );

  TEST_EQUALITY_CONST( particle.getEnergy(), 1.0 );
}

//---------------------------------------------------------------------------//
<<<<<<< HEAD
=======
// Get the charge of a particle
TEUCHOS_UNIT_TEST( ParticleState, getCharge )
{
  TestParticleState particle( 1ull );

  TEST_EQUALITY_CONST( particle.getCharge(), 1 );
}

//---------------------------------------------------------------------------//
>>>>>>> f89aeb69
// Set/get the source time of a particle
TEUCHOS_UNIT_TEST( ParticleState, setgetSourceTime )
{
  TestParticleState particle( 1ull );

  particle.setSourceTime( 1.0 );

  TEST_EQUALITY_CONST( particle.getSourceTime(), 1.0 );
}

//---------------------------------------------------------------------------//
// Set/get the time state of a particle
TEUCHOS_UNIT_TEST( ParticleState, setgetTime )
{
  TestParticleState particle( 1ull );

  particle.setTime( 1.0 );

  TEST_EQUALITY_CONST( particle.getTime(), 1.0 );
}

//---------------------------------------------------------------------------//
// Increment/get the collision number of the particle
TEUCHOS_UNIT_TEST( ParticleState, incrementgetCollisionNumber )
{
  TestParticleState particle( 1ull );

  particle.incrementCollisionNumber();
  particle.incrementCollisionNumber();

  TEST_EQUALITY_CONST( particle.getCollisionNumber(), 2u );
}

//---------------------------------------------------------------------------//
// Get the generation number of the particle
TEUCHOS_UNIT_TEST( ParticleState, getGenerationNumber )
{
  TestParticleState particle( 1ull );

  TEST_EQUALITY_CONST( particle.getGenerationNumber(), 0u );
}

//---------------------------------------------------------------------------//
// Set/get the source weight of the particle
TEUCHOS_UNIT_TEST( ParticleState, setgetSourceWeight )
{
  TestParticleState particle( 1ull );

  particle.setSourceWeight( 1.0 );

  TEST_EQUALITY_CONST( particle.getSourceWeight(), 1.0 );
}

//---------------------------------------------------------------------------//
// Set/get the weight of a particle
TEUCHOS_UNIT_TEST( ParticleState, setgetWeight )
{
  TestParticleState particle( 1ull );

  particle.setWeight( 1.0 );

  TEST_EQUALITY_CONST( particle.getWeight(), 1.0 );
}

//---------------------------------------------------------------------------//
// Multiply the weight of a particle
TEUCHOS_UNIT_TEST( ParticleState, multiplyWeight )
{
  TestParticleState particle( 1ull );

  particle.setWeight( 1.0 );
  particle.multiplyWeight( 0.5 );

  TEST_EQUALITY_CONST( particle.getWeight(), 0.5 );
}

//---------------------------------------------------------------------------//
// Test if a particle is lost
TEUCHOS_UNIT_TEST( ParticleState, lost )
{
  TestParticleState particle( 1ull );

  TEST_ASSERT( !particle.isLost() );

  particle.setAsLost();

  TEST_ASSERT( particle.isLost() );
}

//---------------------------------------------------------------------------//
// Test if a particle is gone
TEUCHOS_UNIT_TEST( ParticleState, gone )
{
  TestParticleState particle( 1ull );

  TEST_ASSERT( !particle.isGone() );

  particle.setAsGone();

  TEST_ASSERT( particle.isGone() );
}

//---------------------------------------------------------------------------//
// Test if the navigator can be returned
TEUCHOS_UNIT_TEST( ParticleState, navigator )
{
  TestParticleState particle( 1ull );

  particle.setPosition( 0.1, -10.0, sqrt(2.0) );
  particle.setDirection( 0.0, -1.0/sqrt(2.0), 1.0/sqrt(2.0) );

  // Get the particle location and direction from the navigator
  const Geometry::Navigator& const_particle_navigator =
    dynamic_cast<const MonteCarlo::ParticleState&>( particle ).navigator();

  TEST_EQUALITY_CONST( const_particle_navigator.getInternalRayPosition()[0],
                       0.1 );
  TEST_EQUALITY_CONST( const_particle_navigator.getInternalRayPosition()[1],
                       -10.0 );
  TEST_EQUALITY_CONST( const_particle_navigator.getInternalRayPosition()[2],
                       sqrt(2.0) );
  TEST_EQUALITY_CONST( const_particle_navigator.getInternalRayDirection()[0],
                       0.0 );
  TEST_EQUALITY_CONST( const_particle_navigator.getInternalRayDirection()[1],
                       -1.0/sqrt(2.0) );
  TEST_EQUALITY_CONST( const_particle_navigator.getInternalRayDirection()[2],
                       1.0/sqrt(2.0) );

  // Change the particle location and direction from the navigator
  Geometry::Navigator& particle_navigator = particle.navigator();

  particle_navigator.advanceInternalRayBySubstep( 1.0 );

  TEST_EQUALITY_CONST( particle.getXPosition(), 0.1 );
  TEST_FLOATING_EQUALITY( particle.getYPosition(), -10.0-1.0/sqrt(2.0), 1e-15 );
  TEST_FLOATING_EQUALITY( particle.getZPosition(), 3.0/sqrt(2.0), 1e-15 );

  particle_navigator.changeInternalRayDirection( 1.0, 0.0, 0.0 );

  TEST_EQUALITY_CONST( particle.getXDirection(), 1.0 );
  TEST_EQUALITY_CONST( particle.getYDirection(), 0.0 );
  TEST_EQUALITY_CONST( particle.getZDirection(), 0.0 );
}

//---------------------------------------------------------------------------//
// Test if the particle can be embeded inside of a geometry model
TEUCHOS_UNIT_TEST( ParticleState, embed )
{
  TestParticleState particle( 1ull );

  particle.setPosition( 0.1, -10.0, sqrt(2.0) );
  particle.setDirection( 0.0, -1.0/sqrt(2.0), 1.0/sqrt(2.0) );

  TEST_EQUALITY_CONST( particle.getCell(),
                       Geometry::ModuleTraits::invalid_internal_cell_handle );

  // Embed the particle in a model
  std::shared_ptr<Geometry::InfiniteMediumModel>
    model( new Geometry::InfiniteMediumModel( 2 ) );

  particle.embedInModel( model );

  // Verify that the particle position and direction are unchanged
  TEST_EQUALITY_CONST( particle.getXPosition(), 0.1 );
  TEST_EQUALITY_CONST( particle.getYPosition(), -10.0 );
  TEST_EQUALITY_CONST( particle.getZPosition(), sqrt(2.0) );
  TEST_EQUALITY_CONST( particle.getXDirection(), 0.0 );
  TEST_EQUALITY_CONST( particle.getYDirection(), -1.0/sqrt(2.0) );
  TEST_EQUALITY_CONST( particle.getZDirection(), 1.0/sqrt(2.0) );

  // Verify that the particle is in the correct cell in the new model
  TEST_EQUALITY_CONST( particle.getCell(), 2 );

  // Extract the particle from the model
  particle.extractFromModel();

  TEST_EQUALITY_CONST( particle.getCell(),
                       Geometry::ModuleTraits::invalid_internal_cell_handle );

  // Embed the particle in a model with the cell specified
  model.reset( new Geometry::InfiniteMediumModel( 3 ) );

  particle.embedInModel( model, 3 );

  // Verify that the particle position and direction are unchanged
  TEST_EQUALITY_CONST( particle.getXPosition(), 0.1 );
  TEST_EQUALITY_CONST( particle.getYPosition(), -10.0 );
  TEST_EQUALITY_CONST( particle.getZPosition(), sqrt(2.0) );
  TEST_EQUALITY_CONST( particle.getXDirection(), 0.0 );
  TEST_EQUALITY_CONST( particle.getYDirection(), -1.0/sqrt(2.0) );
  TEST_EQUALITY_CONST( particle.getZDirection(), 1.0/sqrt(2.0) );

  // Verify that the particle is in the correct cell in the new model
  TEST_EQUALITY_CONST( particle.getCell(), 3 );

  // Extract the particle from the model
  particle.extractFromModel();

  // Embed the particle in a model at a new location and with a new direction
  model.reset( new Geometry::InfiniteMediumModel( 4 ) );

  particle.embedInModel( model,
                         (const double[3]){-1.0, 2.0, -0.3},
                         (const double[3]){1.0, 0.0, 0.0} );

  // Verify that the particle position and direction are correct
  TEST_EQUALITY_CONST( particle.getXPosition(), -1.0 );
  TEST_EQUALITY_CONST( particle.getYPosition(), 2.0 );
  TEST_EQUALITY_CONST( particle.getZPosition(), -0.3 );
  TEST_EQUALITY_CONST( particle.getXDirection(), 1.0 );
  TEST_EQUALITY_CONST( particle.getYDirection(), 0.0 );
  TEST_EQUALITY_CONST( particle.getZDirection(), 0.0 );

  // Verify that the particle is in the correct cell in the new model
  TEST_EQUALITY_CONST( particle.getCell(), 4 );

  // Extract the particle from the model
  particle.extractFromModel();

  // Embed the particle in a model at a new location and with a new direction
  model.reset( new Geometry::InfiniteMediumModel( 5 ) );

  particle.embedInModel( model,
                         (const double[3]){1.0, -2.0, 0.3},
                         (const double[3]){0.0, 0.0, 1.0},
                         5 );

  // Verify that the particle position and direction are correct
  TEST_EQUALITY_CONST( particle.getXPosition(), 1.0 );
  TEST_EQUALITY_CONST( particle.getYPosition(), -2.0 );
  TEST_EQUALITY_CONST( particle.getZPosition(), 0.3 );
  TEST_EQUALITY_CONST( particle.getXDirection(), 0.0 );
  TEST_EQUALITY_CONST( particle.getYDirection(), 0.0 );
  TEST_EQUALITY_CONST( particle.getZDirection(), 1.0 );

  // Verify that the particle is in the correct cell in the new model
  TEST_EQUALITY_CONST( particle.getCell(), 5 );
}

//---------------------------------------------------------------------------//
// Archive a particle state
TEUCHOS_UNIT_TEST( ParticleState, archive )
{
  // Create and archive a particle
  {
    TestParticleState particle( 1ull );
    particle.setSourceId( 10 );
    particle.setSourceCell( 1 );
     particle.setPosition( 1.0, 1.0, 1.0 );
    particle.setDirection( 0.0, 0.0, 1.0 );
    particle.setSourceEnergy( 2.0 );
    particle.setEnergy( 1.0 );
    particle.setSourceTime( 0.0 );
    particle.setTime( 0.5 );
    particle.incrementCollisionNumber();
    particle.setSourceWeight( 1.0 );
    particle.setWeight( 0.25 );

    std::ofstream ofs( "test_particle_state_archive.xml" );

    boost::archive::xml_oarchive ar(ofs);
    ar << BOOST_SERIALIZATION_NVP( particle );
  }

  // Load the archived particle
  TestParticleState loaded_particle;

  std::ifstream ifs( "test_particle_state_archive.xml" );

  boost::archive::xml_iarchive ar(ifs);
  ar >> boost::serialization::make_nvp( "particle", loaded_particle );

  TEST_EQUALITY_CONST( loaded_particle.getSourceId(), 10 );
  TEST_EQUALITY_CONST( loaded_particle.getSourceCell(), 1 );
  TEST_EQUALITY_CONST( loaded_particle.getCell(),
                       Geometry::ModuleTraits::invalid_internal_cell_handle );
  TEST_EQUALITY_CONST( loaded_particle.getXPosition(), 1.0 );
  TEST_EQUALITY_CONST( loaded_particle.getYPosition(), 1.0 );
  TEST_EQUALITY_CONST( loaded_particle.getZPosition(), 1.0 );
  TEST_EQUALITY_CONST( loaded_particle.getXDirection(), 0.0 );
  TEST_EQUALITY_CONST( loaded_particle.getYDirection(), 0.0 );
  TEST_EQUALITY_CONST( loaded_particle.getZDirection(), 1.0 );
  TEST_EQUALITY_CONST( loaded_particle.getSourceEnergy(), 2.0 );
  TEST_EQUALITY_CONST( loaded_particle.getEnergy(), 1.0 );
<<<<<<< HEAD
=======
  TEST_EQUALITY_CONST( loaded_particle.getCharge(), 1 );
>>>>>>> f89aeb69
  TEST_EQUALITY_CONST( loaded_particle.getSourceTime(), 0.0 );
  TEST_EQUALITY_CONST( loaded_particle.getTime(), 0.5 );
  TEST_EQUALITY_CONST( loaded_particle.getCollisionNumber(), 1.0 );
  TEST_EQUALITY_CONST( loaded_particle.getGenerationNumber(), 0.0 );
  TEST_EQUALITY_CONST( loaded_particle.getSourceWeight(), 1.0 );
  TEST_EQUALITY_CONST( loaded_particle.getWeight(), 0.25 );
  TEST_EQUALITY_CONST( loaded_particle.getHistoryNumber(), 1ull );
}

//---------------------------------------------------------------------------//
// Create new particles
TEUCHOS_UNIT_TEST( ParticleState, copy_constructor )
{
  TestParticleState particle_gen_a( 1ull );
  particle_gen_a.setSourceId( 10 );
  particle_gen_a.setSourceCell( 1 );
  particle_gen_a.setPosition( 1.0, 1.0, 1.0 );
<<<<<<< HEAD
  particle_gen_a.setDirection( 0.0, 0.0, 1.0 );
=======
  particle_gen_a.setPosition( 0.0, 0.0, 1.0 );
>>>>>>> f89aeb69
  particle_gen_a.setSourceEnergy( 2.0 );
  particle_gen_a.setEnergy( 1.0 );
  particle_gen_a.setSourceTime( 0.0 );
  particle_gen_a.setTime( 1.0 );
  particle_gen_a.incrementCollisionNumber();
  particle_gen_a.setSourceWeight( 1.0 );
  particle_gen_a.setWeight( 0.5 );
  particle_gen_a.setSourceCell( 1 );
  particle_gen_a.setCell( 2 );

  // Create a second generation particle with the same collision number
  TestParticleState particle_gen_b( particle_gen_a, true );

  TEST_EQUALITY( particle_gen_b.getSourceId(),
                 particle_gen_a.getSourceId() );
  TEST_EQUALITY( particle_gen_b.getXPosition(),
                 particle_gen_a.getXPosition() );
  TEST_EQUALITY( particle_gen_b.getYPosition(),
                 particle_gen_a.getYPosition() );
  TEST_EQUALITY( particle_gen_b.getZPosition(),
                 particle_gen_a.getZPosition() );
  TEST_EQUALITY( particle_gen_b.getXDirection(),
                 particle_gen_a.getXDirection() );
  TEST_EQUALITY( particle_gen_b.getYDirection(),
                 particle_gen_a.getYDirection() );
  TEST_EQUALITY( particle_gen_b.getZDirection(),
<<<<<<< HEAD
		 particle_gen_a.getZDirection() );
  TEST_EQUALITY( particle_gen_b.getSourceEnergy(),
                 particle_gen_a.getSourceEnergy() );
  TEST_EQUALITY( particle_gen_b.getEnergy(),
		 particle_gen_a.getEnergy() );
=======
                 particle_gen_a.getZDirection() );
  TEST_EQUALITY( particle_gen_b.getSourceEnergy(),
                 particle_gen_a.getSourceEnergy() );
  TEST_EQUALITY( particle_gen_b.getEnergy(),
                 particle_gen_a.getEnergy() );
  TEST_EQUALITY( particle_gen_b.getCharge(),
                 particle_gen_a.getCharge() );
>>>>>>> f89aeb69
  TEST_EQUALITY( particle_gen_b.getSourceTime(),
                 particle_gen_a.getSourceTime() );
  TEST_EQUALITY( particle_gen_b.getTime(),
                 particle_gen_a.getTime() );
  TEST_EQUALITY( particle_gen_b.getCollisionNumber(),
                 particle_gen_a.getCollisionNumber() );
  TEST_EQUALITY( particle_gen_b.getGenerationNumber(),
<<<<<<< HEAD
		 particle_gen_a.getGenerationNumber()+1u );
  TEST_EQUALITY( particle_gen_b.getSourceWeight(),
                 particle_gen_a.getSourceWeight() );
  TEST_EQUALITY( particle_gen_b.getWeight(),
		 particle_gen_a.getWeight() );
=======
                 particle_gen_a.getGenerationNumber()+1u );
  TEST_EQUALITY( particle_gen_b.getSourceWeight(),
                 particle_gen_a.getSourceWeight() );
  TEST_EQUALITY( particle_gen_b.getWeight(),
                 particle_gen_a.getWeight() );
>>>>>>> f89aeb69
  TEST_EQUALITY( particle_gen_b.getSourceCell(),
                 particle_gen_a.getSourceCell() );
  TEST_EQUALITY( particle_gen_b.getCell(),
                 particle_gen_a.getCell() );

  // Create a third generation particle and reset the collision counter
  TestParticleState particle_gen_c( particle_gen_b, true, true );

  TEST_EQUALITY( particle_gen_c.getSourceId(),
                 particle_gen_b.getSourceId() );
  TEST_EQUALITY( particle_gen_c.getXPosition(),
                 particle_gen_b.getXPosition() );
  TEST_EQUALITY( particle_gen_c.getYPosition(),
                 particle_gen_b.getYPosition() );
  TEST_EQUALITY( particle_gen_c.getZPosition(),
                 particle_gen_b.getZPosition() );
  TEST_EQUALITY( particle_gen_c.getXDirection(),
                 particle_gen_b.getXDirection() );
  TEST_EQUALITY( particle_gen_c.getYDirection(),
                 particle_gen_b.getYDirection() );
  TEST_EQUALITY( particle_gen_c.getZDirection(),
<<<<<<< HEAD
		 particle_gen_b.getZDirection() );
  TEST_EQUALITY( particle_gen_c.getSourceEnergy(),
		 particle_gen_b.getSourceEnergy() );
  TEST_EQUALITY( particle_gen_c.getEnergy(),
		 particle_gen_b.getEnergy() );
  TEST_EQUALITY( particle_gen_c.getSourceTime(),
		 particle_gen_b.getSourceTime() );
=======
                 particle_gen_b.getZDirection() );
  TEST_EQUALITY( particle_gen_c.getSourceEnergy(),
                 particle_gen_b.getSourceEnergy() );
  TEST_EQUALITY( particle_gen_c.getEnergy(),
                 particle_gen_b.getEnergy() );
  TEST_EQUALITY( particle_gen_c.getCharge(),
                 particle_gen_b.getCharge() );
  TEST_EQUALITY( particle_gen_c.getSourceTime(),
                 particle_gen_b.getSourceTime() );
>>>>>>> f89aeb69
  TEST_EQUALITY( particle_gen_c.getTime(),
                 particle_gen_b.getTime() );
  TEST_EQUALITY_CONST( particle_gen_c.getCollisionNumber(), 0u );
  TEST_EQUALITY( particle_gen_c.getGenerationNumber(),
<<<<<<< HEAD
		 particle_gen_b.getGenerationNumber()+1u );
  TEST_EQUALITY( particle_gen_c.getSourceWeight(),
		 particle_gen_b.getSourceWeight() );
  TEST_EQUALITY( particle_gen_c.getWeight(),
		 particle_gen_b.getWeight() );
  TEST_EQUALITY( particle_gen_c.getSourceCell(),
		 particle_gen_b.getSourceCell() );
  TEST_EQUALITY( particle_gen_c.getCell(),
		 particle_gen_b.getCell() );
=======
                 particle_gen_b.getGenerationNumber()+1u );
  TEST_EQUALITY( particle_gen_c.getSourceWeight(),
                 particle_gen_b.getSourceWeight() );
  TEST_EQUALITY( particle_gen_c.getWeight(),
                 particle_gen_b.getWeight() );
  TEST_EQUALITY( particle_gen_c.getSourceCell(),
                 particle_gen_b.getSourceCell() );
  TEST_EQUALITY( particle_gen_c.getCell(),
                 particle_gen_b.getCell() );
>>>>>>> f89aeb69

  // Create a second third generation particle after the second gen particle
  // has been set to gone
  particle_gen_b.setAsGone();

  TestParticleState particle_gen_2c( particle_gen_b, true );

  TEST_ASSERT( !particle_gen_2c.isGone() );
  TEST_ASSERT( !particle_gen_2c.isLost() );

  // Create a second second generation particle after the first gen particle
  // has been set to lost
  particle_gen_a.setAsLost();

  TestParticleState particle_gen_2b( particle_gen_a, true );

  TEST_ASSERT( !particle_gen_2b.isGone() );
  TEST_ASSERT( !particle_gen_2b.isLost() );
}

//---------------------------------------------------------------------------//
// end tstParticleState.cpp
//---------------------------------------------------------------------------//<|MERGE_RESOLUTION|>--- conflicted
+++ resolved
@@ -89,24 +89,8 @@
 }
 
 //---------------------------------------------------------------------------//
-<<<<<<< HEAD
 // Set/get the source id that created the particle (history)
 TEUCHOS_UNIT_TEST( ParticleState, setgetSourceId )
-=======
-// Set/get the source cell where the particle (history) started
-TEUCHOS_UNIT_TEST( ParticleState, setgetSourceCell )
-{
-  TestParticleState particle( 1ull );
-
-  particle.setSourceCell( 1 );
-
-  TEST_EQUALITY_CONST( particle.getSourceCell(), 1 );
-}
-
-//---------------------------------------------------------------------------//
-// Set/get the cell containing a particle
-TEUCHOS_UNIT_TEST( ParticleState, setgetCell )
->>>>>>> f89aeb69
 {
   TestParticleState particle( 1ull );
 
@@ -334,11 +318,7 @@
 }
 
 //---------------------------------------------------------------------------//
-<<<<<<< HEAD
-// Set/get the enegy of a particle
-=======
 // Set/get the energy of a particle
->>>>>>> f89aeb69
 TEUCHOS_UNIT_TEST( ParticleState, setgetEnergy )
 {
   TestParticleState particle( 1ull );
@@ -349,8 +329,6 @@
 }
 
 //---------------------------------------------------------------------------//
-<<<<<<< HEAD
-=======
 // Get the charge of a particle
 TEUCHOS_UNIT_TEST( ParticleState, getCharge )
 {
@@ -360,7 +338,6 @@
 }
 
 //---------------------------------------------------------------------------//
->>>>>>> f89aeb69
 // Set/get the source time of a particle
 TEUCHOS_UNIT_TEST( ParticleState, setgetSourceTime )
 {
@@ -645,10 +622,7 @@
   TEST_EQUALITY_CONST( loaded_particle.getZDirection(), 1.0 );
   TEST_EQUALITY_CONST( loaded_particle.getSourceEnergy(), 2.0 );
   TEST_EQUALITY_CONST( loaded_particle.getEnergy(), 1.0 );
-<<<<<<< HEAD
-=======
   TEST_EQUALITY_CONST( loaded_particle.getCharge(), 1 );
->>>>>>> f89aeb69
   TEST_EQUALITY_CONST( loaded_particle.getSourceTime(), 0.0 );
   TEST_EQUALITY_CONST( loaded_particle.getTime(), 0.5 );
   TEST_EQUALITY_CONST( loaded_particle.getCollisionNumber(), 1.0 );
@@ -666,11 +640,7 @@
   particle_gen_a.setSourceId( 10 );
   particle_gen_a.setSourceCell( 1 );
   particle_gen_a.setPosition( 1.0, 1.0, 1.0 );
-<<<<<<< HEAD
   particle_gen_a.setDirection( 0.0, 0.0, 1.0 );
-=======
-  particle_gen_a.setPosition( 0.0, 0.0, 1.0 );
->>>>>>> f89aeb69
   particle_gen_a.setSourceEnergy( 2.0 );
   particle_gen_a.setEnergy( 1.0 );
   particle_gen_a.setSourceTime( 0.0 );
@@ -678,8 +648,6 @@
   particle_gen_a.incrementCollisionNumber();
   particle_gen_a.setSourceWeight( 1.0 );
   particle_gen_a.setWeight( 0.5 );
-  particle_gen_a.setSourceCell( 1 );
-  particle_gen_a.setCell( 2 );
 
   // Create a second generation particle with the same collision number
   TestParticleState particle_gen_b( particle_gen_a, true );
@@ -697,13 +665,6 @@
   TEST_EQUALITY( particle_gen_b.getYDirection(),
                  particle_gen_a.getYDirection() );
   TEST_EQUALITY( particle_gen_b.getZDirection(),
-<<<<<<< HEAD
-		 particle_gen_a.getZDirection() );
-  TEST_EQUALITY( particle_gen_b.getSourceEnergy(),
-                 particle_gen_a.getSourceEnergy() );
-  TEST_EQUALITY( particle_gen_b.getEnergy(),
-		 particle_gen_a.getEnergy() );
-=======
                  particle_gen_a.getZDirection() );
   TEST_EQUALITY( particle_gen_b.getSourceEnergy(),
                  particle_gen_a.getSourceEnergy() );
@@ -711,7 +672,6 @@
                  particle_gen_a.getEnergy() );
   TEST_EQUALITY( particle_gen_b.getCharge(),
                  particle_gen_a.getCharge() );
->>>>>>> f89aeb69
   TEST_EQUALITY( particle_gen_b.getSourceTime(),
                  particle_gen_a.getSourceTime() );
   TEST_EQUALITY( particle_gen_b.getTime(),
@@ -719,19 +679,11 @@
   TEST_EQUALITY( particle_gen_b.getCollisionNumber(),
                  particle_gen_a.getCollisionNumber() );
   TEST_EQUALITY( particle_gen_b.getGenerationNumber(),
-<<<<<<< HEAD
-		 particle_gen_a.getGenerationNumber()+1u );
-  TEST_EQUALITY( particle_gen_b.getSourceWeight(),
-                 particle_gen_a.getSourceWeight() );
-  TEST_EQUALITY( particle_gen_b.getWeight(),
-		 particle_gen_a.getWeight() );
-=======
                  particle_gen_a.getGenerationNumber()+1u );
   TEST_EQUALITY( particle_gen_b.getSourceWeight(),
                  particle_gen_a.getSourceWeight() );
   TEST_EQUALITY( particle_gen_b.getWeight(),
                  particle_gen_a.getWeight() );
->>>>>>> f89aeb69
   TEST_EQUALITY( particle_gen_b.getSourceCell(),
                  particle_gen_a.getSourceCell() );
   TEST_EQUALITY( particle_gen_b.getCell(),
@@ -753,15 +705,6 @@
   TEST_EQUALITY( particle_gen_c.getYDirection(),
                  particle_gen_b.getYDirection() );
   TEST_EQUALITY( particle_gen_c.getZDirection(),
-<<<<<<< HEAD
-		 particle_gen_b.getZDirection() );
-  TEST_EQUALITY( particle_gen_c.getSourceEnergy(),
-		 particle_gen_b.getSourceEnergy() );
-  TEST_EQUALITY( particle_gen_c.getEnergy(),
-		 particle_gen_b.getEnergy() );
-  TEST_EQUALITY( particle_gen_c.getSourceTime(),
-		 particle_gen_b.getSourceTime() );
-=======
                  particle_gen_b.getZDirection() );
   TEST_EQUALITY( particle_gen_c.getSourceEnergy(),
                  particle_gen_b.getSourceEnergy() );
@@ -771,22 +714,10 @@
                  particle_gen_b.getCharge() );
   TEST_EQUALITY( particle_gen_c.getSourceTime(),
                  particle_gen_b.getSourceTime() );
->>>>>>> f89aeb69
   TEST_EQUALITY( particle_gen_c.getTime(),
                  particle_gen_b.getTime() );
   TEST_EQUALITY_CONST( particle_gen_c.getCollisionNumber(), 0u );
   TEST_EQUALITY( particle_gen_c.getGenerationNumber(),
-<<<<<<< HEAD
-		 particle_gen_b.getGenerationNumber()+1u );
-  TEST_EQUALITY( particle_gen_c.getSourceWeight(),
-		 particle_gen_b.getSourceWeight() );
-  TEST_EQUALITY( particle_gen_c.getWeight(),
-		 particle_gen_b.getWeight() );
-  TEST_EQUALITY( particle_gen_c.getSourceCell(),
-		 particle_gen_b.getSourceCell() );
-  TEST_EQUALITY( particle_gen_c.getCell(),
-		 particle_gen_b.getCell() );
-=======
                  particle_gen_b.getGenerationNumber()+1u );
   TEST_EQUALITY( particle_gen_c.getSourceWeight(),
                  particle_gen_b.getSourceWeight() );
@@ -796,7 +727,6 @@
                  particle_gen_b.getSourceCell() );
   TEST_EQUALITY( particle_gen_c.getCell(),
                  particle_gen_b.getCell() );
->>>>>>> f89aeb69
 
   // Create a second third generation particle after the second gen particle
   // has been set to gone
