//---------------------------------------------------------------------------//
//!
//! \file   MonteCarlo_ParticleSimulationManager.hpp
//! \author Alex Robinson
//! \brief  The particle simulation manager class declaration.
//!
//---------------------------------------------------------------------------//

#ifndef FRENSIE_PARTICLE_SIMULATION_MANAGER_HPP
#define FRENSIE_PARTICLE_SIMULATION_MANAGER_HPP

// Std Lib Includes
#include <functional>

// FRENSIE Includes
#include "MonteCarlo_SourceModuleInterface.hpp"
#include "MonteCarlo_EventModuleInterface.hpp"
#include "MonteCarlo_CollisionModuleInterface.hpp"
#include "MonteCarlo_ParticleState.hpp"
#include "MonteCarlo_ParticleBank.hpp"
#include "MonteCarlo_SimulationManager.hpp"
#include "MonteCarlo_SimulationProperties.hpp"
<<<<<<< HEAD
#include "Geometry_Model.hpp"
=======
#include "Geometry_ModuleInterface.hpp"
>>>>>>> f89aeb69

namespace MonteCarlo{

namespace Details{

//! The mode initialization helper class
template<typename BeginParticleIterator, typename EndParticleIterator>
struct ModeInitializationHelper;
  
} // end Details namespace

//! The generic particle simulation manager class
<<<<<<< HEAD
template<ParticleModeType mode>
=======
template<typename GeometryHandler,
         typename SourceHandler,
         typename EstimatorHandler,
         typename CollisionHandler>
>>>>>>> f89aeb69
class ParticleSimulationManager : public SimulationManager
{

public:

  //! Constructor
  ParticleSimulationManager(
                const std::shared_ptr<const SimulationProperties> properties,
<<<<<<< HEAD
                const std::shared_ptr<const Geometry::Model>& model,
		const unsigned long long start_history = 0ull,
		const unsigned long long previously_completed_histories = 0ull,
		const double previous_run_time = 0.0 );
=======
                const unsigned long long start_history = 0ull,
                const unsigned long long previously_completed_histories = 0ull,
                const double previous_run_time = 0.0 );
>>>>>>> f89aeb69

  //! Destructor
  virtual ~ParticleSimulationManager()
  { /* ... */ }

  //! Run the simulation set up by the user
  virtual void runSimulation();

  //! Print the data in all estimators to the desired stream
  virtual void printSimulationSummary( std::ostream& os ) const;

  //! Export the simulation data (to an hdf5 file)
  virtual void exportSimulationData( const std::string& data_file_name,
                                     std::ostream& os ) const;

  // Signal handler
  virtual void signalHandler(int signal);

protected:

  //! Run the simulation batch
  void runSimulationBatch( const unsigned long long start_history,
                           const unsigned long long end_history );

  //! Return the number of histories
  unsigned long long getNumberOfHistories() const;

  //! Return the number of histories completed
  unsigned long long getNumberOfHistoriesCompleted() const;

  //! Increment the number of histories completed
  void incrementHistoriesCompleted( const unsigned long long histories = 1ull );
  //! Set the number of histories completed
  void setHistoriesCompleted( const unsigned long long histories );

  //! Set the start time
  void setStartTime( const double start_time );

  //! Set the end time
  void setEndTime( const double end_time );

  //! Print simulation state info in collision handler
  void printSimulationStateInfo();

private:

  // Initialize the simulate particle functions
  void initializeSimulateParticleFunctions();

<<<<<<< HEAD
  // Add simulate particle function for particle type
  template<typename State>
  void addSimulateParticleFunction();
=======
  // Dummy function for ignoring a particle
  template<typename ParticleStateType>
  void ignoreParticle( ParticleStateType& particle,
                       ParticleBank& particle_bank ) const;
>>>>>>> f89aeb69

  // Simulate an unresolved particle
  void simulateUnresolvedParticle( ParticleState& unresolved_particle,
                                   ParticleBank& bank ) const;

<<<<<<< HEAD
  // Simulate an individual particle
  template<typename State>
  void simulateParticle( ParticleState& unresolved_particle,
                         ParticleBank& bank ) const;

  // Simulate an individual particle track of the desired optical path length
  template<typename State>
  void simulateParticleTrack( State& particle,
                              const double optical_path ) const;

  // Advance a particle to the cell boundary
  template<typename State>
  void advanceParticleToCellBoundary( State& particle,
                                      const double distance_to_surface,
                                      const double subtrack_start_time ) const;

  // Advance a particle to a collision site
  template<typename State>
  void advanceParticleToCollisionSite(
                                  State& particle,
                                  const double op_to_collision_site,
                                  const double cell_total_macro_cross_section,
                                  const double subtrack_start_time,
                                  const double track_start_time,
                                  const double track_start_position[3] ) const;
                                      
  // Add the mode initialization helper as a friend class
  template<typename T1, typename T2>
  friend class Details::ModeInitializationHelper;

  // The simulation properties
  std::shared_ptr<const SimulationProperties> d_properties;

  // The geometry model
  std::shared_ptr<const Geometry::Model> d_model;
=======
  // The simulation properties
  std::shared_ptr<const SimulationProperties> d_properties;
>>>>>>> f89aeb69

  // Starting history
  unsigned long long d_start_history;

  // Number of particle histories to simulate
  unsigned long long d_history_number_wall;

  // Number of histories completed
  unsigned long long d_histories_completed;

  // Flag for ending simulation early
  bool d_end_simulation;

  // The previous run time
  double d_previous_run_time;

  // The simulation start time
  double d_start_time;

  // The simulation end time
  double d_end_time;

<<<<<<< HEAD
  // The simulation functions
  typedef std::function<void(ParticleState&, ParticleBank&, Geometry::Navigator&)>
  SimulateParticleFunction;
  
  typedef std::map<ParticleType,SimulatParticleFunction>
  SimulateParticleFunctionMap;
  
  SimulateParticleFunctionMap d_simulate_particle_function_map;
=======
  // The neutron simulation function
  boost::function<void (NeutronState&, ParticleBank&)> d_simulate_neutron;

  // The photon simulation function
  boost::function<void (PhotonState&, ParticleBank&)> d_simulate_photon;

  // The electron simulation function
  boost::function<void (ElectronState&, ParticleBank&)> d_simulate_electron;

  // The adjoint electron simulation function
  boost::function<void (AdjointElectronState&, ParticleBank&)> d_simulate_adjoint_electron;

  // The positron simulation function
  boost::function<void (PositronState&, ParticleBank&)> d_simulate_positron;
>>>>>>> f89aeb69
};

//! Macro for catching a lost particle and breaking a loop
#define CATCH_LOST_PARTICLE_AND_BREAK( particle )			\
  catch( std::runtime_error& exception )				\
  {									\
    particle.setAsLost();						\
                                                                        \
    FRENSIE_LOG_NESTED_ERROR( exception.what() );                       \
                                                                        \
    FRENSIE_LOG_TAGGED_WARNING(                                         \
                   "Lost Particle",                                     \
                   "history " << particle.getHistoryNumber() <<         \
                   ", generation " << particle.getGenerationNumber() ); \
                                                                        \
    FRENSIE_LOG_TAGGED_NOTIFICATION( "Lost Particle State Dump",        \
                                     particle );                        \
                                                                        \
    break;								\
  }

//! Macro for catching a lost source particle
#define CATCH_LOST_SOURCE_PARTICLE_AND_CONTINUE( bank )			\
  catch( std::runtime_error& exception )				\
  {									\
    bank.top().setAsLost();                                             \
                                                                        \
    FRENSIE_LOG_NESTED_ERROR( exception.what() );                       \
                                                                        \
    FRENSIE_LOG_TAGGED_WARNING(                                         \
                       "Lost Source Particle",                          \
                       "history " << particle.getHistoryNumber() );     \
                                                                        \
    FRENSIE_LOG_TAGGED_NOTIFICATION( "Lost Source Particle State Dump", \
                                     particle );                        \
                                                                        \
    bank.pop();								\
                                                                        \
    continue;								\
  }

} // end MonteCarlo namespace

//---------------------------------------------------------------------------//
// Template includes.
//---------------------------------------------------------------------------//

#include "MonteCarlo_ParticleSimulationManager_def.hpp"

//---------------------------------------------------------------------------//

#endif // end FRENSIE_PARTICLE_SIMULATION_MANAGER_HPP

//---------------------------------------------------------------------------//
// end MonteCarlo_ParticleSimulationManager.hpp
//---------------------------------------------------------------------------//<|MERGE_RESOLUTION|>--- conflicted
+++ resolved
@@ -20,11 +20,7 @@
 #include "MonteCarlo_ParticleBank.hpp"
 #include "MonteCarlo_SimulationManager.hpp"
 #include "MonteCarlo_SimulationProperties.hpp"
-<<<<<<< HEAD
 #include "Geometry_Model.hpp"
-=======
-#include "Geometry_ModuleInterface.hpp"
->>>>>>> f89aeb69
 
 namespace MonteCarlo{
 
@@ -37,14 +33,7 @@
 } // end Details namespace
 
 //! The generic particle simulation manager class
-<<<<<<< HEAD
 template<ParticleModeType mode>
-=======
-template<typename GeometryHandler,
-         typename SourceHandler,
-         typename EstimatorHandler,
-         typename CollisionHandler>
->>>>>>> f89aeb69
 class ParticleSimulationManager : public SimulationManager
 {
 
@@ -53,16 +42,10 @@
   //! Constructor
   ParticleSimulationManager(
                 const std::shared_ptr<const SimulationProperties> properties,
-<<<<<<< HEAD
                 const std::shared_ptr<const Geometry::Model>& model,
 		const unsigned long long start_history = 0ull,
 		const unsigned long long previously_completed_histories = 0ull,
 		const double previous_run_time = 0.0 );
-=======
-                const unsigned long long start_history = 0ull,
-                const unsigned long long previously_completed_histories = 0ull,
-                const double previous_run_time = 0.0 );
->>>>>>> f89aeb69
 
   //! Destructor
   virtual ~ParticleSimulationManager()
@@ -112,22 +95,14 @@
   // Initialize the simulate particle functions
   void initializeSimulateParticleFunctions();
 
-<<<<<<< HEAD
   // Add simulate particle function for particle type
   template<typename State>
   void addSimulateParticleFunction();
-=======
-  // Dummy function for ignoring a particle
-  template<typename ParticleStateType>
-  void ignoreParticle( ParticleStateType& particle,
-                       ParticleBank& particle_bank ) const;
->>>>>>> f89aeb69
 
   // Simulate an unresolved particle
   void simulateUnresolvedParticle( ParticleState& unresolved_particle,
                                    ParticleBank& bank ) const;
 
-<<<<<<< HEAD
   // Simulate an individual particle
   template<typename State>
   void simulateParticle( ParticleState& unresolved_particle,
@@ -163,10 +138,6 @@
 
   // The geometry model
   std::shared_ptr<const Geometry::Model> d_model;
-=======
-  // The simulation properties
-  std::shared_ptr<const SimulationProperties> d_properties;
->>>>>>> f89aeb69
 
   // Starting history
   unsigned long long d_start_history;
@@ -189,7 +160,6 @@
   // The simulation end time
   double d_end_time;
 
-<<<<<<< HEAD
   // The simulation functions
   typedef std::function<void(ParticleState&, ParticleBank&, Geometry::Navigator&)>
   SimulateParticleFunction;
@@ -198,22 +168,6 @@
   SimulateParticleFunctionMap;
   
   SimulateParticleFunctionMap d_simulate_particle_function_map;
-=======
-  // The neutron simulation function
-  boost::function<void (NeutronState&, ParticleBank&)> d_simulate_neutron;
-
-  // The photon simulation function
-  boost::function<void (PhotonState&, ParticleBank&)> d_simulate_photon;
-
-  // The electron simulation function
-  boost::function<void (ElectronState&, ParticleBank&)> d_simulate_electron;
-
-  // The adjoint electron simulation function
-  boost::function<void (AdjointElectronState&, ParticleBank&)> d_simulate_adjoint_electron;
-
-  // The positron simulation function
-  boost::function<void (PositronState&, ParticleBank&)> d_simulate_positron;
->>>>>>> f89aeb69
 };
 
 //! Macro for catching a lost particle and breaking a loop
