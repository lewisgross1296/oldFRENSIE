--- conflicted
+++ resolved
@@ -104,16 +104,9 @@
     return ParticleSimulationManagerFactory::createManager<moab::DagMC,ParticleSource,EventHandler,CollisionHandler>( comm, 0 );    
     
     #else
-<<<<<<< HEAD
-      THROW_EXCEPTION( std::runtime_error,
-                       "Error: DagMC was requested but has not been "
-                       "enabled in the build options. Please rebuild"
-                       " with FRENSIE_ENABLE_DAGMC:BOOL = ON" );
-=======
     THROW_EXCEPTION( InvalidSimulationInfo,
                      "Error: a DagMC geometry handler was requested without "
                      "having DagMC enabled!" );
->>>>>>> 69eca267
     #endif // end HAVE_FRENSIE_DAGMC
   }
   else if( geom_handler_name == "ROOT" )
@@ -140,16 +133,9 @@
     return ParticleSimulationManagerFactory::createManager<Geometry::Root,ParticleSource,EventHandler,CollisionHandler>( comm, 0 );    
 
     #else
-<<<<<<< HEAD
-      THROW_EXCEPTION( std::runtime_error,
-                       "Error: ROOT has been requested but was not enabled in"
-                       " the build options. Please rebuild with "
-                       "FRENSIE_ENABLE_ROOT:BOOL = ON" );
-=======
       THROW_EXCEPTION( InvalidSimulationInfo,
                        "Error: a Root geometry handler was requested without "
                        "having Root enabled!" );
->>>>>>> 69eca267
     #endif // end HAVE_FRENSIE_ROOT
   }
 }
