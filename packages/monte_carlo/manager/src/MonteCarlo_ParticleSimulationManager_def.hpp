--- conflicted
+++ resolved
@@ -20,9 +20,9 @@
 
 // FRENSIE Includes
 #include "MonteCarlo_ParticleBank.hpp"
-<<<<<<< HEAD
 #include "MonteCarlo_SimulationProperties.hpp"
 #include "MonteCarlo_ElectronState.hpp"
+#include "MonteCarlo_PositronState.hpp"
 #include "MonteCarlo_PhotonState.hpp"
 #include "MonteCarlo_NeutronState.hpp"
 #include "Utility_RandomNumberGenerator.hpp"
@@ -32,26 +32,6 @@
 namespace MonteCarlo{
 
 namespace Details{
-=======
-#include "MonteCarlo_SourceModuleInterface.hpp"
-#include "MonteCarlo_EventModuleInterface.hpp"
-#include "MonteCarlo_CollisionModuleInterface.hpp"
-#include "MonteCarlo_SimulationGeneralProperties.hpp"
-#include "MonteCarlo_SimulationNeutronProperties.hpp"
-#include "MonteCarlo_SimulationPhotonProperties.hpp"
-#include "MonteCarlo_SimulationElectronProperties.hpp"
-#include "MonteCarlo_SimulationAdjointElectronProperties.hpp"
-#include "Geometry_ModuleInterface.hpp"
-#include "Utility_RandomNumberGenerator.hpp"
-#include "Utility_ContractException.hpp"
-#include "Utility_GlobalOpenMPSession.hpp"
-#include "Utility_DirectionHelpers.hpp"
-#include "MonteCarlo_PhotonState.hpp"
-#include "MonteCarlo_NeutronState.hpp"
-#include "MonteCarlo_ElectronState.hpp"
-#include "MonteCarlo_AdjointElectronState.hpp"
-#include "MonteCarlo_PositronState.hpp"
->>>>>>> f89aeb69
 
 // The mode initialization helper class
 template<typename BeginParticleIterator, typename EndParticleIterator>
@@ -86,33 +66,16 @@
 /*! \details If OpenMP is not being used, the number of threads requested will
  * be ignored.
  */
-<<<<<<< HEAD
 template<ParticleModeType mode>
 ParticleSimulationManager<mode>::ParticleSimulationManager(
                   const std::shared_ptr<const SimulationProperties> properties,
                   const std::shared_ptr<const Geometry::Model>& model,
-=======
-template<typename GeometryHandler,
-         typename SourceHandler,
-         typename EstimatorHandler,
-         typename CollisionHandler>
-ParticleSimulationManager<GeometryHandler,
-                          SourceHandler,
-                          EstimatorHandler,
-                          CollisionHandler>::ParticleSimulationManager(
-                  const std::shared_ptr<const SimulationProperties> properties,
->>>>>>> f89aeb69
                   const unsigned long long start_history,
                   const unsigned long long previously_completed_histories,
                   const double previous_run_time )
   : d_properties( properties ),
-<<<<<<< HEAD
     d_model( model ),
     d_history_number_wall( start_history+properties->getNumberOfHistories() ),
-=======
-    d_start_history( start_history ),
-    d_history_number_wall( start_history ),
->>>>>>> f89aeb69
     d_histories_completed( previously_completed_histories ),
     d_end_simulation( false ),
     d_previous_run_time( previous_run_time ),
@@ -121,7 +84,6 @@
 {
   // The properties must be valid
   testPrecondition( properties.get() );
-<<<<<<< HEAD
   // The model must be valid
   testPrecondition( model.get() );
   // At least one history must be simulated
@@ -148,158 +110,6 @@
 // Run the simulation set up by the user
 template<ParticleModeType mode>
 void ParticleSimulationManager<mode>::runSimulation()
-=======
-  // At least one history must be simulated
-  testPrecondition( properties->getNumberOfHistories() > 0 );
-
-  // Increment the history number wall
-  d_history_number_wall += properties->getNumberOfHistories();
-
-  // Assign the functions based on the mode
-  switch( d_properties->getParticleMode() )
-  {
-  case NEUTRON_MODE:
-  {
-    d_simulate_neutron = boost::bind<void>( &ParticleSimulationManager<GeometryHandler,SourceHandler,EstimatorHandler,CollisionHandler>::simulateParticle<NeutronState>,
-                                            boost::cref( *this ),
-                                            _1,
-                                            _2 );
-    d_simulate_photon = boost::bind<void>( &ParticleSimulationManager<GeometryHandler,SourceHandler,EstimatorHandler,CollisionHandler>::ignoreParticle<PhotonState>,
-                                            boost::cref( *this ),
-                                            _1,
-                                            _2 );
-    d_simulate_electron = boost::bind<void>( &ParticleSimulationManager<GeometryHandler,SourceHandler,EstimatorHandler,CollisionHandler>::ignoreParticle<ElectronState>,
-                                            boost::cref( *this ),
-                                            _1,
-                                            _2 );
-    d_simulate_positron = boost::bind<void>( &ParticleSimulationManager<GeometryHandler,SourceHandler,EstimatorHandler,CollisionHandler>::ignoreParticle<PositronState>,
-                                            boost::cref( *this ),
-                                            _1,
-                                            _2 );
-    break;
-  }
-  case NEUTRON_PHOTON_MODE:
-  {
-    d_simulate_neutron = boost::bind<void>( &ParticleSimulationManager<GeometryHandler,SourceHandler,EstimatorHandler,CollisionHandler>::simulateParticle<NeutronState>,
-                                             boost::cref( *this ),
-                                             _1,
-                                             _2 );
-    d_simulate_photon = boost::bind<void>( &ParticleSimulationManager<GeometryHandler,SourceHandler,EstimatorHandler,CollisionHandler>::simulateParticle<PhotonState>,
-                                             boost::cref( *this ),
-                                             _1,
-                                             _2 );
-    d_simulate_electron = boost::bind<void>( &ParticleSimulationManager<GeometryHandler,SourceHandler,EstimatorHandler,CollisionHandler>::ignoreParticle<ElectronState>,
-                                             boost::cref( *this ),
-                                             _1,
-                                             _2 );
-    d_simulate_positron = boost::bind<void>( &ParticleSimulationManager<GeometryHandler,SourceHandler,EstimatorHandler,CollisionHandler>::ignoreParticle<PositronState>,
-                                            boost::cref( *this ),
-                                            _1,
-                                            _2 );
-    break;
-  }
-  case PHOTON_MODE:
-  {
-    d_simulate_photon = boost::bind<void>( &ParticleSimulationManager<GeometryHandler,SourceHandler,EstimatorHandler,CollisionHandler>::simulateParticle<PhotonState>,
-                                             boost::cref( *this ),
-                                             _1,
-                                             _2 );
-    d_simulate_neutron = boost::bind<void>( &ParticleSimulationManager<GeometryHandler,SourceHandler,EstimatorHandler,CollisionHandler>::ignoreParticle<NeutronState>,
-                                             boost::cref( *this ),
-                                             _1,
-                                             _2 );
-    d_simulate_electron = boost::bind<void>( &ParticleSimulationManager<GeometryHandler,SourceHandler,EstimatorHandler,CollisionHandler>::ignoreParticle<ElectronState>,
-                                             boost::cref( *this ),
-                                             _1,
-                                             _2 );
-    d_simulate_positron = boost::bind<void>( &ParticleSimulationManager<GeometryHandler,SourceHandler,EstimatorHandler,CollisionHandler>::ignoreParticle<PositronState>,
-                                            boost::cref( *this ),
-                                            _1,
-                                            _2 );
-    break;
-  }
-  case ELECTRON_MODE:
-  {
-    d_simulate_electron = boost::bind<void>( &ParticleSimulationManager<GeometryHandler,SourceHandler,EstimatorHandler,CollisionHandler>::simulateParticle<ElectronState>,
-                                             boost::cref( *this ),
-                                             _1,
-                                             _2 );
-    d_simulate_neutron = boost::bind<void>( &ParticleSimulationManager<GeometryHandler,SourceHandler,EstimatorHandler,CollisionHandler>::ignoreParticle<NeutronState>,
-                                             boost::cref( *this ),
-                                              _1,
-                                             _2 );
-    d_simulate_photon = boost::bind<void>( &ParticleSimulationManager<GeometryHandler,SourceHandler,EstimatorHandler,CollisionHandler>::ignoreParticle<PhotonState>,
-                                             boost::cref( *this ),
-                                             _1,
-                                             _2 );
-    d_simulate_positron = boost::bind<void>( &ParticleSimulationManager<GeometryHandler,SourceHandler,EstimatorHandler,CollisionHandler>::ignoreParticle<PositronState>,
-                                            boost::cref( *this ),
-                                            _1,
-                                            _2 );
-    break;
-  }
-  case ADJOINT_ELECTRON_MODE:
-  {
-    d_simulate_adjoint_electron = boost::bind<void>( &ParticleSimulationManager<GeometryHandler,SourceHandler,EstimatorHandler,CollisionHandler>::simulateParticle<AdjointElectronState>,
-                                             boost::cref( *this ),
-                                             _1,
-                                             _2 );
-    d_simulate_electron = boost::bind<void>( &ParticleSimulationManager<GeometryHandler,SourceHandler,EstimatorHandler,CollisionHandler>::ignoreParticle<ElectronState>,
-                                             boost::cref( *this ),
-                                             _1,
-                                             _2 );
-    d_simulate_positron = boost::bind<void>( &ParticleSimulationManager<GeometryHandler,SourceHandler,EstimatorHandler,CollisionHandler>::ignoreParticle<PositronState>,
-                                            boost::cref( *this ),
-                                            _1,
-                                            _2 );
-    d_simulate_neutron = boost::bind<void>( &ParticleSimulationManager<GeometryHandler,SourceHandler,EstimatorHandler,CollisionHandler>::ignoreParticle<NeutronState>,
-                                             boost::cref( *this ),
-                                              _1,
-                                             _2 );
-    d_simulate_photon = boost::bind<void>( &ParticleSimulationManager<GeometryHandler,SourceHandler,EstimatorHandler,CollisionHandler>::ignoreParticle<PhotonState>,
-                                             boost::cref( *this ),
-                                             _1,
-                                             _2 );
-    break;
-  }
-  case PHOTON_ELECTRON_MODE:
-  {
-    d_simulate_photon = boost::bind<void>( &ParticleSimulationManager<GeometryHandler,SourceHandler,EstimatorHandler,CollisionHandler>::simulateParticle<PhotonState>,
-                                             boost::cref( *this ),
-                                             _1,
-                                             _2 );
-    d_simulate_neutron = boost::bind<void>( &ParticleSimulationManager<GeometryHandler,SourceHandler,EstimatorHandler,CollisionHandler>::ignoreParticle<NeutronState>,
-                                             boost::cref( *this ),
-                                             _1,
-                                             _2 );
-    d_simulate_electron = boost::bind<void>( &ParticleSimulationManager<GeometryHandler,SourceHandler,EstimatorHandler,CollisionHandler>::simulateParticle<ElectronState>,
-                                             boost::cref( *this ),
-                                             _1,
-                                             _2 );
-    d_simulate_positron = boost::bind<void>( &ParticleSimulationManager<GeometryHandler,SourceHandler,EstimatorHandler,CollisionHandler>::simulateParticle<PositronState>,
-                                            boost::cref( *this ),
-                                            _1,
-                                            _2 );
-    break;
-  }
-  default:
-    THROW_EXCEPTION( std::runtime_error,
-                     "Error: particle mode "
-                     << d_properties->getParticleMode() << " is not currently "
-                     << "supported by the particle simulation manager." );
-  }
-}
-
-// Run the simulation set up by the user
-template<typename GeometryHandler,
-         typename SourceHandler,
-         typename EstimatorHandler,
-         typename CollisionHandler>
-void ParticleSimulationManager<GeometryHandler,
-                               SourceHandler,
-                               EstimatorHandler,
-                               CollisionHandler>::runSimulation()
->>>>>>> f89aeb69
 {
   std::cout << "Starting simulation ... ";
   std::cout.flush();
@@ -332,23 +142,10 @@
 }
 
 // Run the simulation batch
-<<<<<<< HEAD
 template<ParticleModeType mode>
 void ParticleSimulationManager<mode>::runSimulationBatch(
                                   const unsigned long long batch_start_history,
                                   const unsigned long long batch_end_history )
-=======
-template<typename GeometryHandler,
-         typename SourceHandler,
-         typename EstimatorHandler,
-         typename CollisionHandler>
-void ParticleSimulationManager<GeometryHandler,
-                               SourceHandler,
-                               EstimatorHandler,
-                               CollisionHandler>::runSimulationBatch(
-                                   const unsigned long long batch_start_history,
-                                   const unsigned long long batch_end_history )
->>>>>>> f89aeb69
 {
   // Make sure the history range is valid
   testPrecondition( batch_start_history <= batch_end_history );
@@ -373,7 +170,6 @@
         // Initialize the random number generator for this history
         Utility::RandomNumberGenerator::initialize( history );
 
-<<<<<<< HEAD
 	// Sample a particle state from the source
         try{
           SMI::sampleParticleState( bank, history );
@@ -392,68 +188,8 @@
 	EMI::commitObserverHistoryContributions();
 
 	// Increment the number of histories completed
-=======
-        // Sample a particle state from the source
-        SMI::sampleParticleState( bank, history );
-
-        // Determine the starting cell of the particle
-        for( unsigned i = 0; i < bank.size(); ++i )
-        {
-          Geometry::ModuleTraits::InternalCellHandle start_cell;
-
-          try{
-            start_cell = GMI::findCellContainingStartRay( bank.top().ray() );
-          }
-          CATCH_LOST_SOURCE_PARTICLE_AND_CONTINUE( bank );
-
-          bank.top().setCell( start_cell );
-
-          EMI::updateObserversFromParticleEnteringCellEvent(
-                                            bank.top(), bank.top().getCell() );
-        }
-
-        // This history only ends when the particle bank is empty
-        while( bank.size() > 0 )
-        {
-          switch( bank.top().getParticleType() )
-          {
-          case NEUTRON:
-            d_simulate_neutron( dynamic_cast<NeutronState&>( bank.top() ),
-                                bank );
-            break;
-          case PHOTON:
-            d_simulate_photon( dynamic_cast<PhotonState&>( bank.top() ),
-                               bank );
-            break;
-          case ELECTRON:
-            d_simulate_electron( dynamic_cast<ElectronState&>( bank.top() ),
-                                     bank );
-            break;
-          case ADJOINT_ELECTRON:
-            d_simulate_adjoint_electron( dynamic_cast<AdjointElectronState&>( bank.top() ),
-                                         bank );
-            break;
-          case POSITRON:
-            d_simulate_positron( dynamic_cast<PositronState&>( bank.top() ),
-                                     bank );
-            break;
-          default:
-            THROW_EXCEPTION( std::logic_error,
-                             "Error: particle type "
-                             << bank.top().getParticleType() <<
-                             " is not currently supported!" );
-      }
-
-    bank.pop();
-    }
-
-    // Commit all observer history contributions
-    EMI::commitObserverHistoryContributions();
-
-    // Increment the number of histories completed
->>>>>>> f89aeb69
         #pragma omp atomic
-    ++d_histories_completed;
+        ++d_histories_completed;
       }
     }
   }
@@ -477,7 +213,6 @@
 }
 
 // Set the number of particle histories to simulate
-<<<<<<< HEAD
 template<ParticleModeType mode>
 template<typename State>
 void ParticleSimulationManager<mode>::simulateParticle(
@@ -498,28 +233,6 @@
   // Check if the particle energy is below the cutoff
   if( particle.getEnergy() < d_properties->getMinParticleEnergy<State>() )
     particle.setAsGone();
-=======
-template<typename GeometryHandler,
-         typename SourceHandler,
-         typename EstimatorHandler,
-         typename CollisionHandler>
-template<typename ParticleStateType>
-void ParticleSimulationManager<GeometryHandler,
-                               SourceHandler,
-                               EstimatorHandler,
-                               CollisionHandler>::simulateParticle(
-                                                   ParticleStateType& particle,
-                                                   ParticleBank& bank ) const
-{
-  // Make sure the particle position and direction are valid
-  testPrecondition( Utility::validDirection( particle.getDirection() ) );
-  testPrecondition( Utility::isNotNanOrInf( particle.getPosition() ) );
-
-  // Particle tracking information
-  double distance_to_surface_hit, op_to_surface_hit, remaining_subtrack_op;
-  double subtrack_start_time;
-  double ray_start_point[3];
->>>>>>> f89aeb69
 
   while( !particle.isLost() && !particle.isGone() )
   {
@@ -551,7 +264,6 @@
   // Cell information
   double cell_total_macro_cross_section;
 
-<<<<<<< HEAD
   // Ray trace until the necessary number of optical paths have be traveled
   while( true )
   {
@@ -562,27 +274,6 @@
         particle.navigator().fireInternalRay( surface_hit );
     }
     CATCH_LOST_PARTICLE_AND_BREAK( particle );
-=======
-  // Check if the particle energy is below the cutoff (forward transport)
-  if( particle.getEnergy() <
-      d_properties->getMinParticleEnergy<ParticleStateType>() )
-    {
-      // Check if the particle is a positron
-      if( particle.getParticleType() == POSITRON )
-      {
-        // Annihilate the positron with the assumption that it is at rest
-        PositronatomicReaction::producesAnnihilationPhotons( particle, bank );
-      }
-
-      // Set the particle as gone (below cutoff energy)
-      particle.setAsGone();
-    }
-
-  // Check if the particle energy is above the cutoff (adjoint transport)
-  if( particle.getEnergy() >
-      d_properties->getMaxParticleEnergy<ParticleStateType>() )
-    particle.setAsGone();
->>>>>>> f89aeb69
 
     // Get the total cross section for the cell
     if( !CMI::isCellVoid( particle.getCell(), particle.getParticleType() ) )
@@ -593,63 +284,16 @@
     else
       cell_total_macro_cross_section = 0.0;
 
-<<<<<<< HEAD
     // Convert the distance to the surface to optical path
     op_to_surface_hit = distance_to_surface_hit*cell_total_macro_cross_section;
-=======
-  while( !particle.isLost() && !particle.isGone() )
-  {
-
-    #pragma omp flush( d_end_simulation )
-    if( d_end_simulation )
-    {
-      // Print particle information
-      #pragma omp critical( ostream_update )
-      {
-        std::cerr << " History #: " << particle.getHistoryNumber()
-                  << " Collision #: " << particle.getCollisionNumber()
-                  << " Time: " << particle.getTime()
-                  << std::endl;
-      }
-
-      particle.setAsGone();
-      break;
-    }
-
-    // Sample the mfp traveled by the particle on this subtrack
-    remaining_subtrack_op = CMI::sampleOpticalPathLength();
->>>>>>> f89aeb69
 
     // The particle passes through this cell to the next
     if( op_to_surface_hit < remaining_subtrack_op )
     {
-<<<<<<< HEAD
       try{
         this->advanceParticleToCellBoundary( particle,
                                              distance_to_surface_hit,
                                              particle.getTime() );
-=======
-      #pragma omp flush( d_end_simulation )
-      if( d_end_simulation )
-      {
-        // Print particle information
-        #pragma omp critical( ostream_update )
-        {
-          std::cerr << " History #: " << particle.getHistoryNumber()
-                    << " Collision #: " << particle.getCollisionNumber()
-                    << " Time: " << particle.getTime()
-                    << std::endl;
-        }
-
-        particle.setAsGone();
-        break;
-      }
-
-      // Fire a ray at the cell currently containing the particle
-      try
-      {
-        distance_to_surface_hit = GMI::fireInternalRay( surface_hit );
->>>>>>> f89aeb69
       }
       CATCH_LOST_PARTICLE_AND_BREAK( particle );
 
@@ -658,7 +302,6 @@
 
       if( d_model->isTerminationCell( particle.getCell() ) )
       {
-<<<<<<< HEAD
         // Update the global observers: particle subtrack ending global event
         EMI::updateObserversFromParticleSubtrackEndingGlobalEvent(
   						      particle,
@@ -745,102 +388,12 @@
   // Calculate the distance to the collision site
   double distance_to_collision =
     remaining_subtrack_op/cell_total_macro_cross_section;
-=======
-        cell_total_macro_cross_section =
-          CMI::getMacroscopicTotalCrossSection( particle );
-      }
-      else
-        cell_total_macro_cross_section = 0.0;
-
-      // Convert the distance to the surface to optical path
-      op_to_surface_hit =
-          distance_to_surface_hit*cell_total_macro_cross_section;
-
-      // Get the start time of this subtrack
-      subtrack_start_time = particle.getTime();
-
-      if( op_to_surface_hit < remaining_subtrack_op )
-      {
-        // Advance the particle to the cell boundary
-        particle.advance( distance_to_surface_hit );
-
-        // Update the observers: particle subtrack ending in cell event
-        EMI::updateObserversFromParticleSubtrackEndingInCellEvent(
-                                                       particle,
-                                                       particle.getCell(),
-                                                       distance_to_surface_hit,
-                                                       subtrack_start_time );
-
-        // Update the observers: particle leaving cell event
-        EMI::updateObserversFromParticleLeavingCellEvent( particle,
-                                                          particle.getCell() );
-
-        // Advance the ray to the cell boundary
-        // Note: this is done after so that the particle direction is not
-        // altered before the estimators are updated
-        bool reflected = GMI::advanceInternalRayToCellBoundary(
-                                                  surface_normal.getRawPtr() );
-
-        // Update the observers: particle crossing surface event
-        EMI::updateObserversFromParticleCrossingSurfaceEvent(
-                                                  particle,
-                                                  surface_hit,
-                                                  surface_normal.getRawPtr() );
-
-        if( reflected )
-        {
-          particle.setDirection( GMI::getInternalRayDirection() );
-
-          // Update the observers: particle crossing surface event
-          EMI::updateObserversFromParticleCrossingSurfaceEvent(
-                                                  particle,
-                                                  surface_hit,
-                                                  surface_normal.getRawPtr() );
-        }
-
-        // Find the cell on the other side of the surface hit
-        try
-        {
-          cell_entering = GMI::findCellContainingInternalRay();
-        }
-        CATCH_LOST_PARTICLE_AND_BREAK( particle );
-
-        particle.setCell( cell_entering );
-
-        // Update the observers: particle entering cell event
-        EMI::updateObserversFromParticleEnteringCellEvent( particle,
-                                                           cell_entering );
-
-        // Check if a termination cell was encountered
-        if( GMI::isTerminationCell( particle.getCell() ) )
-        {
-          particle.setAsGone();
-          break;
-        }
-
-        // Update the remaining subtrack mfp
-        remaining_subtrack_op -= op_to_surface_hit;
-      }
-      // A collision occurs in this cell
-      else
-      {
-        // Advance the particle to the collision site
-        double distance_to_collision =
-            remaining_subtrack_op/cell_total_macro_cross_section;
-
-        particle.advance( distance_to_collision );
->>>>>>> f89aeb69
 
   // Advance the particle
   particle.advance( distance_to_collision );
 
-<<<<<<< HEAD
   // Update the observers: particle subtrack ending in cell event
   EMI::updateObserversFromParticleSubtrackEndingInCellEvent(
-=======
-          // Update the observers: particle subtrack ending in cell event
-        EMI::updateObserversFromParticleSubtrackEndingInCellEvent(
->>>>>>> f89aeb69
                                                        particle,
                                                        particle.getCell(),
                                                        distance_to_collision,
@@ -850,21 +403,14 @@
   EMI::updateObserversFromParticleCollidingInCellEvent(
                                           particle,
                                           1.0/cell_total_macro_cross_section );
-<<<<<<< HEAD
         
   // Update the global observers: particle subtrack ending global event
   EMI::updateObserversFromParticleSubtrackEndingGlobalEvent(
-=======
-
-        // Update the global observers: particle subtrack ending global event
-        EMI::updateObserversFromParticleSubtrackEndingGlobalEvent(
->>>>>>> f89aeb69
                                                       particle,
                                                       ray_start_point,
                                                       particle.getPosition() );
 }
 
-<<<<<<< HEAD
 // Add simulate particle function for particle type
 template<ParticleModeType mode> 
 template<typename State>
@@ -885,158 +431,44 @@
 template<ParticleModeType mode>
 unsigned long long
 ParticleSimulationManager<mode>::getNumberOfHistories() const
-=======
-        // Undergo a collision with the material in the cell
-        CMI::collideWithCellMaterial( particle, bank );
-
-        if( !particle.isGone() )
-        {
-          GMI::changeInternalRayDirection( particle.getDirection() );
-
-          // Cache the current position of the new ray
-          ray_start_point[0] = particle.getXPosition();
-          ray_start_point[1] = particle.getYPosition();
-          ray_start_point[2] = particle.getZPosition();
-        }
-
-        // Check if the particle energy is below the cutoff (forward transport)
-        if( particle.getEnergy() <
-            d_properties->getMinParticleEnergy<ParticleStateType>() )
-          {
-            // Check if the particle is a positron
-            if( particle.getParticleType() == POSITRON )
-            {
-              // Annihilate the positron with the assumption that it is at rest
-              PositronatomicReaction::producesAnnihilationPhotons( particle, bank );
-            }
-
-            // Set the particle as gone (below cutoff energy)
-            particle.setAsGone();
-          }
-
-        // Check if the particle energy is above the cutoff (adjoint transport)
-        if( particle.getEnergy() >
-            d_properties->getMaxParticleEnergy<ParticleStateType>() )
-          particle.setAsGone();
-
-        // This subtrack is finished
-        break;
-      }
-    }
-  }
-
-  // Update the global observers: particle subtrack ending global event
-  EMI::updateObserversFromParticleSubtrackEndingGlobalEvent(
-        particle,
-        ray_start_point,
-        particle.getPosition() );
-}
-
-// Return the number of histories
-template<typename GeometryHandler,
-         typename SourceHandler,
-         typename EstimatorHandler,
-         typename CollisionHandler>
-unsigned long long ParticleSimulationManager<GeometryHandler,
-                   SourceHandler,
-                   EstimatorHandler,
-                   CollisionHandler>::getNumberOfHistories() const
->>>>>>> f89aeb69
 {
   return d_history_number_wall - d_start_history;
 }
 
 // Return the number of histories completed
-<<<<<<< HEAD
 template<ParticleModeType mode>
 unsigned long long
 ParticleSimulationManager<mode>::getNumberOfHistoriesCompleted() const
-=======
-template<typename GeometryHandler,
-         typename SourceHandler,
-         typename EstimatorHandler,
-         typename CollisionHandler>
-unsigned long long ParticleSimulationManager<GeometryHandler,
-                   SourceHandler,
-                   EstimatorHandler,
-                   CollisionHandler>::getNumberOfHistoriesCompleted() const
->>>>>>> f89aeb69
 {
   return d_histories_completed;
 }
 
 // Increment the number of histories completed
-<<<<<<< HEAD
 template<ParticleModeType mode>
 void ParticleSimulationManager<mode>::incrementHistoriesCompleted(
 					   const unsigned long long histories )
-=======
-template<typename GeometryHandler,
-         typename SourceHandler,
-         typename EstimatorHandler,
-         typename CollisionHandler>
-void ParticleSimulationManager<GeometryHandler,
-                               SourceHandler,
-                               EstimatorHandler,
-                               CollisionHandler>::incrementHistoriesCompleted(
-                                            const unsigned long long histories )
->>>>>>> f89aeb69
 {
   d_histories_completed += histories;
 }
 
 // Set the number of histories completed
-<<<<<<< HEAD
 template<ParticleModeType mode>
 void ParticleSimulationManager<mode>::setHistoriesCompleted(
 					   const unsigned long long histories )
-=======
-template<typename GeometryHandler,
-         typename SourceHandler,
-         typename EstimatorHandler,
-         typename CollisionHandler>
-void ParticleSimulationManager<GeometryHandler,
-                               SourceHandler,
-                               EstimatorHandler,
-                               CollisionHandler>::setHistoriesCompleted(
-                                            const unsigned long long histories )
->>>>>>> f89aeb69
 {
   d_histories_completed = histories;
 }
 
 // Set the start time
-<<<<<<< HEAD
 template<ParticleModeType mode>
 void ParticleSimulationManager<mode>::setStartTime( const double start_time )
-=======
-template<typename GeometryHandler,
-         typename SourceHandler,
-         typename EstimatorHandler,
-         typename CollisionHandler>
-void ParticleSimulationManager<GeometryHandler,
-                               SourceHandler,
-                               EstimatorHandler,
-                      CollisionHandler>::setStartTime( const double start_time )
->>>>>>> f89aeb69
 {
   d_start_time = start_time;
 }
 
 // Set the end time
-<<<<<<< HEAD
 template<ParticleModeType mode>
 void ParticleSimulationManager<mode>::setEndTime( const double end_time )
-=======
-template<typename GeometryHandler,
-         typename SourceHandler,
-         typename EstimatorHandler,
-         typename CollisionHandler>
-void ParticleSimulationManager<GeometryHandler,
-                               SourceHandler,
-                               EstimatorHandler,
-                               CollisionHandler>::setEndTime( const double end_time )
->>>>>>> f89aeb69
 {
   // Make sure the end time is valid
   testPrecondition( end_time >= d_start_time );
@@ -1044,78 +476,10 @@
   d_end_time = end_time;
 }
 
-<<<<<<< HEAD
 // Print the data in all estimators to the desired stream
 template<ParticleModeType mode>
 void ParticleSimulationManager<mode>::printSimulationSummary(
 						       std::ostream &os ) const
-=======
-// Set the number of particle histories to simulate
-template<typename GeometryHandler,
-         typename SourceHandler,
-         typename EstimatorHandler,
-         typename CollisionHandler>
-template<typename ParticleStateType>
-void ParticleSimulationManager<GeometryHandler,
-                               SourceHandler,
-                               EstimatorHandler,
-                               CollisionHandler>::ignoreParticle(
-                                                   ParticleStateType& particle,
-                                                   ParticleBank& bank ) const
-{
-  // Check if the particle is a positron
-  if( particle.getParticleType() == POSITRON )
-  {
-    // Annihilate the positron with the assumption that it is at rest
-    PositronatomicReaction::producesAnnihilationPhotons( particle, bank );
-  }
-
-  particle.setAsGone();
-}
-
-// Print lost particle info
-template<typename GeometryHandler,
-         typename SourceHandler,
-         typename EstimatorHandler,
-         typename CollisionHandler>
-void ParticleSimulationManager<GeometryHandler,
-                               SourceHandler,
-                               EstimatorHandler,
-                               CollisionHandler>::printLostParticleInfo(
-                                       const std::string& file,
-                                       const int line,
-                                       const std::string& error_message,
-                                       const ParticleState& particle ) const
-{
-  #pragma omp critical( lost_particle )
-  {
-    std::cerr << error_message << std::endl
-              << "Particle " << particle.getHistoryNumber() << " (gen "
-              << particle.getGenerationNumber() << ") lost: " << std::endl
-              << "\t File: " << file << std::endl
-              << "\t Line: " << line << std::endl
-              << "\t Cell: " << particle.getCell() << std::endl
-              << "\t Position: " << particle.getXPosition() << " "
-              << particle.getYPosition() << " "
-              << particle.getZPosition() << std::endl
-              << "\t Direction: " << particle.getXDirection() << " "
-              << particle.getYDirection() << " "
-              << particle.getZDirection() << std::endl
-              << "\t Type: " << particle.getParticleType() << std::endl;
-  }
-}
-
-// Print the data in all estimators to the desired stream
-template<typename GeometryHandler,
-         typename SourceHandler,
-         typename EstimatorHandler,
-         typename CollisionHandler>
-void ParticleSimulationManager<GeometryHandler,
-                               SourceHandler,
-                               EstimatorHandler,
-                               CollisionHandler>::printSimulationSummary(
-                                                       std::ostream &os ) const
->>>>>>> f89aeb69
 {
   os << "Number of histories completed: " << d_histories_completed <<std::endl;
   os << "Simulation Time (s): " << d_end_time - d_start_time << std::endl;
@@ -1132,19 +496,8 @@
 }
 
 // Print the data in all estimators to a parameter list
-<<<<<<< HEAD
 template<ParticleModeType mode>
 void ParticleSimulationManager<mode>::exportSimulationData(
-=======
-template<typename GeometryHandler,
-         typename SourceHandler,
-         typename EstimatorHandler,
-         typename CollisionHandler>
-void ParticleSimulationManager<GeometryHandler,
-                               SourceHandler,
-                               EstimatorHandler,
-                               CollisionHandler>::exportSimulationData(
->>>>>>> f89aeb69
                                              const std::string& data_file_name,
                                              std::ostream& os ) const
 {
@@ -1170,19 +523,8 @@
 }
 
 // Signal handler
-<<<<<<< HEAD
 template<ParticleModeType mode>
 void ParticleSimulationManager<mode>::signalHandler(int signal)
-=======
-template<typename GeometryHandler,
-         typename SourceHandler,
-         typename EstimatorHandler,
-         typename CollisionHandler>
-void ParticleSimulationManager<GeometryHandler,
-                               SourceHandler,
-                               EstimatorHandler,
-                               CollisionHandler>::signalHandler(int signal)
->>>>>>> f89aeb69
 {
   // Ask the user what to do
   std::cerr << " Status (s), End (e), Kill (k)" << std::endl;
@@ -1204,19 +546,8 @@
 }
 
 // Print simulation state info in collision handler
-<<<<<<< HEAD
 template<ParticleModeType mode>
 void ParticleSimulationManager<mode>::printSimulationStateInfo()
-=======
-template<typename GeometryHandler,
-         typename SourceHandler,
-         typename EstimatorHandler,
-         typename CollisionHandler>
-void ParticleSimulationManager<GeometryHandler,
-                               SourceHandler,
-                               EstimatorHandler,
-                               CollisionHandler>::printSimulationStateInfo()
->>>>>>> f89aeb69
 {
   double time = Utility::GlobalOpenMPSession::getTime();
 
