//---------------------------------------------------------------------------//
//!
//! \file   MonteCarlo_ParticleSimulationManager_def.hpp
//! \author Alex Robinson
//! \brief  The particle simulation manager class definition.
//!
//---------------------------------------------------------------------------//

#ifndef FRENSIE_PARTICLE_SIMULATION_MANAGER_DEF_HPP
#define FRENSIE_PARTICLE_SIMULATION_MANAGER_DEF_HPP

// std includes
#include <iostream>

// Boost Includes
#include <boost/bind.hpp>

// FRENSIE Includes
#include "MonteCarlo_ParticleBank.hpp"
#include "MonteCarlo_SourceModuleInterface.hpp"
#include "MonteCarlo_EventModuleInterface.hpp"
#include "MonteCarlo_CollisionModuleInterface.hpp"
#include "MonteCarlo_SimulationGeneralProperties.hpp"
#include "MonteCarlo_SimulationNeutronProperties.hpp"
#include "MonteCarlo_SimulationElectronProperties.hpp"
#include "MonteCarlo_SimulationPhotonProperties.hpp"
#include "Geometry_ModuleInterface.hpp"
#include "Utility_RandomNumberGenerator.hpp"
#include "Utility_ContractException.hpp"
#include "Utility_GlobalOpenMPSession.hpp"
#include "MonteCarlo_ElectronState.hpp"
#include "MonteCarlo_PhotonState.hpp"
#include "MonteCarlo_NeutronState.hpp"



namespace MonteCarlo{

// Constructor for multiple threads
/*! \details If OpenMP is not being used, the number of threads requested will
 * be ignored.
 */
template<typename GeometryHandler,
         typename SourceHandler,
         typename EstimatorHandler,
         typename CollisionHandler>
ParticleSimulationManager<GeometryHandler,
                          SourceHandler,
                          EstimatorHandler,
                          CollisionHandler>::ParticleSimulationManager(
                  const std::shared_ptr<const SimulationProperties> properties,
                  const unsigned long long start_history,
                  const unsigned long long previously_completed_histories,
                  const double previous_run_time )
  : d_properties( properties ),
    d_start_history( start_history ),
    d_history_number_wall( start_history ),
    d_histories_completed( previously_completed_histories ),
    d_end_simulation( false ),
    d_previous_run_time( previous_run_time ),
    d_start_time( 0.0 ),
    d_end_time( 0.0 )
{
  // The properties must be valid
  testPrecondition( properties.get() );
  // At least one history must be simulated
  testPrecondition( properties->getNumberOfHistories() > 0 );

  // Increment the history number wall
  d_history_number_wall += properties->getNumberOfHistories();

  // Assign the functions based on the mode
  switch( d_properties->getParticleMode() )
  {
  case NEUTRON_MODE:
  {
    d_simulate_neutron = boost::bind<void>( &ParticleSimulationManager<GeometryHandler,SourceHandler,EstimatorHandler,CollisionHandler>::simulateParticle<NeutronState>,
                                            boost::cref( *this ),
                                            _1,
                                            _2 );
    d_simulate_photon = boost::bind<void>( &ParticleSimulationManager<GeometryHandler,SourceHandler,EstimatorHandler,CollisionHandler>::ignoreParticle<PhotonState>,
                                            boost::cref( *this ),
                                            _1,
                                            _2 );
    d_simulate_electron = boost::bind<void>( &ParticleSimulationManager<GeometryHandler,SourceHandler,EstimatorHandler,CollisionHandler>::ignoreParticle<ElectronState>,
                                            boost::cref( *this ),
                                            _1,
                                            _2 );
    break;
  }
  case NEUTRON_PHOTON_MODE:
  {
    d_simulate_neutron = boost::bind<void>( &ParticleSimulationManager<GeometryHandler,SourceHandler,EstimatorHandler,CollisionHandler>::simulateParticle<NeutronState>,
                                             boost::cref( *this ),
                                             _1,
                                             _2 );
    d_simulate_photon = boost::bind<void>( &ParticleSimulationManager<GeometryHandler,SourceHandler,EstimatorHandler,CollisionHandler>::simulateParticle<PhotonState>,
                                             boost::cref( *this ),
                                             _1,
                                             _2 );
    d_simulate_electron = boost::bind<void>( &ParticleSimulationManager<GeometryHandler,SourceHandler,EstimatorHandler,CollisionHandler>::ignoreParticle<ElectronState>,
                                             boost::cref( *this ),
                                             _1,
                                             _2 );
    break;
  }
  case PHOTON_MODE:
  {
    d_simulate_photon = boost::bind<void>( &ParticleSimulationManager<GeometryHandler,SourceHandler,EstimatorHandler,CollisionHandler>::simulateParticle<PhotonState>,
                                             boost::cref( *this ),
                                             _1,
                                             _2 );
    d_simulate_neutron = boost::bind<void>( &ParticleSimulationManager<GeometryHandler,SourceHandler,EstimatorHandler,CollisionHandler>::ignoreParticle<NeutronState>,
                                             boost::cref( *this ),
                                             _1,
                                             _2 );
    d_simulate_electron = boost::bind<void>( &ParticleSimulationManager<GeometryHandler,SourceHandler,EstimatorHandler,CollisionHandler>::ignoreParticle<ElectronState>,
                                             boost::cref( *this ),
                                             _1,
                                             _2 );
    break;
  }
  case ELECTRON_MODE:
  {
    d_simulate_electron = boost::bind<void>( &ParticleSimulationManager<GeometryHandler,SourceHandler,EstimatorHandler,CollisionHandler>::simulateParticle<ElectronState>,
                                             boost::cref( *this ),
                                             _1,
                                             _2 );
    d_simulate_neutron = boost::bind<void>( &ParticleSimulationManager<GeometryHandler,SourceHandler,EstimatorHandler,CollisionHandler>::ignoreParticle<NeutronState>,
                                             boost::cref( *this ),
                                              _1,
                                             _2 );
    d_simulate_photon = boost::bind<void>( &ParticleSimulationManager<GeometryHandler,SourceHandler,EstimatorHandler,CollisionHandler>::ignoreParticle<PhotonState>,
                                             boost::cref( *this ),
                                             _1,
                                             _2 );
    break;
  }
  default:
    THROW_EXCEPTION( std::runtime_error,
                     "Error: particle mode "
                     << d_properties->getParticleMode() << " is not currently "
                     << "supported by the particle simulation manager." );
  }
}

// Run the simulation set up by the user
template<typename GeometryHandler,
         typename SourceHandler,
         typename EstimatorHandler,
         typename CollisionHandler>
void ParticleSimulationManager<GeometryHandler,
                               SourceHandler,
                               EstimatorHandler,
                               CollisionHandler>::runSimulation()
{
  std::cout << "Starting simulation ... ";
  std::cout.flush();

  // Set up the random number generator for the number of threads requested
  Utility::RandomNumberGenerator::createStreams();

  // Enable geometry thread support
  GMI::enableThreadSupport(
                 Utility::GlobalOpenMPSession::getRequestedNumberOfThreads() );

  // Enable source thread support
  SMI::enableThreadSupport(
                 Utility::GlobalOpenMPSession::getRequestedNumberOfThreads() );

  // Enable estimator thread support
  EMI::enableThreadSupport(
                 Utility::GlobalOpenMPSession::getRequestedNumberOfThreads() );

  // Set the start time
  this->setStartTime( Utility::GlobalOpenMPSession::getTime() );

  // Simulate the batch
  this->runSimulationBatch( d_start_history, d_history_number_wall );

  // Set the end time
  this->setEndTime( Utility::GlobalOpenMPSession::getTime() );

  std::cout << "done." << std::endl;
}

// Run the simulation batch
template<typename GeometryHandler,
         typename SourceHandler,
         typename EstimatorHandler,
         typename CollisionHandler>
void ParticleSimulationManager<GeometryHandler,
                               SourceHandler,
                               EstimatorHandler,
                               CollisionHandler>::runSimulationBatch(
                                   const unsigned long long batch_start_history,
                                   const unsigned long long batch_end_history )
{
  // Make sure the history range is valid
  testPrecondition( batch_start_history <= batch_end_history );
  testPrecondition( batch_start_history >= d_start_history );
  testPrecondition( batch_end_history <= d_history_number_wall );

  #pragma omp parallel num_threads( Utility::GlobalOpenMPSession::getRequestedNumberOfThreads() )
  {
    // Create a bank for each thread
    ParticleBank bank;

    #pragma omp for
    for( unsigned long long history = batch_start_history; history < batch_end_history; ++history )
    {
      double history_start_time =
        Utility::GlobalOpenMPSession::getTime(); - d_start_time;

      // Do useful work unless the user requests an end to the simulation
      #pragma omp flush( d_end_simulation )
      if( !d_end_simulation )
      {
        // Initialize the random number generator for this history
        Utility::RandomNumberGenerator::initialize( history );

        // Sample a particle state from the source
        SMI::sampleParticleState( bank, history );

        // Determine the starting cell of the particle
        for( unsigned i = 0; i < bank.size(); ++i )
        {
          Geometry::ModuleTraits::InternalCellHandle start_cell;

          try{
            start_cell = GMI::findCellContainingStartRay( bank.top().ray() );
          }
          CATCH_LOST_SOURCE_PARTICLE_AND_CONTINUE( bank );

          bank.top().setCell( start_cell );

          EMI::updateObserversFromParticleEnteringCellEvent(
                                            bank.top(), bank.top().getCell() );
        }

        // This history only ends when the particle bank is empty
        while( bank.size() > 0 )
        {
          switch( bank.top().getParticleType() )
          {
          case NEUTRON:
            d_simulate_neutron( dynamic_cast<NeutronState&>( bank.top() ),
                                bank );
            break;
          case PHOTON:
            d_simulate_photon( dynamic_cast<PhotonState&>( bank.top() ),
                               bank );
            break;
          case ELECTRON:
            d_simulate_electron( dynamic_cast<ElectronState&>( bank.top() ),
                                     bank );
            break;
          default:
            THROW_EXCEPTION( std::logic_error,
                             "Error: particle type "
                             << bank.top().getParticleType() <<
                             " is not currently supported!" );
      }

    bank.pop();
    }

    // Commit all observer history contributions
    EMI::commitObserverHistoryContributions();

    // Increment the number of histories completed
        #pragma omp atomic
    ++d_histories_completed;
      }
    }
  }
}

// Set the number of particle histories to simulate
template<typename GeometryHandler,
         typename SourceHandler,
         typename EstimatorHandler,
         typename CollisionHandler>
template<typename ParticleStateType>
void ParticleSimulationManager<GeometryHandler,
                               SourceHandler,
                               EstimatorHandler,
                               CollisionHandler>::simulateParticle(
                                                   ParticleStateType& particle,
                                                   ParticleBank& bank ) const
{
  // Particle tracking information
  double distance_to_surface_hit, op_to_surface_hit, remaining_subtrack_op;
  double subtrack_start_time;
  double ray_start_point[3];

  // Cache the start point of the ray
  ray_start_point[0] = particle.getXPosition();
  ray_start_point[1] = particle.getYPosition();
  ray_start_point[2] = particle.getZPosition();

  // Surface information
  Geometry::ModuleTraits::InternalSurfaceHandle surface_hit;
  Teuchos::Array<double> surface_normal( 3 );

  // Cell information
  Geometry::ModuleTraits::InternalCellHandle cell_entering;
  double cell_total_macro_cross_section;

  // Check if the particle energy is below the cutoff
  if( particle.getEnergy() <
      d_properties->getMinParticleEnergy<ParticleStateType>() )
    particle.setAsGone();

  // Set the ray
  GMI::setInternalRay( particle.ray(), particle.getCell() );

  while( !particle.isLost() && !particle.isGone() )
  {

    #pragma omp flush( d_end_simulation )
    if( d_end_simulation )
    {
      // Print particle information
      #pragma omp critical( ostream_update )
      {
        std::cerr << " History #: " << particle.getHistoryNumber()
                      << " Collision #: " << particle.getCollisionNumber()
                  << " Time: " << particle.getTime()
                      << std::endl;
      }

      particle.setAsGone();
      break;
    }

    // Sample the mfp traveled by the particle on this subtrack
    remaining_subtrack_op = CMI::sampleOpticalPathLength();

    // Ray trace until the necessary number of optical paths have be traveled
    while( true )
    {
      #pragma omp flush( d_end_simulation )
      if( d_end_simulation )
      {
        // Print particle information
        #pragma omp critical( ostream_update )
        {
          std::cerr << " History #: " << particle.getHistoryNumber()
                        << " Collision #: " << particle.getCollisionNumber()
                    << " Time: " << particle.getTime()
                        << std::endl;
        }

        particle.setAsGone();
        break;
      }

      // Fire a ray at the cell currently containing the particle
      try
      {
        distance_to_surface_hit = GMI::fireInternalRay( surface_hit );
      }
      CATCH_LOST_PARTICLE_AND_BREAK( particle );

      // Get the total cross section for the cell
      if( !CMI::isCellVoid( particle.getCell(), particle.getParticleType() ) )
      {
              cell_total_macro_cross_section =
                CMI::getMacroscopicTotalCrossSection( particle );
      }
      else
              cell_total_macro_cross_section = 0.0;

      // Convert the distance to the surface to optical path
      op_to_surface_hit =
          distance_to_surface_hit*cell_total_macro_cross_section;

      // Get the start time of this subtrack
      subtrack_start_time = particle.getTime();
    
      if( op_to_surface_hit < remaining_subtrack_op )
      {
              // Advance the particle to the cell boundary
              particle.advance( distance_to_surface_hit );

        // Update the observers: particle subtrack ending in cell event
        EMI::updateObserversFromParticleSubtrackEndingInCellEvent(
                                                       particle,
                                                       particle.getCell(),
                                                       distance_to_surface_hit,
                                                       subtrack_start_time );

        // Update the observers: particle leaving cell event
        EMI::updateObserversFromParticleLeavingCellEvent( particle,
                                                          particle.getCell() );


        // Advance the ray to the cell boundary
        // Note: this is done after so that the particle direction is not
        // altered before the estimators are updated
        bool reflected = GMI::advanceInternalRayToCellBoundary(
                                                  surface_normal.getRawPtr() );

        // Update the observers: particle crossing surface event
        EMI::updateObserversFromParticleCrossingSurfaceEvent(
                                                  particle,
                                                  surface_hit,
                                                  surface_normal.getRawPtr() );



        if( reflected )
        {
          particle.setDirection( GMI::getInternalRayDirection() );

          // Update the observers: particle crossing surface event
          EMI::updateObserversFromParticleCrossingSurfaceEvent(
                                                  particle,
                                                  surface_hit,
                                                  surface_normal.getRawPtr() );
        }

        // Find the cell on the other side of the surface hit
              try
              {
                cell_entering = GMI::findCellContainingInternalRay();
              }
              CATCH_LOST_PARTICLE_AND_BREAK( particle );

              particle.setCell( cell_entering );

        // Update the observers: particle entering cell event
        EMI::updateObserversFromParticleEnteringCellEvent( particle,
                                                           cell_entering );

              // Check if a termination cell was encountered
              if( GMI::isTerminationCell( particle.getCell() ) )
              {
                particle.setAsGone();
          break;
              }

              // Update the remaining subtrack mfp
              remaining_subtrack_op -= op_to_surface_hit;
      }

      // A collision occurs in this cell
      else
      {
<<<<<<< HEAD
        #pragma omp flush( d_end_simulation )
        if( d_end_simulation )
        {
          // Print particle information
          #pragma omp critical( ostream_update )
          {
            std::cerr << " History #: " << particle.getHistoryNumber()
                      << " Collision #: " << particle.getCollisionNumber()
                      << " Time: " << particle.getTime()
                      << std::endl;
          }

          particle.setAsGone();
          break;
        }

        // Advance the particle to the collision site
        double distance_to_collision =
          remaining_subtrack_op/cell_total_macro_cross_section;

        particle.advance( distance_to_collision );
=======
  	    // Advance the particle to the collision site
  	    double distance_to_collision =
            remaining_subtrack_op/cell_total_macro_cross_section;

  	    particle.advance( distance_to_collision );
>>>>>>> 45c84f6a

        GMI::advanceInternalRayBySubstep( distance_to_collision );

          // Update the observers: particle subtrack ending in cell event
        EMI::updateObserversFromParticleSubtrackEndingInCellEvent(
                                                       particle,
                                                       particle.getCell(),
                                                       distance_to_collision,
                                                       subtrack_start_time );

        // Update the observers: particle colliding in cell event
        EMI::updateObserversFromParticleCollidingInCellEvent(
                                          particle,
                                          1.0/cell_total_macro_cross_section );

        // Update the global observers: particle subtrack ending global event
        EMI::updateObserversFromParticleSubtrackEndingGlobalEvent(
                                                      particle,
                                                      ray_start_point,
                                                      particle.getPosition() );

        // Undergo a collision with the material in the cell
<<<<<<< HEAD
        CMI::collideWithCellMaterial( particle, bank );

        if( !particle.isGone() )
        {
          GMI::changeInternalRayDirection( particle.getDirection() );
=======
        CMI::collideWithCellMaterial( particle, bank, true );
        
>>>>>>> 45c84f6a

        GMI::changeInternalRayDirection( particle.getDirection() );

        // Cache the current position of the new ray
        ray_start_point[0] = particle.getXPosition();
        ray_start_point[1] = particle.getYPosition();
        ray_start_point[2] = particle.getZPosition();

        // Make sure the energy is above the cutoff
        if( particle.getEnergy() <
            d_properties->getMinParticleEnergy<ParticleStateType>() )
          particle.setAsGone();

        // This subtrack is finished
        break;
      }
    }
  }

  // Update the global observers: particle subtrack ending global event
  EMI::updateObserversFromParticleSubtrackEndingGlobalEvent(
        particle,
        ray_start_point,
        particle.getPosition() );
}

// Return the number of histories
template<typename GeometryHandler,
         typename SourceHandler,
         typename EstimatorHandler,
         typename CollisionHandler>
unsigned long long ParticleSimulationManager<GeometryHandler,
                   SourceHandler,
                   EstimatorHandler,
                   CollisionHandler>::getNumberOfHistories() const
{
  return d_history_number_wall - d_start_history;
}

// Return the number of histories completed
template<typename GeometryHandler,
         typename SourceHandler,
         typename EstimatorHandler,
         typename CollisionHandler>
unsigned long long ParticleSimulationManager<GeometryHandler,
                   SourceHandler,
                   EstimatorHandler,
                   CollisionHandler>::getNumberOfHistoriesCompleted() const
{
  return d_histories_completed;
}

// Increment the number of histories completed
template<typename GeometryHandler,
         typename SourceHandler,
         typename EstimatorHandler,
         typename CollisionHandler>
void ParticleSimulationManager<GeometryHandler,
                               SourceHandler,
                               EstimatorHandler,
                               CollisionHandler>::incrementHistoriesCompleted(
                                            const unsigned long long histories )
{
  d_histories_completed += histories;
}

// Set the number of histories completed
template<typename GeometryHandler,
         typename SourceHandler,
         typename EstimatorHandler,
         typename CollisionHandler>
void ParticleSimulationManager<GeometryHandler,
                               SourceHandler,
                               EstimatorHandler,
                               CollisionHandler>::setHistoriesCompleted(
                                            const unsigned long long histories )
{
  d_histories_completed = histories;
}

// Set the start time
template<typename GeometryHandler,
         typename SourceHandler,
         typename EstimatorHandler,
         typename CollisionHandler>
void ParticleSimulationManager<GeometryHandler,
                               SourceHandler,
                               EstimatorHandler,
                      CollisionHandler>::setStartTime( const double start_time )
{
  d_start_time = start_time;
}

// Set the end time
template<typename GeometryHandler,
         typename SourceHandler,
         typename EstimatorHandler,
         typename CollisionHandler>
void ParticleSimulationManager<GeometryHandler,
                               SourceHandler,
                               EstimatorHandler,
                               CollisionHandler>::setEndTime( const double end_time )
{
  // Make sure the end time is valid
  testPrecondition( end_time >= d_start_time );

  d_end_time = end_time;
}

// Set the number of particle histories to simulate
template<typename GeometryHandler,
         typename SourceHandler,
         typename EstimatorHandler,
         typename CollisionHandler>
template<typename ParticleStateType>
void ParticleSimulationManager<GeometryHandler,
                               SourceHandler,
                               EstimatorHandler,
                               CollisionHandler>::ignoreParticle(
                                                   ParticleStateType& particle,
                                                   ParticleBank& bank ) const
{
  particle.setAsGone();
}

// Print lost particle info
template<typename GeometryHandler,
         typename SourceHandler,
         typename EstimatorHandler,
         typename CollisionHandler>
void ParticleSimulationManager<GeometryHandler,
                               SourceHandler,
                               EstimatorHandler,
                               CollisionHandler>::printLostParticleInfo(
                                       const std::string& file,
                                       const int line,
                                       const std::string& error_message,
                                       const ParticleState& particle ) const
{
  #pragma omp critical( lost_particle )
  {
    std::cerr << error_message << std::endl
              << "Particle " << particle.getHistoryNumber() << " (gen "
              << particle.getGenerationNumber() << ") lost: " << std::endl
              << "\t File: " << file << std::endl
              << "\t Line: " << line << std::endl
              << "\t Cell: " << particle.getCell() << std::endl
              << "\t Position: " << particle.getXPosition() << " "
              << particle.getYPosition() << " "
              << particle.getZPosition() << std::endl
              << "\t Direction: " << particle.getXDirection() << " "
              << particle.getYDirection() << " "
              << particle.getZDirection() << std::endl
              << "\t Type: " << particle.getParticleType() << std::endl;
  }
}

// Print the data in all estimators to the desired stream
template<typename GeometryHandler,
         typename SourceHandler,
         typename EstimatorHandler,
         typename CollisionHandler>
void ParticleSimulationManager<GeometryHandler,
                               SourceHandler,
                               EstimatorHandler,
                               CollisionHandler>::printSimulationSummary(
                                                       std::ostream &os ) const
{
  os << "Number of histories completed: " << d_histories_completed <<std::endl;
  os << "Simulation Time (s): " << d_end_time - d_start_time << std::endl;
  if( d_previous_run_time > 0.0 )
    os << "Previous Simulation Time (s): " << d_previous_run_time << std::endl;
  os << std::endl;

  SMI::printSourceSummary( os );

  EMI::printObserverSummaries( os,
                               d_histories_completed,
                               d_start_time,
                               d_end_time+d_previous_run_time );
}

// Print the data in all estimators to a parameter list
template<typename GeometryHandler,
         typename SourceHandler,
         typename EstimatorHandler,
         typename CollisionHandler>
void ParticleSimulationManager<GeometryHandler,
                               SourceHandler,
                               EstimatorHandler,
                               CollisionHandler>::exportSimulationData(
                                             const std::string& data_file_name,
                                             std::ostream& os ) const
{
  os << "Exporting simulation data ... ";
  os.flush();

  // Initialize the HDF5 file
  std::shared_ptr<Utility::HDF5FileHandler>
    hdf5_file( new Utility::HDF5FileHandler );

  hdf5_file->openHDF5FileAndOverwrite( data_file_name );

  EMI::exportObserverData( hdf5_file,
                           d_start_history+d_histories_completed,
                           d_histories_completed,
                           d_start_time,
                           d_end_time+d_previous_run_time,
                           true );

  SMI::exportSourceData( hdf5_file );

  os << "done." << std::endl;
}

// Signal handler
template<typename GeometryHandler,
         typename SourceHandler,
         typename EstimatorHandler,
         typename CollisionHandler>
void ParticleSimulationManager<GeometryHandler,
                               SourceHandler,
                               EstimatorHandler,
                               CollisionHandler>::signalHandler(int signal)
{
  // Ask the user what to do
  std::cerr << " Status (s), End (e), Kill (k)" << std::endl;
  std::string option;
  std::cin >> option;

  if( option.compare( "s" ) == 0 )
  {
    printSimulationStateInfo();
  }
  else if( option.compare( "e" ) == 0 )
  {
    d_end_simulation = true;
  }
  else if( option.compare( "k" ) == 0 )
  {
    exit(0);
  }
}

// Print simulation state info in collision handler
template<typename GeometryHandler,
         typename SourceHandler,
         typename EstimatorHandler,
         typename CollisionHandler>
void ParticleSimulationManager<GeometryHandler,
                               SourceHandler,
                               EstimatorHandler,
                               CollisionHandler>::printSimulationStateInfo()
{
  double time = Utility::GlobalOpenMPSession::getTime();

  #pragma omp critical( ostream_update )
  {
    #pragma omp flush( d_histories_completed )
    std::cerr << " History: " << d_histories_completed
              << " Run Time: " << time - d_start_time
              << std::endl;
  }
}

} // end MonteCarlo namespace

#endif // end FRENSIE_PARTICLE_SIMULATION_MANAGER_DEF_HPP

//---------------------------------------------------------------------------//
// end MonteCarlo_ParticleSimulationManager_def.hpp
//---------------------------------------------------------------------------//<|MERGE_RESOLUTION|>--- conflicted
+++ resolved
@@ -448,35 +448,11 @@
       // A collision occurs in this cell
       else
       {
-<<<<<<< HEAD
-        #pragma omp flush( d_end_simulation )
-        if( d_end_simulation )
-        {
-          // Print particle information
-          #pragma omp critical( ostream_update )
-          {
-            std::cerr << " History #: " << particle.getHistoryNumber()
-                      << " Collision #: " << particle.getCollisionNumber()
-                      << " Time: " << particle.getTime()
-                      << std::endl;
-          }
-
-          particle.setAsGone();
-          break;
-        }
-
         // Advance the particle to the collision site
         double distance_to_collision =
           remaining_subtrack_op/cell_total_macro_cross_section;
 
         particle.advance( distance_to_collision );
-=======
-  	    // Advance the particle to the collision site
-  	    double distance_to_collision =
-            remaining_subtrack_op/cell_total_macro_cross_section;
-
-  	    particle.advance( distance_to_collision );
->>>>>>> 45c84f6a
 
         GMI::advanceInternalRayBySubstep( distance_to_collision );
 
@@ -499,16 +475,7 @@
                                                       particle.getPosition() );
 
         // Undergo a collision with the material in the cell
-<<<<<<< HEAD
         CMI::collideWithCellMaterial( particle, bank );
-
-        if( !particle.isGone() )
-        {
-          GMI::changeInternalRayDirection( particle.getDirection() );
-=======
-        CMI::collideWithCellMaterial( particle, bank, true );
-        
->>>>>>> 45c84f6a
 
         GMI::changeInternalRayDirection( particle.getDirection() );
 
