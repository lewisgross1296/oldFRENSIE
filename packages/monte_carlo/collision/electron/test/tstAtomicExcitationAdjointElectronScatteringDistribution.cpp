--- conflicted
+++ resolved
@@ -79,7 +79,6 @@
                    sample_native )
 {
   MonteCarlo::AdjointElectronState electron( 0 );
-<<<<<<< HEAD
   electron.setEnergy( 1.52422504085124348e+01 );
   electron.setDirection( 0.0, 0.0, 1.0 );
 
@@ -100,12 +99,6 @@
   electron.setDirection( 0.0, 0.0, 1.0 );
 
   final_energy = electron.getEnergy() + 2.10108000193005457e-05;
-=======
-  electron.setEnergy( 1.99999789891999988e+01 );
-  electron.setDirection( 0.0, 0.0, 1.0 );
-
-  double outgoing_energy, scattering_angle_cosine;
->>>>>>> 3eda0a80
 
   // sample distribution
   native_ae_distribution->sample( electron.getEnergy(),
@@ -113,7 +106,7 @@
                                   scattering_angle_cosine );
 
   // Test
-  FRENSIE_CHECK_FLOATING_EQUALITY( outgoing_energy, 20.0, 1e-12 );
+  FRENSIE_CHECK_FLOATING_EQUALITY( outgoing_energy, final_energy, 1e-12 );
   FRENSIE_CHECK_EQUAL( scattering_angle_cosine, 1.0 );
 
 }
@@ -148,18 +141,11 @@
                    sampleAndRecordTrials_native )
 {
   MonteCarlo::AdjointElectronState electron( 0 );
-<<<<<<< HEAD
   electron.setEnergy( 1.52422504085124348e+01 );
   electron.setDirection( 0.0, 0.0, 1.0 );
 
   double outgoing_energy,scattering_angle_cosine;
   double final_energy = electron.getEnergy() + 2.10069182636912224e-05;
-=======
-  electron.setEnergy( 1.99999789891999988e+01 );
-  electron.setDirection( 0.0, 0.0, 1.0 );
-
-  double outgoing_energy, scattering_angle_cosine;
->>>>>>> 3eda0a80
   MonteCarlo::AdjointElectronScatteringDistribution::Counter trials = 10;
 
   // sample distribution
@@ -169,7 +155,7 @@
                                                  trials );
 
   // Test
-  FRENSIE_CHECK_FLOATING_EQUALITY( outgoing_energy, 20.0, 1e-12 );
+  FRENSIE_CHECK_FLOATING_EQUALITY( outgoing_energy, final_energy, 1e-12 );
   FRENSIE_CHECK_EQUAL( scattering_angle_cosine, 1.0 );
   FRENSIE_CHECK_EQUAL( trials, 11 );
 }
@@ -206,18 +192,11 @@
   MonteCarlo::ParticleBank bank;
 
   MonteCarlo::AdjointElectronState adjoint_electron( 0 );
-<<<<<<< HEAD
   adjoint_electron.setEnergy( 1.52422504085124348e+01 );
   adjoint_electron.setDirection( 0.0, 0.0, 1.0 );
 
   Data::SubshellType shell_of_interaction;
   double final_energy = adjoint_electron.getEnergy() + 2.10069182636912224e-05;
-=======
-  adjoint_electron.setEnergy( 1.99999789891999988e+01 );
-  adjoint_electron.setDirection( 0.0, 0.0, 1.0 );
-
-  Data::SubshellType shell_of_interaction;
->>>>>>> 3eda0a80
 
   // Scatter the adjoint electron
   native_ae_distribution->scatterAdjointElectron( adjoint_electron,
@@ -225,7 +204,7 @@
                                                   shell_of_interaction );
 
   // Test
-  FRENSIE_CHECK_FLOATING_EQUALITY( adjoint_electron.getEnergy(), 20.0, 1e-12 );
+  FRENSIE_CHECK_FLOATING_EQUALITY( adjoint_electron.getEnergy(), final_energy, 1e-12 );
   FRENSIE_CHECK_EQUAL( adjoint_electron.getZDirection(), 1.0 );
 
   // Scatter into line energy at 1.0 MeV
@@ -249,7 +228,7 @@
                                                   shell_of_interaction );
 
   // Test
-  FRENSIE_CHECK_EQUAL( adjoint_electron.getEnergy(), 9.999999899996040442e-01 );
+  FRENSIE_CHECK_EQUAL( adjoint_electron.getEnergy(), 9.999999899996029340e-01 );
   FRENSIE_CHECK_FLOATING_EQUALITY( adjoint_electron.getEnergy(), 1.0, 1e-7 );
   FRENSIE_CHECK_EQUAL( adjoint_electron.getZDirection(), 1.0 );
 }
