//---------------------------------------------------------------------------//
//!
//! \file   tstElectroionizationSubshellAdjointElectroatomicReaction.cpp
//! \author Luke Kersting
//! \brief  Electroionization Subshell adjoint electroatomic reaction unit tests
//!
//---------------------------------------------------------------------------//

// Std Lib Includes
#include <iostream>

// FRENSIE Includes
#include "MonteCarlo_ElectroionizationSubshellAdjointElectroatomicReaction.hpp"
#include "MonteCarlo_ElectroionizationSubshellAdjointElectronScatteringDistributionNativeFactory.hpp"
#include "MonteCarlo_AdjointElectroatomicReactionType.hpp"
#include "Data_AdjointElectronPhotonRelaxationDataContainer.hpp"
#include "Data_SubshellType.hpp"
#include "Data_ACEFileHandler.hpp"
#include "Data_XSSEPRDataExtractor.hpp"
#include "Utility_RandomNumberGenerator.hpp"
#include "Utility_HistogramDistribution.hpp"
#include "Utility_UnitTestHarnessWithMain.hpp"
#include "MonteCarlo_AdjointElectronProbeState.hpp"

//---------------------------------------------------------------------------//
// Testing Variables.
//---------------------------------------------------------------------------//

std::shared_ptr<MonteCarlo::ElectroionizationSubshellAdjointElectronScatteringDistribution>
    first_subshell_distribution, last_subshell_distribution;

std::shared_ptr<MonteCarlo::ElectroionizationSubshellAdjointElectroatomicReaction<Utility::LogLog> >
    first_subshell_reaction, last_subshell_reaction;

double max_ionization_subshell_adjoint_energy;

//---------------------------------------------------------------------------//
// Tests
//---------------------------------------------------------------------------//
// Check that the reaction type can be returned
FRENSIE_UNIT_TEST( ElectroionizationSubshellAdjointElectroatomicReaction, getReactionType_ace )
{
  FRENSIE_CHECK_EQUAL( first_subshell_reaction->getReactionType(),
    MonteCarlo::K_SUBSHELL_ELECTROIONIZATION_ADJOINT_ELECTROATOMIC_REACTION );

  FRENSIE_CHECK_EQUAL( last_subshell_reaction->getReactionType(),
    MonteCarlo::L3_SUBSHELL_ELECTROIONIZATION_ADJOINT_ELECTROATOMIC_REACTION );
}

//---------------------------------------------------------------------------//
// Check that the threshold energy can be returned
FRENSIE_UNIT_TEST( ElectroionizationSubshellAdjointElectroatomicReaction, getThresholdEnergy_ace )
{
  FRENSIE_CHECK_EQUAL( first_subshell_reaction->getThresholdEnergy(),
                       1e-5 );

  FRENSIE_CHECK_EQUAL( last_subshell_reaction->getThresholdEnergy(),
                       1e-5 );
}

//---------------------------------------------------------------------------//
// Check that the number of electrons emitted from the rxn can be returned
FRENSIE_UNIT_TEST( ElectroionizationSubshellAdjointElectroatomicReaction, getNumberOfEmittedAdjointElectrons_ace )
{
  FRENSIE_CHECK_EQUAL( first_subshell_reaction->getNumberOfEmittedAdjointElectrons(1e-3),
                       1u );

  FRENSIE_CHECK_EQUAL( first_subshell_reaction->getNumberOfEmittedAdjointElectrons(20.0),
                       1u );

  FRENSIE_CHECK_EQUAL( last_subshell_reaction->getNumberOfEmittedAdjointElectrons(1e-3),
                       1u );

  FRENSIE_CHECK_EQUAL( last_subshell_reaction->getNumberOfEmittedAdjointElectrons(20.0),
                       1u );
}

//---------------------------------------------------------------------------//
// Check that the number of photons emitted from the rxn can be returned
FRENSIE_UNIT_TEST( ElectroionizationSubshellAdjointElectroatomicReaction, getNumberOfEmittedAdjointPhotons_ace )
{
  FRENSIE_CHECK_EQUAL( first_subshell_reaction->getNumberOfEmittedAdjointPhotons(1e-3),
                       0u );

  FRENSIE_CHECK_EQUAL( first_subshell_reaction->getNumberOfEmittedAdjointPhotons(20.0),
                       0u );

  FRENSIE_CHECK_EQUAL( last_subshell_reaction->getNumberOfEmittedAdjointPhotons(1e-3),
                       0u );

  FRENSIE_CHECK_EQUAL( last_subshell_reaction->getNumberOfEmittedAdjointPhotons(20.0),
                       0u );
}

//---------------------------------------------------------------------------//
// Check that the number of positrons emitted from the rxn can be returned
FRENSIE_UNIT_TEST( ElectroionizationSubshellAdjointElectroatomicReaction, getNumberOfEmittedAdjointPositrons_ace )
{
  FRENSIE_CHECK_EQUAL( first_subshell_reaction->getNumberOfEmittedAdjointPositrons(1e-3),
                       0u );

  FRENSIE_CHECK_EQUAL( first_subshell_reaction->getNumberOfEmittedAdjointPositrons(20.0),
                       0u );

  FRENSIE_CHECK_EQUAL( last_subshell_reaction->getNumberOfEmittedAdjointPositrons(1e-3),
                       0u );

  FRENSIE_CHECK_EQUAL( last_subshell_reaction->getNumberOfEmittedAdjointPositrons(20.0),
                       0u );
}

//---------------------------------------------------------------------------//
// Check that the cross section can be returned
FRENSIE_UNIT_TEST( ElectroionizationSubshellAdjointElectroatomicReaction, getCrossSection )
{
  // First Subshell
  double cross_section = first_subshell_reaction->getCrossSection( 1e-5 );
  FRENSIE_CHECK_FLOATING_EQUALITY( cross_section, 1.635900173662700176e+09, 1e-12 );

  cross_section = first_subshell_reaction->getCrossSection( 1.5 );
  FRENSIE_CHECK_FLOATING_EQUALITY( cross_section, 1.095939742369330816e+04, 1e-12 );

  cross_section = first_subshell_reaction->getCrossSection( 20.0 );
  FRENSIE_CHECK_FLOATING_EQUALITY( cross_section, 1.334578964645907581e+04, 1e-12 );

  // Last Subshell
  cross_section = last_subshell_reaction->getCrossSection( 1e-5 );
  FRENSIE_CHECK_FLOATING_EQUALITY( cross_section, 1.383647764060156860e+11, 1e-12 );

  cross_section = last_subshell_reaction->getCrossSection( 1.5 );
  FRENSIE_CHECK_FLOATING_EQUALITY( cross_section, 2.163594314167905832e+05, 1e-12 );

  cross_section = last_subshell_reaction->getCrossSection( 20.0 );
  FRENSIE_CHECK_FLOATING_EQUALITY( cross_section, 2.111803641061245871e+05, 1e-12 );
}

//---------------------------------------------------------------------------//
// Check that the first_subshell reaction can be simulated
FRENSIE_UNIT_TEST( ElectroionizationSubshellAdjointElectroatomicReaction, react )
{
  MonteCarlo::AdjointElectronState adjoint_electron( 0 );
  adjoint_electron.setEnergy( 20.0 );
  adjoint_electron.setDirection( 0.0, 0.0, 1.0 );

  MonteCarlo::ParticleBank bank;

  Data::SubshellType shell_of_interaction;

  first_subshell_reaction->react( adjoint_electron, bank, shell_of_interaction );

  FRENSIE_CHECK( adjoint_electron.getEnergy() > 20.0 );
  FRENSIE_CHECK( adjoint_electron.getZDirection() < 1.0 );
  FRENSIE_CHECK( bank.isEmpty() );
  FRENSIE_CHECK_EQUAL( shell_of_interaction, Data::K_SUBSHELL );

  adjoint_electron.setWeight( 1.0 );
  adjoint_electron.setEnergy( 1e-5 );
  adjoint_electron.setDirection( 0.0, 0.0, 1.0 );

  first_subshell_reaction->react( adjoint_electron, bank, shell_of_interaction );

  FRENSIE_CHECK( adjoint_electron.getEnergy() > 1e-5 );
  FRENSIE_CHECK( adjoint_electron.getZDirection() < 1.0 );
  FRENSIE_CHECK_EQUAL( shell_of_interaction, Data::K_SUBSHELL );

  FRENSIE_CHECK_EQUAL( bank.size(), 3 );

<<<<<<< HEAD
  double pdf = first_subshell_distribution->evaluatePDF( 1e-5, 0.08 );
=======
  double pdf = first_subshell_distribution->evaluate( 1e-5, 0.08 );
>>>>>>> 61cc56c6
  FRENSIE_CHECK_EQUAL( bank.top().getEnergy(), 0.08 );
  FRENSIE_CHECK_FLOATING_EQUALITY( bank.top().getWeight(), pdf, 1e-15 );

  bank.pop();

<<<<<<< HEAD
  pdf = first_subshell_distribution->evaluatePDF(
=======
  pdf = first_subshell_distribution->evaluate(
>>>>>>> 61cc56c6
                1e-5, Utility::PhysicalConstants::electron_rest_mass_energy );
  FRENSIE_CHECK_EQUAL( bank.top().getEnergy(),
                       Utility::PhysicalConstants::electron_rest_mass_energy );
  FRENSIE_CHECK_FLOATING_EQUALITY( bank.top().getWeight(), pdf, 1e-15 );

  bank.pop();

<<<<<<< HEAD
  pdf = first_subshell_distribution->evaluatePDF( 1e-5, 1.0 );
=======
  pdf = first_subshell_distribution->evaluate( 1e-5, 1.0 );
>>>>>>> 61cc56c6
  FRENSIE_CHECK_EQUAL( bank.top().getEnergy(), 1.0 );
  FRENSIE_CHECK_FLOATING_EQUALITY( bank.top().getWeight(), pdf, 1e-15 );

  bank.pop();

  Utility::RandomNumberGenerator::unsetFakeStream();

  // Generate a probe with energy 1.0
  adjoint_electron.setWeight( 1.0 );
  adjoint_electron.setEnergy( 0.9 );
  adjoint_electron.setDirection( 0.0, 0.0, 1.0 );

  first_subshell_reaction->react( adjoint_electron,
                                  bank,
                                  shell_of_interaction );

  FRENSIE_CHECK_EQUAL( bank.size(), 1 );

<<<<<<< HEAD
  pdf = first_subshell_distribution->evaluatePDF( 0.9, 1.0 );
=======
  pdf = first_subshell_distribution->evaluate( 0.9, 1.0 );
>>>>>>> 61cc56c6
  FRENSIE_CHECK_EQUAL( bank.top().getEnergy(), 1.0 );
  FRENSIE_CHECK_FLOATING_EQUALITY( bank.top().getWeight(), pdf, 1e-15 );

  bank.pop();

  // Make sure that probes do not generate more probe particles
  MonteCarlo::AdjointElectronProbeState adjoint_electron_probe( 0 );
  adjoint_electron_probe.setEnergy( 0.3 );
  adjoint_electron_probe.setDirection( 0.0, 0.0, 1.0 );

  first_subshell_reaction->react( adjoint_electron_probe,
                                  bank,
                                  shell_of_interaction );

  FRENSIE_CHECK_EQUAL( bank.size(), 0 );
}

//---------------------------------------------------------------------------//
// Custom setup
//---------------------------------------------------------------------------//
FRENSIE_CUSTOM_UNIT_TEST_SETUP_BEGIN();

std::string test_native_file_name;

FRENSIE_CUSTOM_UNIT_TEST_COMMAND_LINE_OPTIONS()
{
  ADD_STANDARD_OPTION_AND_ASSIGN_VALUE( "test_native_file",
                                        test_native_file_name, "",
                                        "Test Native file name" );
}

FRENSIE_CUSTOM_UNIT_TEST_INIT()
{
    // Create the native data file container
    std::shared_ptr<Data::AdjointElectronPhotonRelaxationDataContainer> data_container;
    data_container.reset( new Data::AdjointElectronPhotonRelaxationDataContainer(
                             test_native_file_name ) );

    // Extract the common electron energy grid
    std::shared_ptr<const std::vector<double> > energy_grid(
       new std::vector<double>( data_container->getAdjointElectronEnergyGrid() ) );

    // Create the hash-based grid searcher
    std::shared_ptr<Utility::HashBasedGridSearcher<double> > grid_searcher(
       new Utility::StandardHashBasedGridSearcher<std::vector<double>,false>(
                  energy_grid,
                  energy_grid->front(),
                  energy_grid->back(),
                  energy_grid->size()/10 + 1 ) );

  // Extract the subshell information
  std::set<unsigned> subshells = data_container->getSubshells();

  // Create the distribution for the first subshell
  {
    std::set<unsigned>::iterator shell = data_container->getSubshells().begin();

    // Convert subshell number to enum
    Data::SubshellType subshell_type =
      Data::convertENDFDesignatorToSubshellEnum( *shell );

    // Electroionization cross section
    std::shared_ptr<const std::vector<double> > subshell_cross_section(
       new std::vector<double>( data_container->getAdjointElectroionizationCrossSection( *shell ) ) );

    // Electroionization cross section threshold energy bin index
    size_t threshold_energy_index =
        data_container->getAdjointElectroionizationCrossSectionThresholdEnergyIndex(
        *shell );

    double evaluation_tol = 1e-7;

    // Create the electroionization subshell distribution
    MonteCarlo::ElectroionizationSubshellAdjointElectronScatteringDistributionNativeFactory::createElectroionizationSubshellDistribution<Utility::LogLogLog,Utility::UnitBaseCorrelated>(
        *data_container,
        *shell,
        data_container->getSubshellBindingEnergy( *shell ),
        first_subshell_distribution,
        evaluation_tol );

    // Add critical line energies
    std::shared_ptr<std::vector<double> >
      critical_line_energies( new std::vector<double>(3) );

    (*critical_line_energies)[0] = 0.08;
    (*critical_line_energies)[1] =
      Utility::PhysicalConstants::electron_rest_mass_energy;
    (*critical_line_energies)[2] = 1.0;

    first_subshell_distribution->setCriticalLineEnergies( critical_line_energies );


    // Create the subshell electroelectric reaction
    first_subshell_reaction.reset(
        new MonteCarlo::ElectroionizationSubshellAdjointElectroatomicReaction<Utility::LogLog, false>(
                energy_grid,
                subshell_cross_section,
                threshold_energy_index,
                grid_searcher,
                subshell_type,
                first_subshell_distribution ) );
  }

  // Create the distribution for the last subshell
  {
  // For the last subshell
  std::set<unsigned>::iterator shell = data_container->getSubshells().end();
  --shell;

    // Convert subshell number to enum
    Data::SubshellType subshell_type =
      Data::convertENDFDesignatorToSubshellEnum( *shell );

    // Electroionization cross section
    std::shared_ptr<const std::vector<double> > subshell_cross_section(
       new std::vector<double>( data_container->getAdjointElectroionizationCrossSection( *shell ) ) );

    double evaluation_tol = 1e-7;

    // Electroionization cross section threshold energy bin index
    size_t threshold_energy_index =
        data_container->getAdjointElectroionizationCrossSectionThresholdEnergyIndex(
        *shell );

    MonteCarlo::ElectroionizationSubshellAdjointElectronScatteringDistributionNativeFactory::createElectroionizationSubshellDistribution<Utility::LinLinLin,Utility::UnitBaseCorrelated>(
        *data_container,
        *shell,
        data_container->getSubshellBindingEnergy( *shell ),
        last_subshell_distribution,
        evaluation_tol );

    // Create the subshell electroelectric reaction
    last_subshell_reaction.reset(
        new MonteCarlo::ElectroionizationSubshellAdjointElectroatomicReaction<Utility::LogLog, false>(
                energy_grid,
                subshell_cross_section,
                threshold_energy_index,
                grid_searcher,
                subshell_type,
                last_subshell_distribution ) );

  }
  // Initialize the random number generator
  Utility::RandomNumberGenerator::createStreams();
}

FRENSIE_CUSTOM_UNIT_TEST_SETUP_END();

//---------------------------------------------------------------------------//
// end tstElectroionizationSubshellAdjointElectroatomicReaction.cpp
//---------------------------------------------------------------------------//<|MERGE_RESOLUTION|>--- conflicted
+++ resolved
@@ -165,21 +165,13 @@
 
   FRENSIE_CHECK_EQUAL( bank.size(), 3 );
 
-<<<<<<< HEAD
-  double pdf = first_subshell_distribution->evaluatePDF( 1e-5, 0.08 );
-=======
   double pdf = first_subshell_distribution->evaluate( 1e-5, 0.08 );
->>>>>>> 61cc56c6
   FRENSIE_CHECK_EQUAL( bank.top().getEnergy(), 0.08 );
   FRENSIE_CHECK_FLOATING_EQUALITY( bank.top().getWeight(), pdf, 1e-15 );
 
   bank.pop();
 
-<<<<<<< HEAD
-  pdf = first_subshell_distribution->evaluatePDF(
-=======
   pdf = first_subshell_distribution->evaluate(
->>>>>>> 61cc56c6
                 1e-5, Utility::PhysicalConstants::electron_rest_mass_energy );
   FRENSIE_CHECK_EQUAL( bank.top().getEnergy(),
                        Utility::PhysicalConstants::electron_rest_mass_energy );
@@ -187,11 +179,7 @@
 
   bank.pop();
 
-<<<<<<< HEAD
-  pdf = first_subshell_distribution->evaluatePDF( 1e-5, 1.0 );
-=======
   pdf = first_subshell_distribution->evaluate( 1e-5, 1.0 );
->>>>>>> 61cc56c6
   FRENSIE_CHECK_EQUAL( bank.top().getEnergy(), 1.0 );
   FRENSIE_CHECK_FLOATING_EQUALITY( bank.top().getWeight(), pdf, 1e-15 );
 
@@ -210,11 +198,7 @@
 
   FRENSIE_CHECK_EQUAL( bank.size(), 1 );
 
-<<<<<<< HEAD
-  pdf = first_subshell_distribution->evaluatePDF( 0.9, 1.0 );
-=======
   pdf = first_subshell_distribution->evaluate( 0.9, 1.0 );
->>>>>>> 61cc56c6
   FRENSIE_CHECK_EQUAL( bank.top().getEnergy(), 1.0 );
   FRENSIE_CHECK_FLOATING_EQUALITY( bank.top().getWeight(), pdf, 1e-15 );
 
