--- conflicted
+++ resolved
@@ -12,114 +12,6 @@
 
 namespace MonteCarlo{
 
-<<<<<<< HEAD
-// Initialize the static member data
-const std::unordered_set<ElectroatomicReactionType>
-ElectroatomCore::scattering_reaction_types =
-  ElectroatomCore::setDefaultScatteringReactionTypes();
-
-// Set the default scattering reaction types
-std::unordered_set<ElectroatomicReactionType>
-ElectroatomCore::setDefaultScatteringReactionTypes()
-{
-  std::unordered_set<ElectroatomicReactionType> tmp_scattering_reaction_types;
-  tmp_scattering_reaction_types.insert(
-                  DECOUPLED_ELASTIC_ELECTROATOMIC_REACTION );
-  tmp_scattering_reaction_types.insert(
-                  COUPLED_ELASTIC_ELECTROATOMIC_REACTION );
-  tmp_scattering_reaction_types.insert(
-                  HYBRID_ELASTIC_ELECTROATOMIC_REACTION );
-  tmp_scattering_reaction_types.insert(
-                  CUTOFF_ELASTIC_ELECTROATOMIC_REACTION );
-  tmp_scattering_reaction_types.insert(
-                  SCREENED_RUTHERFORD_ELASTIC_ELECTROATOMIC_REACTION );
-  tmp_scattering_reaction_types.insert(
-                  MOMENT_PRESERVING_ELASTIC_ELECTROATOMIC_REACTION );
-  tmp_scattering_reaction_types.insert(
-                  BREMSSTRAHLUNG_ELECTROATOMIC_REACTION );
-  tmp_scattering_reaction_types.insert(
-                  ATOMIC_EXCITATION_ELECTROATOMIC_REACTION );
-  tmp_scattering_reaction_types.insert(
-                  TOTAL_ELECTROIONIZATION_ELECTROATOMIC_REACTION );
-  tmp_scattering_reaction_types.insert(
-                  K_SUBSHELL_ELECTROIONIZATION_ELECTROATOMIC_REACTION );
-  tmp_scattering_reaction_types.insert(
-                  L1_SUBSHELL_ELECTROIONIZATION_ELECTROATOMIC_REACTION );
-  tmp_scattering_reaction_types.insert(
-                  L2_SUBSHELL_ELECTROIONIZATION_ELECTROATOMIC_REACTION );
-  tmp_scattering_reaction_types.insert(
-                  L3_SUBSHELL_ELECTROIONIZATION_ELECTROATOMIC_REACTION );
-  tmp_scattering_reaction_types.insert(
-                  M1_SUBSHELL_ELECTROIONIZATION_ELECTROATOMIC_REACTION );
-  tmp_scattering_reaction_types.insert(
-                  M2_SUBSHELL_ELECTROIONIZATION_ELECTROATOMIC_REACTION );
-  tmp_scattering_reaction_types.insert(
-                  M3_SUBSHELL_ELECTROIONIZATION_ELECTROATOMIC_REACTION );
-  tmp_scattering_reaction_types.insert(
-                  M4_SUBSHELL_ELECTROIONIZATION_ELECTROATOMIC_REACTION );
-  tmp_scattering_reaction_types.insert(
-                  M5_SUBSHELL_ELECTROIONIZATION_ELECTROATOMIC_REACTION );
-  tmp_scattering_reaction_types.insert(
-                  N1_SUBSHELL_ELECTROIONIZATION_ELECTROATOMIC_REACTION );
-  tmp_scattering_reaction_types.insert(
-                  N2_SUBSHELL_ELECTROIONIZATION_ELECTROATOMIC_REACTION );
-  tmp_scattering_reaction_types.insert(
-                  N3_SUBSHELL_ELECTROIONIZATION_ELECTROATOMIC_REACTION );
-  tmp_scattering_reaction_types.insert(
-                  N4_SUBSHELL_ELECTROIONIZATION_ELECTROATOMIC_REACTION );
-  tmp_scattering_reaction_types.insert(
-                  N5_SUBSHELL_ELECTROIONIZATION_ELECTROATOMIC_REACTION );
-  tmp_scattering_reaction_types.insert(
-                  N6_SUBSHELL_ELECTROIONIZATION_ELECTROATOMIC_REACTION );
-  tmp_scattering_reaction_types.insert(
-                  N7_SUBSHELL_ELECTROIONIZATION_ELECTROATOMIC_REACTION );
-  tmp_scattering_reaction_types.insert(
-                  O1_SUBSHELL_ELECTROIONIZATION_ELECTROATOMIC_REACTION );
-  tmp_scattering_reaction_types.insert(
-                  O2_SUBSHELL_ELECTROIONIZATION_ELECTROATOMIC_REACTION );
-  tmp_scattering_reaction_types.insert(
-                  O3_SUBSHELL_ELECTROIONIZATION_ELECTROATOMIC_REACTION );
-  tmp_scattering_reaction_types.insert(
-                  O4_SUBSHELL_ELECTROIONIZATION_ELECTROATOMIC_REACTION );
-  tmp_scattering_reaction_types.insert(
-                  O5_SUBSHELL_ELECTROIONIZATION_ELECTROATOMIC_REACTION );
-  tmp_scattering_reaction_types.insert(
-                  O6_SUBSHELL_ELECTROIONIZATION_ELECTROATOMIC_REACTION );
-  tmp_scattering_reaction_types.insert(
-                  O7_SUBSHELL_ELECTROIONIZATION_ELECTROATOMIC_REACTION );
-  tmp_scattering_reaction_types.insert(
-                  O8_SUBSHELL_ELECTROIONIZATION_ELECTROATOMIC_REACTION );
-  tmp_scattering_reaction_types.insert(
-                  O9_SUBSHELL_ELECTROIONIZATION_ELECTROATOMIC_REACTION );
-  tmp_scattering_reaction_types.insert(
-                  P1_SUBSHELL_ELECTROIONIZATION_ELECTROATOMIC_REACTION );
-  tmp_scattering_reaction_types.insert(
-                  P2_SUBSHELL_ELECTROIONIZATION_ELECTROATOMIC_REACTION );
-  tmp_scattering_reaction_types.insert(
-                  P3_SUBSHELL_ELECTROIONIZATION_ELECTROATOMIC_REACTION );
-  tmp_scattering_reaction_types.insert(
-                  P4_SUBSHELL_ELECTROIONIZATION_ELECTROATOMIC_REACTION );
-  tmp_scattering_reaction_types.insert(
-                  P5_SUBSHELL_ELECTROIONIZATION_ELECTROATOMIC_REACTION );
-  tmp_scattering_reaction_types.insert(
-                  P6_SUBSHELL_ELECTROIONIZATION_ELECTROATOMIC_REACTION );
-  tmp_scattering_reaction_types.insert(
-                  P7_SUBSHELL_ELECTROIONIZATION_ELECTROATOMIC_REACTION );
-  tmp_scattering_reaction_types.insert(
-                  P8_SUBSHELL_ELECTROIONIZATION_ELECTROATOMIC_REACTION );
-  tmp_scattering_reaction_types.insert(
-                  P9_SUBSHELL_ELECTROIONIZATION_ELECTROATOMIC_REACTION );
-  tmp_scattering_reaction_types.insert(
-                 P10_SUBSHELL_ELECTROIONIZATION_ELECTROATOMIC_REACTION );
-  tmp_scattering_reaction_types.insert(
-                 P11_SUBSHELL_ELECTROIONIZATION_ELECTROATOMIC_REACTION );
-  tmp_scattering_reaction_types.insert(
-                  Q1_SUBSHELL_ELECTROIONIZATION_ELECTROATOMIC_REACTION );
-  tmp_scattering_reaction_types.insert(
-                  Q2_SUBSHELL_ELECTROIONIZATION_ELECTROATOMIC_REACTION );
-  tmp_scattering_reaction_types.insert(
-                  Q3_SUBSHELL_ELECTROIONIZATION_ELECTROATOMIC_REACTION );
-=======
 // Initialize static member data
 const bool ElectroatomCore::s_default_absorption_reaction_types_set =
   ElectroatomCore::setDefaultAbsorptionReactionTypes();
@@ -128,7 +20,6 @@
 bool ElectroatomCore::setDefaultAbsorptionReactionTypes()
 {
   ElectroatomCore::ReactionEnumTypeSet absorption_reaction_types;
->>>>>>> c5581b92
 
   absorption_reaction_types.insert( POSITRON_ANNIHILATION_ELECTROATOMIC_REACTION );
 
