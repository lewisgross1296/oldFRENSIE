//---------------------------------------------------------------------------//
//!
//! \file   MonteCarlo_CollisionHandlerFactory.hpp
//! \author Alex Robinson
//! \brief  Collision handler factory class declaration.
//!
//---------------------------------------------------------------------------//

#ifndef MONTE_CARLO_COLLISION_HANDLER_FACTORY_HPP
#define MONTE_CARLO_COLLISION_HANDLER_FACTORY_HPP

// Std Lib Includes
#include <stdexcept>
#include <ostream>
#include <unordered_map>
#include <unordered_set>

// Trilinos Includes
#include <Teuchos_RCP.hpp>
#include <Teuchos_ParameterList.hpp>

// FRENSIE Includes
#include "MonteCarlo_CollisionHandler.hpp"
#include "MonteCarlo_AtomicRelaxationModelFactory.hpp"
#include "MonteCarlo_IncoherentModelType.hpp"
#include "MonteCarlo_BremsstrahlungAngularDistributionType.hpp"

namespace MonteCarlo{

//! The base collision handler factory
class CollisionHandlerFactory
{

public:

  //! Constructor
  CollisionHandlerFactory( std::ostream* os_warn );

  //! Destructor
  virtual ~CollisionHandlerFactory()
  { /* ... */ }

  //! Initialize the collision handler
  void initializeHandler( 
		     const Teuchos::ParameterList& material_reps,
		     const Teuchos::ParameterList& cross_sections_table_info,
		     const std::string& cross_sections_xml_directory );

protected:

  //! The cell id mat id map typedef
  typedef std::unordered_map<Geometry::ModuleTraits::InternalCellHandle,
                             ModuleTraits::InternalMaterialHandle>
  CellIdMatIdMap;

  //! The cell id density map typedef
  typedef std::unordered_map<Geometry::ModuleTraits::InternalCellHandle,double>
  CellIdDensityMap;

  //! The material id set typedef
  typedef std::unordered_set<ModuleTraits::InternalMaterialHandle>
  MatIdSet;

//! Validate the material ids
  virtual void validateMaterialIds( const MatIdSet& material_ids ) const = 0;

  //! Create the cell id data maps using the GeometryHandler
  virtual void createCellIdDataMaps( 
                             CellIdMatIdMap& cell_id_mat_id_map,
                             CellIdDensityMap& cell_id_density_map ) const = 0;

  //! Get the warning output stream
  std::ostream& getOsWarn() const;

private:
  
  //! The nuclide alias set
  typedef std::unordered_set<std::string> AliasSet;

  //! The material id fraction map typedef 
  typedef std::unordered_map<ModuleTraits::InternalMaterialHandle,
                             Teuchos::Array<double> >
  MatIdFractionMap;

  //! The material id component map typedef 
  typedef std::unordered_map<ModuleTraits::InternalMaterialHandle,
                             Teuchos::Array<std::string> >
  MatIdComponentMap;

  //! The material name cell ids map typedef
  typedef std::unordered_map<std::string,Teuchos::Array<Geometry::ModuleTraits::InternalCellHandle> >
  MatNameCellIdsMap;

  //! Validate a material representation
  static void validateMaterialRep( const Teuchos::ParameterList& material_rep,
                                   MatIdSet& material_ids );

  //! Create the set of all nuclides/atoms needed to construct materials
  static void createAliasSet( 
		        const Teuchos::ParameterList& material_reps,
		        const Teuchos::ParameterList& cross_sections_alias_map,
		        AliasSet& nuclides );

  //! Create the material id data maps
  static void createMaterialIdDataMaps( 
                                const Teuchos::ParameterList& material_reps,
                                MatIdFractionMap& material_id_fraction_map,
                                MatIdComponentMap& material_id_component_map );

  //! Create the neutron materials
  void createNeutronMaterials( 
                       const Teuchos::ParameterList& cross_sections_table_info,
                       const std::string& cross_sections_xml_directory,
                       const MatIdFractionMap& material_id_fraction_map,
                       const MatIdComponentMap& material_id_component_map,
                       const AliasSet& nuclide_aliases,
                       const CellIdMatIdMap& cell_id_mat_id_map,
                       const CellIdDensityMap& cell_id_density_map,
                       const bool use_unresolved_resonance_data,
                       const bool use_photon_production_data );
   
  //! Create the photon materials
  void createPhotonMaterials(
   const Teuchos::ParameterList& cross_sections_table_info,
   const std::string& cross_sections_xml_directory,
   const MatIdFractionMap& material_id_fraction_map,
   const MatIdComponentMap& material_id_component_map,
   const AliasSet& nuclide_aliases,
   const CellIdMatIdMap& cell_id_mat_id_map,
   const CellIdDensityMap& cell_id_density_map,
   const Teuchos::RCP<AtomicRelaxationModelFactory>& 
    atomic_relaxation_model_factory,
   const unsigned hash_grid_bins,
   const IncoherentModelType incoherent_model,
   const double kahn_sampling_cutoff_energy,
   const bool use_detailed_pair_production_data,
   const bool use_atomic_relaxation_data,
   const bool use_photonuclear_data );

  //! Create the electron materials
  void createElectronMaterials(
   const Teuchos::ParameterList& cross_sections_table_info,
   const std::string& cross_sections_xml_directory,
<<<<<<< HEAD
   const boost::unordered_map<ModuleTraits::InternalMaterialHandle,
   Teuchos::Array<double> >& material_id_fraction_map,
   const boost::unordered_map<ModuleTraits::InternalMaterialHandle,
   Teuchos::Array<std::string> >& material_id_component_map,
   const boost::unordered_set<std::string>& electroatom_aliases,
   const boost::unordered_map<Geometry::ModuleTraits::InternalCellHandle,
   std::vector<std::string> >& cell_id_mat_id_map,
   const boost::unordered_map<Geometry::ModuleTraits::InternalCellHandle,
   std::vector<std::string> >& cell_id_density_map,
   const Teuchos::RCP<AtomicRelaxationModelFactory>& 
        atomic_relaxation_model_factory,
   const unsigned hash_grid_bins,
   const BremsstrahlungAngularDistributionType photon_distribution_function,
   const bool use_atomic_relaxation_data,
   const double cutoff_angle );
=======
   const MatIdFractionMap& material_id_fraction_map,
   const MatIdComponentMap& material_id_component_map,
   const AliasSet& nuclide_aliases,
   const CellIdMatIdMap& cell_id_mat_id_map,
   const CellIdDensityMap& cell_id_density_map,
   const Teuchos::RCP<AtomicRelaxationModelFactory>& 
    atomic_relaxation_model_factory,
   const unsigned hash_grid_bins,
   const BremsstrahlungAngularDistributionType photon_distribution_function,
   const bool use_atomic_relaxation_data,
   const double cutoff_angle_cosine );
>>>>>>> 6fc334e6

  //! Create the material name data maps
  template<typename ScatteringCenterType, typename MaterialType>
  static void createMaterialNameDataMaps(
   const MatIdFractionMap& material_id_fraction_map,
   const MatIdComponentMap& material_id_component_map,
   const std::unordered_map<std::string,Teuchos::RCP<ScatteringCenterType> >&
   scattering_center_map,
   const CellIdMatIdMap& cell_id_mat_id_map,
   const CellIdDensityMap& cell_id_density_map,
   std::unordered_map<std::string,Teuchos::RCP<MaterialType> >& 
   material_name_pointer_map,
   MatNameCellIdsMap& material_name_cell_ids_map );  

  //! Register materials with the collision handler
  template<typename MaterialType>
  static void registerMaterials(
             const std::unordered_map<std::string,Teuchos::RCP<MaterialType> >&
             material_name_pointer_map,
             const MatNameCellIdsMap& material_name_cell_ids_map );

  // Copy constructor
  CollisionHandlerFactory( const CollisionHandlerFactory& copy );

  // Assignment operator
  CollisionHandlerFactory& operator=( CollisionHandlerFactory& copy );

  // The warning output stream
  std::ostream* d_os_warn;
};

//! The invalid material representation error
class InvalidMaterialRepresentation : public std::runtime_error
{
  
public:

  InvalidMaterialRepresentation( const std::string& what_arg )
    : std::runtime_error( what_arg )
  { /* ... */ }
};

} // end MonteCarlo namespace

//---------------------------------------------------------------------------//
// Template includes
//---------------------------------------------------------------------------//

#include "MonteCarlo_CollisionHandlerFactory_def.hpp"

//---------------------------------------------------------------------------//

#endif // end MONTE_CARLO_COLLISION_HANDLER_FACTORY_HPP

//---------------------------------------------------------------------------//
// end MonteCarlo_CollisionHandlerFactory.hpp
//---------------------------------------------------------------------------//<|MERGE_RESOLUTION|>--- conflicted
+++ resolved
@@ -141,23 +141,6 @@
   void createElectronMaterials(
    const Teuchos::ParameterList& cross_sections_table_info,
    const std::string& cross_sections_xml_directory,
-<<<<<<< HEAD
-   const boost::unordered_map<ModuleTraits::InternalMaterialHandle,
-   Teuchos::Array<double> >& material_id_fraction_map,
-   const boost::unordered_map<ModuleTraits::InternalMaterialHandle,
-   Teuchos::Array<std::string> >& material_id_component_map,
-   const boost::unordered_set<std::string>& electroatom_aliases,
-   const boost::unordered_map<Geometry::ModuleTraits::InternalCellHandle,
-   std::vector<std::string> >& cell_id_mat_id_map,
-   const boost::unordered_map<Geometry::ModuleTraits::InternalCellHandle,
-   std::vector<std::string> >& cell_id_density_map,
-   const Teuchos::RCP<AtomicRelaxationModelFactory>& 
-        atomic_relaxation_model_factory,
-   const unsigned hash_grid_bins,
-   const BremsstrahlungAngularDistributionType photon_distribution_function,
-   const bool use_atomic_relaxation_data,
-   const double cutoff_angle );
-=======
    const MatIdFractionMap& material_id_fraction_map,
    const MatIdComponentMap& material_id_component_map,
    const AliasSet& nuclide_aliases,
@@ -169,7 +152,7 @@
    const BremsstrahlungAngularDistributionType photon_distribution_function,
    const bool use_atomic_relaxation_data,
    const double cutoff_angle_cosine );
->>>>>>> 6fc334e6
+
 
   //! Create the material name data maps
   template<typename ScatteringCenterType, typename MaterialType>
