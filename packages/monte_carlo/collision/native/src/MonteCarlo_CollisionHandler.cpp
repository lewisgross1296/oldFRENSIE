//---------------------------------------------------------------------------//
//!
//! \file   MonteCarlo_CollisionHandler.cpp
//! \author Alex Robinson
//! \brief  Collision handler class definition.
//!
//---------------------------------------------------------------------------//

// Std Lib Includes
#include <stdexcept>

// FRENSIE Includes
#include "MonteCarlo_CollisionHandler.hpp"
#include "Utility_ExceptionTestMacros.hpp"
#include "Utility_ContractException.hpp"

namespace MonteCarlo{

// Constructor
CollisionHandler::CollisionHandler( const bool analogue_collisions )
  : NeutronCollisionHandler( analogue_collisions ),
    PhotonCollisionHandler( analogue_collisions ),
    AdjointPhotonCollisionHandler( analogue_collisions ),
<<<<<<< HEAD
    ElectronCollisionHandler( analogue_collisions )
=======
    ElectronCollisionHandler( analogue_collisions ),
    AdjointElectronCollisionHandler( analogue_collisions ),
    PositronCollisionHandler( analogue_collisions )
>>>>>>> f89aeb69
{ /* ... */ }

// Add a material to the collision handler (neutron-photon mode)
void CollisionHandler::addMaterial(
<<<<<<< HEAD
	      const Teuchos::RCP<const NeutronMaterial>& neutron_material,
	      const Teuchos::RCP<const PhotonMaterial>& photon_material,
	      const Teuchos::Array<Geometry::ModuleTraits::InternalCellHandle>&
	      cells_containing_material )
=======
          const Teuchos::RCP<const NeutronMaterial>& neutron_material,
          const Teuchos::RCP<const PhotonMaterial>& photon_material,
          const Teuchos::Array<Geometry::ModuleTraits::InternalCellHandle>&
          cells_containing_material )
>>>>>>> f89aeb69
{
  // Make sure the material pointers are valid
  testPrecondition( !neutron_material.is_null() );
  testPrecondition( !photon_material.is_null() );
  // Make sure the cells are valid
  testPrecondition( cells_containing_material.size() > 0 );

  NeutronCollisionHandler::addMaterial(
                                 neutron_material, cells_containing_material );

  PhotonCollisionHandler::addMaterial(
                                  photon_material, cells_containing_material );
}

// Add a material to the collision handler (photon-electron mode)
void CollisionHandler::addMaterial(
              const Teuchos::RCP<const PhotonMaterial>& photon_material,
              const Teuchos::RCP<const ElectronMaterial>& electron_material,
<<<<<<< HEAD
=======
              const Teuchos::RCP<const PositronMaterial>& positron_material,
>>>>>>> f89aeb69
              const Teuchos::Array<Geometry::ModuleTraits::InternalCellHandle>&
              cells_containing_material )
{
  // Make sure the material pointers are valid
  testPrecondition( !photon_material.is_null() );
  testPrecondition( !electron_material.is_null() );
<<<<<<< HEAD
=======
  testPrecondition( !positron_material.is_null() );
>>>>>>> f89aeb69
  // Make sure the cells are valid
  testPrecondition( cells_containing_material.size() > 0 );

  PhotonCollisionHandler::addMaterial(
                                  photon_material, cells_containing_material );

  ElectronCollisionHandler::addMaterial(
                                electron_material, cells_containing_material );
<<<<<<< HEAD
=======

  PositronCollisionHandler::addMaterial(
                                positron_material, cells_containing_material );
>>>>>>> f89aeb69
}

// Add a material to the collision handler (neutron-photon-electron mode)
void CollisionHandler::addMaterial(
              const Teuchos::RCP<const NeutronMaterial>& neutron_material,
              const Teuchos::RCP<const PhotonMaterial>& photon_material,
              const Teuchos::RCP<const ElectronMaterial>& electron_material,
<<<<<<< HEAD
=======
              const Teuchos::RCP<const PositronMaterial>& positron_material,
>>>>>>> f89aeb69
              const Teuchos::Array<Geometry::ModuleTraits::InternalCellHandle>&
              cells_containing_material )
{
  // Make sure the material pointers are valid
  testPrecondition( !neutron_material.is_null() );
  testPrecondition( !photon_material.is_null() );
  testPrecondition( !electron_material.is_null() );
<<<<<<< HEAD
=======
  testPrecondition( !positron_material.is_null() );
>>>>>>> f89aeb69
  // Make sure the cells are valid
  testPrecondition( cells_containing_material.size() > 0 );

  NeutronCollisionHandler::addMaterial(
                                 neutron_material, cells_containing_material );
<<<<<<< HEAD

  PhotonCollisionHandler::addMaterial(
                                  photon_material, cells_containing_material );

  ElectronCollisionHandler::addMaterial(
                                electron_material, cells_containing_material );
=======

  PhotonCollisionHandler::addMaterial(
                                  photon_material, cells_containing_material );

  ElectronCollisionHandler::addMaterial(
                                electron_material, cells_containing_material );

  PositronCollisionHandler::addMaterial(
                                positron_material, cells_containing_material );
>>>>>>> f89aeb69
}

// Check if a cell is void
bool CollisionHandler::isCellVoid(
<<<<<<< HEAD
			 const Geometry::ModuleTraits::InternalCellHandle cell,
			 const MonteCarlo::ParticleType particle_type )
=======
             const Geometry::ModuleTraits::InternalCellHandle cell,
             const MonteCarlo::ParticleType particle_type )
>>>>>>> f89aeb69
{
  switch( particle_type )
  {
  case NEUTRON:
    return NeutronCollisionHandler::isCellVoid( cell );
  case PHOTON:
    return PhotonCollisionHandler::isCellVoid( cell );
  case ADJOINT_PHOTON:
    return AdjointPhotonCollisionHandler::isCellVoid( cell );
  case ELECTRON:
    return ElectronCollisionHandler::isCellVoid( cell );
<<<<<<< HEAD
=======
  case ADJOINT_ELECTRON:
    return AdjointElectronCollisionHandler::isCellVoid( cell );
  case POSITRON:
    return PositronCollisionHandler::isCellVoid( cell );
>>>>>>> f89aeb69
  default:
    THROW_EXCEPTION( std::logic_error,
                     "Error: particle type " << particle_type <<
                     " is not recognized by the collision handler!" );
  }
}

} // end MonteCarlo namespace

//---------------------------------------------------------------------------//
// end MonteCarlo_CollisionHandler.cpp
//---------------------------------------------------------------------------//<|MERGE_RESOLUTION|>--- conflicted
+++ resolved
@@ -21,28 +21,17 @@
   : NeutronCollisionHandler( analogue_collisions ),
     PhotonCollisionHandler( analogue_collisions ),
     AdjointPhotonCollisionHandler( analogue_collisions ),
-<<<<<<< HEAD
-    ElectronCollisionHandler( analogue_collisions )
-=======
     ElectronCollisionHandler( analogue_collisions ),
     AdjointElectronCollisionHandler( analogue_collisions ),
     PositronCollisionHandler( analogue_collisions )
->>>>>>> f89aeb69
 { /* ... */ }
 
 // Add a material to the collision handler (neutron-photon mode)
 void CollisionHandler::addMaterial(
-<<<<<<< HEAD
-	      const Teuchos::RCP<const NeutronMaterial>& neutron_material,
-	      const Teuchos::RCP<const PhotonMaterial>& photon_material,
-	      const Teuchos::Array<Geometry::ModuleTraits::InternalCellHandle>&
-	      cells_containing_material )
-=======
           const Teuchos::RCP<const NeutronMaterial>& neutron_material,
           const Teuchos::RCP<const PhotonMaterial>& photon_material,
           const Teuchos::Array<Geometry::ModuleTraits::InternalCellHandle>&
           cells_containing_material )
->>>>>>> f89aeb69
 {
   // Make sure the material pointers are valid
   testPrecondition( !neutron_material.is_null() );
@@ -61,69 +50,16 @@
 void CollisionHandler::addMaterial(
               const Teuchos::RCP<const PhotonMaterial>& photon_material,
               const Teuchos::RCP<const ElectronMaterial>& electron_material,
-<<<<<<< HEAD
-=======
               const Teuchos::RCP<const PositronMaterial>& positron_material,
->>>>>>> f89aeb69
               const Teuchos::Array<Geometry::ModuleTraits::InternalCellHandle>&
               cells_containing_material )
 {
   // Make sure the material pointers are valid
   testPrecondition( !photon_material.is_null() );
   testPrecondition( !electron_material.is_null() );
-<<<<<<< HEAD
-=======
   testPrecondition( !positron_material.is_null() );
->>>>>>> f89aeb69
   // Make sure the cells are valid
   testPrecondition( cells_containing_material.size() > 0 );
-
-  PhotonCollisionHandler::addMaterial(
-                                  photon_material, cells_containing_material );
-
-  ElectronCollisionHandler::addMaterial(
-                                electron_material, cells_containing_material );
-<<<<<<< HEAD
-=======
-
-  PositronCollisionHandler::addMaterial(
-                                positron_material, cells_containing_material );
->>>>>>> f89aeb69
-}
-
-// Add a material to the collision handler (neutron-photon-electron mode)
-void CollisionHandler::addMaterial(
-              const Teuchos::RCP<const NeutronMaterial>& neutron_material,
-              const Teuchos::RCP<const PhotonMaterial>& photon_material,
-              const Teuchos::RCP<const ElectronMaterial>& electron_material,
-<<<<<<< HEAD
-=======
-              const Teuchos::RCP<const PositronMaterial>& positron_material,
->>>>>>> f89aeb69
-              const Teuchos::Array<Geometry::ModuleTraits::InternalCellHandle>&
-              cells_containing_material )
-{
-  // Make sure the material pointers are valid
-  testPrecondition( !neutron_material.is_null() );
-  testPrecondition( !photon_material.is_null() );
-  testPrecondition( !electron_material.is_null() );
-<<<<<<< HEAD
-=======
-  testPrecondition( !positron_material.is_null() );
->>>>>>> f89aeb69
-  // Make sure the cells are valid
-  testPrecondition( cells_containing_material.size() > 0 );
-
-  NeutronCollisionHandler::addMaterial(
-                                 neutron_material, cells_containing_material );
-<<<<<<< HEAD
-
-  PhotonCollisionHandler::addMaterial(
-                                  photon_material, cells_containing_material );
-
-  ElectronCollisionHandler::addMaterial(
-                                electron_material, cells_containing_material );
-=======
 
   PhotonCollisionHandler::addMaterial(
                                   photon_material, cells_containing_material );
@@ -133,18 +69,42 @@
 
   PositronCollisionHandler::addMaterial(
                                 positron_material, cells_containing_material );
->>>>>>> f89aeb69
+}
+
+// Add a material to the collision handler (neutron-photon-electron mode)
+void CollisionHandler::addMaterial(
+              const Teuchos::RCP<const NeutronMaterial>& neutron_material,
+              const Teuchos::RCP<const PhotonMaterial>& photon_material,
+              const Teuchos::RCP<const ElectronMaterial>& electron_material,
+              const Teuchos::RCP<const PositronMaterial>& positron_material,
+              const Teuchos::Array<Geometry::ModuleTraits::InternalCellHandle>&
+              cells_containing_material )
+{
+  // Make sure the material pointers are valid
+  testPrecondition( !neutron_material.is_null() );
+  testPrecondition( !photon_material.is_null() );
+  testPrecondition( !electron_material.is_null() );
+  testPrecondition( !positron_material.is_null() );
+  // Make sure the cells are valid
+  testPrecondition( cells_containing_material.size() > 0 );
+
+  NeutronCollisionHandler::addMaterial(
+                                 neutron_material, cells_containing_material );
+
+  PhotonCollisionHandler::addMaterial(
+                                  photon_material, cells_containing_material );
+
+  ElectronCollisionHandler::addMaterial(
+                                electron_material, cells_containing_material );
+
+  PositronCollisionHandler::addMaterial(
+                                positron_material, cells_containing_material );
 }
 
 // Check if a cell is void
 bool CollisionHandler::isCellVoid(
-<<<<<<< HEAD
-			 const Geometry::ModuleTraits::InternalCellHandle cell,
-			 const MonteCarlo::ParticleType particle_type )
-=======
              const Geometry::ModuleTraits::InternalCellHandle cell,
              const MonteCarlo::ParticleType particle_type )
->>>>>>> f89aeb69
 {
   switch( particle_type )
   {
@@ -156,13 +116,10 @@
     return AdjointPhotonCollisionHandler::isCellVoid( cell );
   case ELECTRON:
     return ElectronCollisionHandler::isCellVoid( cell );
-<<<<<<< HEAD
-=======
   case ADJOINT_ELECTRON:
     return AdjointElectronCollisionHandler::isCellVoid( cell );
   case POSITRON:
     return PositronCollisionHandler::isCellVoid( cell );
->>>>>>> f89aeb69
   default:
     THROW_EXCEPTION( std::logic_error,
                      "Error: particle type " << particle_type <<
