--- conflicted
+++ resolved
@@ -113,7 +113,7 @@
   testPrecondition( incoming_energy > 0.0 );
   testPrecondition( knock_on_energy > 0.0 );
 
-  return MonteCarlo::evaluateTwoDDistributionCorrelatedPDF( 
+  return MonteCarlo::evaluateTwoDDistributionCorrelatedPDF<ElectroionizationSubshellDistribution>( 
                          incoming_energy,
                          knock_on_energy,
                          d_electroionization_subshell_scattering_distribution );
@@ -126,7 +126,8 @@
                double& knock_on_angle_cosine ) const
 {
   // Sample knock-on electron energy
-  knock_on_energy = sampleTwoDDistributionCorrelated( 
+  knock_on_energy = 
+    sampleTwoDDistributionCorrelated<ElectroionizationSubshellDistribution>( 
                          incoming_energy,
                          d_electroionization_subshell_scattering_distribution );
 
@@ -146,14 +147,8 @@
   // Sample knock-on electron energy and outgoing angle
   sample( incoming_energy, knock_on_energy, knock_on_angle_cosine );
 
-<<<<<<< HEAD
   outgoing_energy = 
         std::max( 1e-15, incoming_energy - knock_on_energy - d_binding_energy );
-=======
-  // Create new elecrton
-  Teuchos::RCP<ParticleState> knock_on_electron( 
-                           new ElectronState( electron, true, true ) );
->>>>>>> 6fc334e6
 
   // Calculate the outgoing angle cosine for the primary electron
   scattering_angle_cosine = outgoingAngle( incoming_energy,
@@ -174,14 +169,13 @@
 
 // Randomly scatter the electron
 void ElectroionizationSubshellElectronScatteringDistribution::scatterElectron( 
-                                ElectronState& electron,
-		                ParticleBank& bank,
-                                SubshellType& shell_of_interaction ) const
+        ElectronState& electron,
+        ParticleBank& bank,
+        SubshellType& shell_of_interaction ) const
 {
   // The energy of the outgoing and knock-on electron
   double outgoing_energy, knock_on_energy;
 
-<<<<<<< HEAD
   // The angle cosine of the outgoing and knock-on electron
   double scattering_angle_cosine, knock_on_angle_cosine;
 
@@ -191,11 +185,6 @@
           knock_on_energy, 
           scattering_angle_cosine,
           knock_on_angle_cosine );
-=======
-  // Set the new direction
-  electron.rotateDirection( outgoing_angle_cosine, 
-			                this->sampleAzimuthalAngle() );
->>>>>>> 6fc334e6
 
   // Create new elecrton
   Teuchos::RCP<ElectronState> knock_on_electron( 
@@ -204,10 +193,10 @@
   // Set knock-on electron energy
   knock_on_electron->setEnergy( knock_on_energy );
 
-<<<<<<< HEAD
+
   // Set the direction of the knock-on electron
-  knock_on_electron->rotateDirection( knock_on_angle_cosine,
-			              sampleAzimuthalAngle() );
+  knock_on_electron->rotateDirection( knock_on_angle_cosine, 
+			                          this->sampleAzimuthalAngle() );
 
   // Bank the knock-on electron
   bank.push( knock_on_electron );
@@ -215,11 +204,6 @@
 
   // Set the outgoing electron energy
   electron.setEnergy( outgoing_energy );
-=======
-  // Set the new direction
-  knock_on_electron->rotateDirection( knock_on_angle_cosine, 
-			                          this->sampleAzimuthalAngle() );
->>>>>>> 6fc334e6
 
   // Set the new direction of the primary electron
   electron.rotateDirection( scattering_angle_cosine,
@@ -232,14 +216,14 @@
 // Calculate the outgoing angle cosine
 double ElectroionizationSubshellElectronScatteringDistribution::outgoingAngle( 
                                             const double incoming_energy,
-                                            const double energy ) const
+                                            const double outgoing_energy ) const
 {
   // The normalized incoming electron energy
   double normalized_incoming_energy = 
           incoming_energy/Utility::PhysicalConstants::electron_rest_mass_energy;
 
   // The ratio of incoming to outgoing energy
-  double energy_ratio = energy/incoming_energy;
+  double energy_ratio = outgoing_energy/incoming_energy;
 
   // Randomly select the plane of scattering
   return sqrt( energy_ratio*( normalized_incoming_energy + 2.0 )/
