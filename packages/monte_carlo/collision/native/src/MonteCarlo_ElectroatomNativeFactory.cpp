//---------------------------------------------------------------------------//
//!
//! \file   MonteCarlo_ElectroatomNativeFactory.hpp
//! \author Luke Kersting
//! \brief  The electroatom native factory class definition.
//!
//---------------------------------------------------------------------------//

// Trilinos Includes
#include <Teuchos_Array.hpp>
#include <Teuchos_ArrayRCP.hpp>

// FRENSIE Includes
#include "MonteCarlo_ElectroatomNativeFactory.hpp"
#include "MonteCarlo_ElectroatomicReactionNativeFactory.hpp"
#include "Utility_StandardHashBasedGridSearcher.hpp"
#include "Utility_ContractException.hpp"

namespace MonteCarlo{

// Create a electroatom core (using the provided atomic relaxation model)
/*! \details The provided atomic relaxation model will be used with this
 * core. Special care must be taken to assure that the model corresponds to
 * the atom of interest. If the use of atomic relaxation data has been
 * requested, a electroionization reaction for each subshell will be created.
 * Otherwize a single total electroionization reaction will be created.
 */
void ElectroatomNativeFactory::createElectroatomCore(
        const Data::ElectronPhotonRelaxationDataContainer& raw_electroatom_data,
        const Teuchos::RCP<AtomicRelaxationModel>& atomic_relaxation_model,
<<<<<<< HEAD
        const SimulationElectronProperties& properties,
        Teuchos::RCP<ElectroatomCore>& electroatom_core )
=======
          Teuchos::RCP<ElectroatomCore>& electroatom_core,
        const unsigned hash_grid_bins,
        const bool use_atomic_relaxation_data,
        const bool use_elastic_data,
        const bool use_electroionization_data,
        const bool use_bremsstrahlung_data,
        const bool use_atomic_excitation_data,
        const BremsstrahlungAngularDistributionType
            photon_distribution_function,
        const double cutoff_angle_cosine )
>>>>>>> 4586d2b9
{
  // Make sure the atomic relaxation model is valid
  testPrecondition( !atomic_relaxation_model.is_null() );

  electroatom_core.reset( new ElectroatomCore() );

  Electroatom::ReactionMap scattering_reactions, absorption_reactions;

  // Extract the common energy grid used for this atom
  Teuchos::ArrayRCP<double> energy_grid;
  energy_grid.assign( raw_electroatom_data.getElectronEnergyGrid().begin(),
                      raw_electroatom_data.getElectronEnergyGrid().end() );

  // Construct the hash-based grid searcher for this atom
  Teuchos::RCP<Utility::HashBasedGridSearcher> grid_searcher(
     new Utility::StandardHashBasedGridSearcher<Teuchos::ArrayRCP<const double>, false>(
                              energy_grid,
                              properties.getNumberOfElectronHashGridBins() ) );

<<<<<<< HEAD
  // Create the analog elastic scattering reaction (no moment preserving elastic scattering)
  if( properties.getElasticCutoffAngleCosine() == 1.0 )
=======
  // Create the elastic scattering reaction
  if ( use_elastic_data )
>>>>>>> 4586d2b9
  {
    // Create the analog elastic scattering reaction (no moment preserving elastic scattering)
    if ( cutoff_angle_cosine == 1.0 )
    {
      Electroatom::ReactionMap::mapped_type& reaction_pointer =
        scattering_reactions[ANALOG_ELASTIC_ELECTROATOMIC_REACTION];

      ElectroatomicReactionNativeFactory::createAnalogElasticReaction(
                       raw_electroatom_data,
                       energy_grid,
                       grid_searcher,
                       reaction_pointer );
<<<<<<< HEAD
  }
  // Create the moment preserving elastic scattering reaction (no analog elastic scattering)
  else if( properties.getElasticCutoffAngleCosine() == -1.0 )
  {
    Electroatom::ReactionMap::mapped_type& reaction_pointer =
      scattering_reactions[MOMENT_PRESERVING_ELASTIC_ELECTROATOMIC_REACTION];

    ElectroatomicReactionNativeFactory::createMomentPreservingElasticReaction(
=======
    }
    // Create the moment preserving elastic scattering reaction (no analog elastic scattering)
    else if ( cutoff_angle_cosine == -1.0 )
    {
      Electroatom::ReactionMap::mapped_type& reaction_pointer =
        scattering_reactions[MOMENT_PRESERVING_ELASTIC_ELECTROATOMIC_REACTION];

      ElectroatomicReactionNativeFactory::createMomentPreservingElasticReaction(
>>>>>>> 4586d2b9
                       raw_electroatom_data,
                       energy_grid,
                       grid_searcher,
                       reaction_pointer,
<<<<<<< HEAD
                       properties.getElasticCutoffAngleCosine() );
  }
  // Create the hybrid elastic scattering reaction (if cutoff is within range)
  else
  {
    Electroatom::ReactionMap::mapped_type& reaction_pointer =
=======
                       cutoff_angle_cosine );
    }
    // Create the hybrid elastic scattering reaction (if cutoff is within range)
    else
    {
      Electroatom::ReactionMap::mapped_type& reaction_pointer =
>>>>>>> 4586d2b9
        scattering_reactions[HYBRID_ELASTIC_ELECTROATOMIC_REACTION];

      ElectroatomicReactionNativeFactory::createHybridElasticReaction(
                       raw_electroatom_data,
                       energy_grid,
                       grid_searcher,
                       reaction_pointer,
<<<<<<< HEAD
                       properties.getElasticCutoffAngleCosine() );
=======
                       cutoff_angle_cosine );
    }
>>>>>>> 4586d2b9
  }

  // Create the bremsstrahlung scattering reaction
  if ( use_bremsstrahlung_data )
  {
    Electroatom::ReactionMap::mapped_type& reaction_pointer =
      scattering_reactions[BREMSSTRAHLUNG_ELECTROATOMIC_REACTION];

    ElectroatomicReactionNativeFactory::createBremsstrahlungReaction(
                    raw_electroatom_data,
                    energy_grid,
                    grid_searcher,
                    reaction_pointer,
                    properties.getBremsstrahlungAngularDistributionFunction() );
  }

  // Create the atomic excitation scattering reaction
  if ( use_atomic_excitation_data )
  {
    Electroatom::ReactionMap::mapped_type& reaction_pointer =
      scattering_reactions[ATOMIC_EXCITATION_ELECTROATOMIC_REACTION];

    ElectroatomicReactionNativeFactory::createAtomicExcitationReaction(
                               raw_electroatom_data,
                               energy_grid,
                               grid_searcher,
                               reaction_pointer );
  }

  // Create the subshell electroionization reactions
  if ( use_electroionization_data )
  {
  std::vector<std::shared_ptr<ElectroatomicReaction> > reaction_pointers;

  ElectroatomicReactionNativeFactory::createSubshellElectroionizationReactions(
                               raw_electroatom_data,
                               energy_grid,
                               grid_searcher,
                               reaction_pointers );

  for( unsigned i = 0; i < reaction_pointers.size(); ++i )
  {
    scattering_reactions[reaction_pointers[i]->getReactionType()] =
        reaction_pointers[i];
  }
  }

  // Create the electroatom core
  electroatom_core.reset( new ElectroatomCore( energy_grid,
                                               scattering_reactions,
                                               absorption_reactions,
                                               atomic_relaxation_model,
                                               false,
                                               Utility::LinLin() ) );
}

// Create a electroatom (using the provided atomic relaxation model)
/*! \details The provided atomic relaxation model will be used with this
 * atom. Special care must be taken to assure that the model corresponds to
 * the atom of interest. If the use of atomic relaxation data has been
 * requested, a electroionization reaction for each subshell will be created.
 * Otherwise a single total electroionization reaction will be created.
 */
void ElectroatomNativeFactory::createElectroatom(
<<<<<<< HEAD
       const Data::ElectronPhotonRelaxationDataContainer& raw_electroatom_data,
       const std::string& electroatom_name,
       const double atomic_weight,
       const Teuchos::RCP<AtomicRelaxationModel>& atomic_relaxation_model,
       const SimulationElectronProperties& properties,
       Teuchos::RCP<Electroatom>& electroatom )
=======
        const Data::ElectronPhotonRelaxationDataContainer& raw_electroatom_data,
        const std::string& electroatom_name,
        const double atomic_weight,
        const unsigned hash_grid_bins,
        const Teuchos::RCP<AtomicRelaxationModel>& atomic_relaxation_model,
        Teuchos::RCP<Electroatom>& electroatom,
        const bool use_atomic_relaxation_data,
        const bool use_elastic_data,
        const bool use_electroionization_data,
        const bool use_bremsstrahlung_data,
        const bool use_atomic_excitation_data,
        const BremsstrahlungAngularDistributionType
            photon_distribution_function,
        const double cutoff_angle_cosine )
>>>>>>> 4586d2b9
{
  // Make sure the atomic weight is valid
  testPrecondition( atomic_weight > 0.0 );
  // Make sure the atomic relaxation model is valid
  testPrecondition( !atomic_relaxation_model.is_null() );

  Teuchos::RCP<ElectroatomCore> core;

<<<<<<< HEAD
  ElectroatomNativeFactory::createElectroatomCore(raw_electroatom_data,
                                                  atomic_relaxation_model,
                                                  properties,
                                                  core );
=======
  ElectroatomNativeFactory::createElectroatomCore( raw_electroatom_data,
                                                   atomic_relaxation_model,
                                                   core,
                                                   hash_grid_bins,
                                                   use_atomic_relaxation_data,
                                                   use_elastic_data,
                                                   use_electroionization_data,
                                                   use_bremsstrahlung_data,
                                                   use_atomic_excitation_data,
                                                   photon_distribution_function,
                                                   cutoff_angle_cosine );
>>>>>>> 4586d2b9

  // Create the electroatom
  electroatom.reset( new Electroatom( electroatom_name,
                                      raw_electroatom_data.getAtomicNumber(),
                                      atomic_weight,
                                      *core ) );
}

} // end MonteCarlo namespace

//---------------------------------------------------------------------------//
// end MonteCarlo_ElectroatomNativeFactory.cpp
//---------------------------------------------------------------------------//<|MERGE_RESOLUTION|>--- conflicted
+++ resolved
@@ -28,21 +28,8 @@
 void ElectroatomNativeFactory::createElectroatomCore(
         const Data::ElectronPhotonRelaxationDataContainer& raw_electroatom_data,
         const Teuchos::RCP<AtomicRelaxationModel>& atomic_relaxation_model,
-<<<<<<< HEAD
         const SimulationElectronProperties& properties,
         Teuchos::RCP<ElectroatomCore>& electroatom_core )
-=======
-          Teuchos::RCP<ElectroatomCore>& electroatom_core,
-        const unsigned hash_grid_bins,
-        const bool use_atomic_relaxation_data,
-        const bool use_elastic_data,
-        const bool use_electroionization_data,
-        const bool use_bremsstrahlung_data,
-        const bool use_atomic_excitation_data,
-        const BremsstrahlungAngularDistributionType
-            photon_distribution_function,
-        const double cutoff_angle_cosine )
->>>>>>> 4586d2b9
 {
   // Make sure the atomic relaxation model is valid
   testPrecondition( !atomic_relaxation_model.is_null() );
@@ -62,16 +49,11 @@
                               energy_grid,
                               properties.getNumberOfElectronHashGridBins() ) );
 
-<<<<<<< HEAD
-  // Create the analog elastic scattering reaction (no moment preserving elastic scattering)
-  if( properties.getElasticCutoffAngleCosine() == 1.0 )
-=======
   // Create the elastic scattering reaction
-  if ( use_elastic_data )
->>>>>>> 4586d2b9
+  if ( properties.isElasticModeOn() )
   {
     // Create the analog elastic scattering reaction (no moment preserving elastic scattering)
-    if ( cutoff_angle_cosine == 1.0 )
+    if ( properties.getElasticCutoffAngleCosine() == 1.0 )
     {
       Electroatom::ReactionMap::mapped_type& reaction_pointer =
         scattering_reactions[ANALOG_ELASTIC_ELECTROATOMIC_REACTION];
@@ -81,44 +63,24 @@
                        energy_grid,
                        grid_searcher,
                        reaction_pointer );
-<<<<<<< HEAD
-  }
-  // Create the moment preserving elastic scattering reaction (no analog elastic scattering)
-  else if( properties.getElasticCutoffAngleCosine() == -1.0 )
-  {
-    Electroatom::ReactionMap::mapped_type& reaction_pointer =
-      scattering_reactions[MOMENT_PRESERVING_ELASTIC_ELECTROATOMIC_REACTION];
-
-    ElectroatomicReactionNativeFactory::createMomentPreservingElasticReaction(
-=======
     }
     // Create the moment preserving elastic scattering reaction (no analog elastic scattering)
-    else if ( cutoff_angle_cosine == -1.0 )
+    else if ( properties.getElasticCutoffAngleCosine() == -1.0 )
     {
       Electroatom::ReactionMap::mapped_type& reaction_pointer =
         scattering_reactions[MOMENT_PRESERVING_ELASTIC_ELECTROATOMIC_REACTION];
 
       ElectroatomicReactionNativeFactory::createMomentPreservingElasticReaction(
->>>>>>> 4586d2b9
                        raw_electroatom_data,
                        energy_grid,
                        grid_searcher,
                        reaction_pointer,
-<<<<<<< HEAD
                        properties.getElasticCutoffAngleCosine() );
-  }
-  // Create the hybrid elastic scattering reaction (if cutoff is within range)
-  else
-  {
-    Electroatom::ReactionMap::mapped_type& reaction_pointer =
-=======
-                       cutoff_angle_cosine );
     }
     // Create the hybrid elastic scattering reaction (if cutoff is within range)
     else
     {
       Electroatom::ReactionMap::mapped_type& reaction_pointer =
->>>>>>> 4586d2b9
         scattering_reactions[HYBRID_ELASTIC_ELECTROATOMIC_REACTION];
 
       ElectroatomicReactionNativeFactory::createHybridElasticReaction(
@@ -126,16 +88,12 @@
                        energy_grid,
                        grid_searcher,
                        reaction_pointer,
-<<<<<<< HEAD
                        properties.getElasticCutoffAngleCosine() );
-=======
-                       cutoff_angle_cosine );
     }
->>>>>>> 4586d2b9
   }
 
   // Create the bremsstrahlung scattering reaction
-  if ( use_bremsstrahlung_data )
+  if ( properties.isBremsstrahlungModeOn() )
   {
     Electroatom::ReactionMap::mapped_type& reaction_pointer =
       scattering_reactions[BREMSSTRAHLUNG_ELECTROATOMIC_REACTION];
@@ -149,7 +107,7 @@
   }
 
   // Create the atomic excitation scattering reaction
-  if ( use_atomic_excitation_data )
+  if ( properties.isAtomicExcitationModeOn() )
   {
     Electroatom::ReactionMap::mapped_type& reaction_pointer =
       scattering_reactions[ATOMIC_EXCITATION_ELECTROATOMIC_REACTION];
@@ -162,7 +120,7 @@
   }
 
   // Create the subshell electroionization reactions
-  if ( use_electroionization_data )
+  if ( properties.isElectroionizationModeOn() )
   {
   std::vector<std::shared_ptr<ElectroatomicReaction> > reaction_pointers;
 
@@ -172,11 +130,11 @@
                                grid_searcher,
                                reaction_pointers );
 
-  for( unsigned i = 0; i < reaction_pointers.size(); ++i )
-  {
-    scattering_reactions[reaction_pointers[i]->getReactionType()] =
+    for( unsigned i = 0; i < reaction_pointers.size(); ++i )
+    {
+      scattering_reactions[reaction_pointers[i]->getReactionType()] =
         reaction_pointers[i];
-  }
+    }
   }
 
   // Create the electroatom core
@@ -196,29 +154,12 @@
  * Otherwise a single total electroionization reaction will be created.
  */
 void ElectroatomNativeFactory::createElectroatom(
-<<<<<<< HEAD
        const Data::ElectronPhotonRelaxationDataContainer& raw_electroatom_data,
        const std::string& electroatom_name,
        const double atomic_weight,
        const Teuchos::RCP<AtomicRelaxationModel>& atomic_relaxation_model,
        const SimulationElectronProperties& properties,
        Teuchos::RCP<Electroatom>& electroatom )
-=======
-        const Data::ElectronPhotonRelaxationDataContainer& raw_electroatom_data,
-        const std::string& electroatom_name,
-        const double atomic_weight,
-        const unsigned hash_grid_bins,
-        const Teuchos::RCP<AtomicRelaxationModel>& atomic_relaxation_model,
-        Teuchos::RCP<Electroatom>& electroatom,
-        const bool use_atomic_relaxation_data,
-        const bool use_elastic_data,
-        const bool use_electroionization_data,
-        const bool use_bremsstrahlung_data,
-        const bool use_atomic_excitation_data,
-        const BremsstrahlungAngularDistributionType
-            photon_distribution_function,
-        const double cutoff_angle_cosine )
->>>>>>> 4586d2b9
 {
   // Make sure the atomic weight is valid
   testPrecondition( atomic_weight > 0.0 );
@@ -227,24 +168,10 @@
 
   Teuchos::RCP<ElectroatomCore> core;
 
-<<<<<<< HEAD
-  ElectroatomNativeFactory::createElectroatomCore(raw_electroatom_data,
-                                                  atomic_relaxation_model,
-                                                  properties,
-                                                  core );
-=======
   ElectroatomNativeFactory::createElectroatomCore( raw_electroatom_data,
                                                    atomic_relaxation_model,
-                                                   core,
-                                                   hash_grid_bins,
-                                                   use_atomic_relaxation_data,
-                                                   use_elastic_data,
-                                                   use_electroionization_data,
-                                                   use_bremsstrahlung_data,
-                                                   use_atomic_excitation_data,
-                                                   photon_distribution_function,
-                                                   cutoff_angle_cosine );
->>>>>>> 4586d2b9
+                                                   properties,
+                                                   core );
 
   // Create the electroatom
   electroatom.reset( new Electroatom( electroatom_name,
