--- conflicted
+++ resolved
@@ -52,7 +52,6 @@
  * will have units of barns since the unitless momentum is being used.
  */
 template<typename ComptonProfilePolicy>
-<<<<<<< HEAD
 double StandardSubshellDopplerBroadenedPhotonEnergyDistribution<ComptonProfilePolicy>::evaluateWithElectronMomentumProjection(
                               const double incoming_energy,
                               const double electron_momentum_projection,
@@ -103,9 +102,6 @@
  */
 template<typename ComptonProfilePolicy>
 double StandardSubshellDopplerBroadenedPhotonEnergyDistribution<ComptonProfilePolicy>::evaluateExact( 
-=======
-double StandardSubshellDopplerBroadenedPhotonEnergyDistribution<ComptonProfilePolicy>::evaluate(
->>>>>>> dfe5dea0
 				   const double incoming_energy,
 				   const double outgoing_energy,
 				   const double scattering_angle_cosine ) const
@@ -125,13 +121,8 @@
   if( outgoing_energy <= incoming_energy - this->getSubshellBindingEnergy() )
   {
     // Calculate the electron momentum projection
-<<<<<<< HEAD
     const ComptonProfile::MomentumQuantity electron_momentum_projection = 
       ComptonProfile::MomentumUnit()*
-=======
-    const ComptonProfile::MomentumQuantity electron_momentum_projection =
-      Utility::Units::mec_momentum*
->>>>>>> dfe5dea0
       calculateElectronMomentumProjection( incoming_energy,
                                            outgoing_energy,
                                            scattering_angle_cosine );
@@ -196,11 +187,7 @@
 /*! \details The PDF has units of inverse MeV.
  */
 template<typename ComptonProfilePolicy>
-<<<<<<< HEAD
 double StandardSubshellDopplerBroadenedPhotonEnergyDistribution<ComptonProfilePolicy>::evaluatePDFExact( 
-=======
-double StandardSubshellDopplerBroadenedPhotonEnergyDistribution<ComptonProfilePolicy>::evaluatePDF(
->>>>>>> dfe5dea0
 			           const double incoming_energy,
 				   const double outgoing_energy,
 			           const double scattering_angle_cosine,
@@ -235,19 +222,13 @@
   testPrecondition( scattering_angle_cosine >= -1.0 );
   testPrecondition( scattering_angle_cosine <= 1.0 );
 
-<<<<<<< HEAD
-  boost::function<double (double x)> double_diff_cs_wrapper = 
-    boost::bind<double>( &StandardSubshellDopplerBroadenedPhotonEnergyDistribution::evaluateWithElectronMomentumProjection,
-=======
   boost::function<double (double x)> double_diff_cs_wrapper =
     boost::bind<double>( &StandardSubshellDopplerBroadenedPhotonEnergyDistribution::evaluate,
->>>>>>> dfe5dea0
                          boost::cref( *this ),
                          incoming_energy,
                          _1,
                          scattering_angle_cosine );
 
-<<<<<<< HEAD
   // Get the subshell binding energy
   const double binding_energy = this->getSubshellBindingEnergy();
 
@@ -337,11 +318,6 @@
 
   // Calculate the absolute error and the integrated cross section
   double abs_error, diff_cs;
-=======
-  double abs_error, diff_cs;
-
-  const double binding_energy = this->getSubshellBindingEnergy();
->>>>>>> dfe5dea0
 
   Utility::GaussKronrodIntegrator<double> quadrature_set( precision );
 
