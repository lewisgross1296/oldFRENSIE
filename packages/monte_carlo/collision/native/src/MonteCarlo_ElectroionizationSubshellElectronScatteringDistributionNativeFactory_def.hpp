//---------------------------------------------------------------------------//
//!
//! \file   MonteCarlo_ElectroionizationSubshellElectronScatteringDistributionNativeFactory_def.hpp
//! \author Luke Kersting
//! \brief  The electroionization subshell scattering distribution Native factory definition
//!
//---------------------------------------------------------------------------//

#ifndef MONTE_CARLO_ELECTRIONIZATION_SUBSHELL_ELECTRON_SCATTERING_DISTRIBUTION_NATIVE_FACTORY_DEF_HPP
#define MONTE_CARLO_ELECTRIONIZATION_SUBSHELL_ELECTRON_SCATTERING_DISTRIBUTION_NATIVE_FACTORY_DEF_HPP


// FRENSIE Includes
#include "Utility_TabularDistribution.hpp"
#include "Utility_ContractException.hpp"

namespace MonteCarlo{

// Create a electroionization subshell distribution
template <typename TwoDInterpPolicy>
void
ElectroionizationSubshellElectronScatteringDistributionNativeFactory::createElectroionizationSubshellDistribution(
    const Data::ElectronPhotonRelaxationDataContainer& raw_electroionization_data,
    const unsigned subshell,
    const double binding_energy,
    std::shared_ptr<const ElectroionizationSubshellElectronScatteringDistribution>&
      electroionization_subshell_distribution,
    const bool correlated_sampling_mode_on,
    const bool unit_based_interpolation_mode_on,
    const double evaluation_tol )
{
<<<<<<< HEAD
  // Make sure the TwoDInterpPolicy and unit based sampling mode are compatible
  testPrecondition( ThisType::isCompatibleWithUnitBaseSamplingMode<TwoDInterpPolicy>( unit_based_interpolation_mode_on ) );
=======
  // Make sure the subshell is valid
  testPrecondition( subshell >= 0 );
  // Make sure the binding energy is valid
  testPrecondition( binding_energy > 0.0 );
  // Make sure the TwoDInterpPolicy and unit base sampling mode are compatible
  testPrecondition( ThisType::isCompatibleWithUnitBaseSamplingMode<TwoDInterpPolicy>(
                        unit_based_interpolation_mode_on ) );
  // Make sure the evaluation tol is valid
  testPrecondition( evaluation_tol > 0.0 );
>>>>>>> 84a0c863

  // Get the energies for which knock-on sampling tables are given
  std::vector<double> energy_grid =
        raw_electroionization_data.getElectroionizationEnergyGrid( subshell );

  // Subshell distribution
  std::shared_ptr<Utility::FullyTabularTwoDDistribution> subshell_distribution;

  // Create the subshell distribution
  ThisType::createSubshellDistribution<TwoDInterpPolicy>(
<<<<<<< HEAD
                                                    raw_electroionization_data,
                                                    energy_grid,
                                                    subshell,
                                                    subshell_distribution,
                                                    evaluation_tol );
=======
            raw_electroionization_data,
            energy_grid,
            subshell,
            subshell_distribution,
            evaluation_tol );
>>>>>>> 84a0c863

  electroionization_subshell_distribution.reset(
    new ElectroionizationSubshellElectronScatteringDistribution(
            subshell_distribution,
            binding_energy,
            correlated_sampling_mode_on,
            unit_based_interpolation_mode_on ) );
}

// Create the subshell recoil distribution
template<typename TwoDInterpPolicy>
void
ElectroionizationSubshellElectronScatteringDistributionNativeFactory::createSubshellDistribution(
    const Data::ElectronPhotonRelaxationDataContainer& raw_electroionization_data,
    const std::vector<double> energy_grid,
    const unsigned subshell,
    std::shared_ptr<Utility::FullyTabularTwoDDistribution>&
        subshell_distribution,
    const double evaluation_tol )
{
  // Make sure the subshell is valid
  testPrecondition( subshell >= 0 );
  // Make sure the evaluation tol is valid
  testPrecondition( evaluation_tol > 0.0 );

  // Create the scattering function
  Utility::FullyTabularTwoDDistribution::DistributionType
     function_data( energy_grid.size() );

  for( unsigned n = 0; n < energy_grid.size(); ++n )
  {
    function_data[n].first = energy_grid[n];

    // Get the recoil energy distribution at the incoming energy
    Teuchos::Array<double> recoil_energy(
        raw_electroionization_data.getElectroionizationRecoilEnergy(
            subshell,
            energy_grid[n] ) );

    // Get the recoil energy pdf at the incoming energy
    Teuchos::Array<double> pdf(
        raw_electroionization_data.getElectroionizationRecoilPDF(
            subshell,
            energy_grid[n] ) );

    function_data[n].second.reset(
      new const Utility::TabularDistribution<Utility::LinLin>( recoil_energy,
                                                               pdf ) );
  }

  // Create the scattering function
  subshell_distribution.reset(
    new Utility::InterpolatedFullyTabularTwoDDistribution<TwoDInterpPolicy>(
            function_data,
            1e-6,
            evaluation_tol ) );
}

<<<<<<< HEAD
// Return if the TwoDInterpPolicy is compatible with the correlated sampling mode
template <typename TwoDInterpPolicy>
bool ElectroionizationSubshellElectronScatteringDistributionNativeFactory::isCompatibleWithUnitBaseSamplingMode(
        const bool correlated_sampling_mode_on )
{
  if( TwoDInterpPolicy::name() == "LinLinLog" && !correlated_sampling_mode_on )
=======
// Return if the TwoDInterpPolicy is compatible with the unit base sampling mode
template <typename TwoDInterpPolicy>
bool ElectroionizationSubshellElectronScatteringDistributionNativeFactory::isCompatibleWithUnitBaseSamplingMode(
        const bool unit_based_interpolation_mode_on )
{
  if( TwoDInterpPolicy::name() == "LinLinLog" && !unit_based_interpolation_mode_on )
>>>>>>> 84a0c863
    return false;
  else
    return true;
}

} // end MonteCarlo namespace

#endif // end MONTE_CARLO_ELECTRIONIZATION_SUBSHELL_ELECTRON_SCATTERING_DISTRIBUTION_NATIVE_FACTORY_DEF_HPP

//---------------------------------------------------------------------------//
// end MonteCarlo_ElectroionizationSubshellElectronScatteringDistributionNativeFactory.cpp
//---------------------------------------------------------------------------//<|MERGE_RESOLUTION|>--- conflicted
+++ resolved
@@ -29,10 +29,6 @@
     const bool unit_based_interpolation_mode_on,
     const double evaluation_tol )
 {
-<<<<<<< HEAD
-  // Make sure the TwoDInterpPolicy and unit based sampling mode are compatible
-  testPrecondition( ThisType::isCompatibleWithUnitBaseSamplingMode<TwoDInterpPolicy>( unit_based_interpolation_mode_on ) );
-=======
   // Make sure the subshell is valid
   testPrecondition( subshell >= 0 );
   // Make sure the binding energy is valid
@@ -42,7 +38,6 @@
                         unit_based_interpolation_mode_on ) );
   // Make sure the evaluation tol is valid
   testPrecondition( evaluation_tol > 0.0 );
->>>>>>> 84a0c863
 
   // Get the energies for which knock-on sampling tables are given
   std::vector<double> energy_grid =
@@ -53,19 +48,11 @@
 
   // Create the subshell distribution
   ThisType::createSubshellDistribution<TwoDInterpPolicy>(
-<<<<<<< HEAD
-                                                    raw_electroionization_data,
-                                                    energy_grid,
-                                                    subshell,
-                                                    subshell_distribution,
-                                                    evaluation_tol );
-=======
             raw_electroionization_data,
             energy_grid,
             subshell,
             subshell_distribution,
             evaluation_tol );
->>>>>>> 84a0c863
 
   electroionization_subshell_distribution.reset(
     new ElectroionizationSubshellElectronScatteringDistribution(
@@ -124,21 +111,12 @@
             evaluation_tol ) );
 }
 
-<<<<<<< HEAD
-// Return if the TwoDInterpPolicy is compatible with the correlated sampling mode
-template <typename TwoDInterpPolicy>
-bool ElectroionizationSubshellElectronScatteringDistributionNativeFactory::isCompatibleWithUnitBaseSamplingMode(
-        const bool correlated_sampling_mode_on )
-{
-  if( TwoDInterpPolicy::name() == "LinLinLog" && !correlated_sampling_mode_on )
-=======
 // Return if the TwoDInterpPolicy is compatible with the unit base sampling mode
 template <typename TwoDInterpPolicy>
 bool ElectroionizationSubshellElectronScatteringDistributionNativeFactory::isCompatibleWithUnitBaseSamplingMode(
         const bool unit_based_interpolation_mode_on )
 {
   if( TwoDInterpPolicy::name() == "LinLinLog" && !unit_based_interpolation_mode_on )
->>>>>>> 84a0c863
     return false;
   else
     return true;
