--- conflicted
+++ resolved
@@ -10,12 +10,6 @@
 #include "MonteCarlo_BremsstrahlungElectronScatteringDistribution.hpp"
 #include "MonteCarlo_PhotonState.hpp"
 #include "Utility_RandomNumberGenerator.hpp"
-<<<<<<< HEAD
-#include "Utility_SearchAlgorithms.hpp"
-#include "Utility_3DCartesianVectorHelpers.hpp"
-#include "Utility_KinematicHelpers.hpp"
-=======
->>>>>>> f89aeb69
 #include "Utility_PhysicalConstants.hpp"
 #include "Utility_KinematicHelpers.hpp"
 
@@ -62,21 +56,13 @@
 // Return the min incoming energy
 double BremsstrahlungElectronScatteringDistribution::getMinEnergy() const
 {
-<<<<<<< HEAD
-  return Utility::get<0>( d_bremsstrahlung_scattering_distribution.front() );
-=======
   return d_bremsstrahlung_scattering_distribution->getLowerBoundOfPrimaryIndepVar();
->>>>>>> f89aeb69
 }
 
 // Return the Max incoming energy
 double BremsstrahlungElectronScatteringDistribution::getMaxEnergy() const
 {
-<<<<<<< HEAD
-  return Utility::get<0>( d_bremsstrahlung_scattering_distribution.back() );
-=======
   return d_bremsstrahlung_scattering_distribution->getUpperBoundOfPrimaryIndepVar();
->>>>>>> f89aeb69
 }
 
 // Evaluate the distribution for a given incoming and photon energy
@@ -84,40 +70,6 @@
                      const double incoming_energy,
                      const double photon_energy ) const
 {
-<<<<<<< HEAD
-  // Start at the largest energy grid point
-  unsigned grid_point = d_bremsstrahlung_scattering_distribution.size();
-
-  MonteCarlo::TwoDDistribution::const_iterator
-                                        highest_energy_bin, lowest_energy_bin;
-
-  lowest_energy_bin = d_bremsstrahlung_scattering_distribution.begin();
-  highest_energy_bin = d_bremsstrahlung_scattering_distribution.end();
-  highest_energy_bin--;
-
-  // Make sure the outgoing energy is possible
-  testPrecondition( energy < Utility::get<0>( *highest_energy_bin ) -
-                    Utility::get<1>( *highest_energy_bin )->sampleWithRandomNumber( 0.0 ) );
-
-  for ( highest_energy_bin; highest_energy_bin !=lowest_energy_bin; highest_energy_bin -- )
-  {
-    // Find the maximum photon energy for an electron at the grid_point energy
-    double max_photon_energy =
-      Utility::get<1>( *highest_energy_bin )->sampleWithRandomNumber( 1.0 );
-
-    // Calculate the corresponding minimum outgoing electron energy
-    double min_energy =
-      Utility::get<0>( *highest_energy_bin ) - max_photon_energy;
-
-    /* If the minimum outgoing electron energy is at or below the given energy
-       then return the grid_point energy */
-    if ( min_energy <= energy )
-    {
-      return Utility::get<0>( *highest_energy_bin );
-    }
-  }
-  return 0.0;
-=======
   // Make sure the energies are valid
   testPrecondition( photon_energy > 0.0 );
   testPrecondition( photon_energy <= incoming_energy );
@@ -128,7 +80,6 @@
             photon_energy,
             [](const double& energy){return 1e-7;},
             [](const double& energy){return energy;} );
->>>>>>> f89aeb69
 }
 
 // Evaluate the PDF value for a given incoming and photon energy
