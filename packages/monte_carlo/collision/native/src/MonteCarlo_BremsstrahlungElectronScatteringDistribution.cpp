//---------------------------------------------------------------------------//
//!
//! \file   MonteCarlo_BremsstrahlungElectronScatteringDistribution.cpp
//! \author Luke Kersting
//! \brief  The electron bremsstrahlung scattering distribution definition
//!
//---------------------------------------------------------------------------//

// FRENSIE Includes
#include "MonteCarlo_BremsstrahlungElectronScatteringDistribution.hpp"
#include "MonteCarlo_PhotonState.hpp"
#include "Utility_RandomNumberGenerator.hpp"
#include "Utility_PhysicalConstants.hpp"
#include "Utility_KinematicHelpers.hpp"

namespace MonteCarlo{

// Constructor with simple analytical photon angular distribution
BremsstrahlungElectronScatteringDistribution::BremsstrahlungElectronScatteringDistribution(
    const std::shared_ptr<TwoDDist>& bremsstrahlung_scattering_distribution,
    const bool correlated_sampling_mode_on,
    const bool unit_based_interpolation_mode_on )
  : d_bremsstrahlung_scattering_distribution( bremsstrahlung_scattering_distribution )
{
  // Make sure the array is valid
  testPrecondition( d_bremsstrahlung_scattering_distribution.use_count() > 0 );

  // Use simple analytical photon angular distribution
  d_angular_distribution_func = std::bind<double>(
           &ThisType::SampleDipoleAngle,
           std::cref( *this ),
           std::placeholders::_1,
           std::placeholders::_2 );

  this->setSamplingRoutine( correlated_sampling_mode_on,
                            unit_based_interpolation_mode_on );
  this->setEvaluationRoutines( unit_based_interpolation_mode_on );
}

// Constructor with detailed 2BS photon angular distribution
BremsstrahlungElectronScatteringDistribution::BremsstrahlungElectronScatteringDistribution(
    const int atomic_number,
    const std::shared_ptr<TwoDDist>& bremsstrahlung_scattering_distribution,
    const bool correlated_sampling_mode_on,
    const bool unit_based_interpolation_mode_on )
  : d_atomic_number( atomic_number ),
    d_bremsstrahlung_scattering_distribution( bremsstrahlung_scattering_distribution )
{
  // Make sure the arraies are valid
  testPrecondition( d_bremsstrahlung_scattering_distribution.use_count() > 0 );

  // Use detailed photon angular distribution
  d_angular_distribution_func = std::bind<double>(
            &ThisType::Sample2BSAngle,
            std::cref( *this ),
            std::placeholders::_1,
            std::placeholders::_2 );

  this->setSamplingRoutine( correlated_sampling_mode_on,
                            unit_based_interpolation_mode_on );
  this->setEvaluationRoutines( unit_based_interpolation_mode_on );
}

// Set the sampling routine
/*! \details There are often multiple ways to sample from two-dimensional
 * distributions (e.g. stochastic and correlated sampling). This function sets
 * the sample function pointer to the desired sampling routine.
 */
void BremsstrahlungElectronScatteringDistribution::setSamplingRoutine(
                                    const bool correlated_sampling_mode_on,
                                    const bool unit_based_interpolation_mode_on )
{
  if( unit_based_interpolation_mode_on )
  {
    if( correlated_sampling_mode_on )
    {
      // Set the correlated unit based sample routine
      d_sample_function = std::bind<double>(
           &TwoDDist::correlatedSampleSecondaryConditionalInBoundaries,
           std::cref( *d_bremsstrahlung_scattering_distribution ),
           std::placeholders::_1,
           1e-7,
           std::placeholders::_1 );
    }
    else
    {
      // Set the stochastic unit based sample routine
      d_sample_function = std::bind<double>(
           &TwoDDist::sampleSecondaryConditional,
           std::cref( *d_bremsstrahlung_scattering_distribution ),
           std::placeholders::_1 );
    }
  }
  else
  {
    // Set the correlated exact sample routine
<<<<<<< HEAD
      d_sample_func = std::bind<double>(
=======
    d_sample_function = std::bind<double>(
>>>>>>> 84a0c863
           &TwoDDist::sampleSecondaryConditionalExact,
           std::cref( *d_bremsstrahlung_scattering_distribution ),
           std::placeholders::_1 );
  }
}

// Set the evaluation routines
/*! \details This function sets the evalute, evaluatePDF and evaluateCDF
 *  function pointers to either an exact or unit based routine. The exact and
 *  unit based routines are consistent with the correlatedSampleExact and
 *  correlatedSampleUnitBased respectively.
 */
void BremsstrahlungElectronScatteringDistribution::setEvaluationRoutines(
                                    const bool unit_based_interpolation_mode_on )
{
  if( unit_based_interpolation_mode_on )
  {
    // Set the correlated unit based evaluation routines
    d_evaluate_function = std::bind<double>(
       &TwoDDist::correlatedEvaluateInBoundaries,
       std::cref( *d_bremsstrahlung_scattering_distribution ),
       std::placeholders::_1,
       std::placeholders::_2,
       1e-7,
       std::placeholders::_1 );

    d_evaluate_pdf_function = std::bind<double>(
       &TwoDDist::correlatedEvaluateSecondaryConditionalPDFInBoundaries,
       std::cref( *d_bremsstrahlung_scattering_distribution ),
       std::placeholders::_1,
       std::placeholders::_2,
       1e-7,
       std::placeholders::_1 );

    d_evaluate_cdf_function = std::bind<double>(
       &TwoDDist::correlatedEvaluateSecondaryConditionalCDFInBoundaries,
       std::cref( *d_bremsstrahlung_scattering_distribution ),
       std::placeholders::_1,
       std::placeholders::_2,
       1e-7,
       std::placeholders::_1 );
  }
  else
  {
    // Set the correlated exact evaluation routines
    d_evaluate_function = std::bind<double>(
       &TwoDDist::evaluateExact,
       std::cref( *d_bremsstrahlung_scattering_distribution ),
       std::placeholders::_1,
       std::placeholders::_2 );

    d_evaluate_pdf_function = std::bind<double>(
       &TwoDDist::evaluateSecondaryConditionalPDFExact,
       std::cref( *d_bremsstrahlung_scattering_distribution ),
       std::placeholders::_1,
       std::placeholders::_2 );

    d_evaluate_cdf_function = std::bind<double>(
       &TwoDDist::evaluateSecondaryConditionalCDFExact,
       std::cref( *d_bremsstrahlung_scattering_distribution ),
       std::placeholders::_1,
       std::placeholders::_2 );
  }
}

// Return the min incoming energy
double BremsstrahlungElectronScatteringDistribution::getMinEnergy() const
{
  return d_bremsstrahlung_scattering_distribution->getLowerBoundOfPrimaryIndepVar();
}

// Return the Max incoming energy
double BremsstrahlungElectronScatteringDistribution::getMaxEnergy() const
{
  return d_bremsstrahlung_scattering_distribution->getUpperBoundOfPrimaryIndepVar();
}

// Evaluate the distribution for a given incoming and photon energy
double BremsstrahlungElectronScatteringDistribution::evaluate(
                     const double incoming_energy,
                     const double photon_energy ) const
{
  // Make sure the energies are valid
  testPrecondition( photon_energy > 0.0 );
  testPrecondition( photon_energy <= incoming_energy );

  // evaluate the distribution
  return d_evaluate_function( incoming_energy, photon_energy );
}

// Evaluate the PDF value for a given incoming and photon energy
double BremsstrahlungElectronScatteringDistribution::evaluatePDF(
                     const double incoming_energy,
                     const double photon_energy ) const
{
  // Make sure the energies are valid
  testPrecondition( photon_energy > 0.0 );
  testPrecondition( photon_energy <= incoming_energy );

  // evaluate the distribution
  return d_evaluate_pdf_function( incoming_energy, photon_energy );
}

// Evaluate the CDF value for a given incoming and photon energy
double BremsstrahlungElectronScatteringDistribution::evaluateCDF(
                     const double incoming_energy,
                     const double photon_energy ) const
{
  // Make sure the energies are valid
  testPrecondition( photon_energy > 0.0 );
  testPrecondition( photon_energy <= incoming_energy );

  // evaluate the distribution
  return d_evaluate_cdf_function( incoming_energy, photon_energy );
}

// Sample the photon energy and direction from the distribution
void BremsstrahlungElectronScatteringDistribution::sample(
             const double incoming_energy,
             double& photon_energy,
             double& photon_angle_cosine ) const
{
  // Sample the photon energy
  photon_energy = d_sample_function( incoming_energy );

  // Sample the photon outgoing angle cosine
  photon_angle_cosine = d_angular_distribution_func( incoming_energy,
                                                     photon_energy );

  testPostcondition( incoming_energy >= photon_energy );
  testPostcondition( photon_energy > 0.0 );
  testPostcondition( photon_angle_cosine <= 1.0 );
  testPostcondition( photon_angle_cosine >= -1.0 );
}

// Sample an outgoing energy and direction and record the number of trials
void BremsstrahlungElectronScatteringDistribution::sampleAndRecordTrials(
                            const double incoming_energy,
                            double& photon_energy,
                            double& photon_angle_cosine,
                            unsigned& trials ) const
{
  trials++;

  this->sample( incoming_energy, photon_energy, photon_angle_cosine );

}
// Randomly scatter the electron
void BremsstrahlungElectronScatteringDistribution::scatterElectron(
                          ElectronState& electron,
                          ParticleBank& bank,
                          Data::SubshellType& shell_of_interaction ) const
{
<<<<<<< HEAD
  // Sample the energy and angle of the bremsstrahlung photon
  double photon_energy, photon_angle_cosine;
  this->sample( electron.getEnergy(), photon_energy, photon_angle_cosine );

  // Set the new electron energy (if zero then set as gone)
  double outgoing_energy = electron.getEnergy() - photon_energy;
  if( outgoing_energy > 0.0 )
    electron.setEnergy( outgoing_energy );
  else
    electron.setAsGone();

  // Increment the electron generation number
  electron.incrementGenerationNumber();
=======
  // Incoming electron energy
  double incoming_energy = electron.getEnergy();

  // Sample bremsstrahlung photon energy and angle cosine
  double photon_energy, photon_angle_cosine;
  this->sample( electron.getEnergy(), photon_energy, photon_angle_cosine );
>>>>>>> 84a0c863

  // Create new photon
  Teuchos::RCP<PhotonState> bremsstrahlung_photon(
                           new PhotonState( electron, true, true ) );

  // Set photon energy
  bremsstrahlung_photon->setEnergy( photon_energy );

  // Set the photon outgoing angle cosine
  bremsstrahlung_photon->rotateDirection( photon_angle_cosine,
                                          sampleAzimuthalAngle() );

  // Bank the photon
  bank.push( bremsstrahlung_photon );

<<<<<<< HEAD
  testPostcondition( photon_energy > 0.0 );
  testPostcondition( photon_angle_cosine <= 1.0 );
  testPostcondition( photon_angle_cosine >= -1.0 );
=======
  // Set the new electron energy
  electron.setEnergy( electron.getEnergy() - photon_energy );

  // Increment the electron generation number
  electron.incrementGenerationNumber();

  testPostcondition( photon_energy > 0.0 );
  testPostcondition( photon_angle_cosine <= 1.0 );
  testPostcondition( photon_angle_cosine >= -1.0 );

>>>>>>> 84a0c863
}

// Sample the outgoing photon direction from the analytical function
double BremsstrahlungElectronScatteringDistribution::SampleDipoleAngle(
                                          const double incoming_electron_energy,
                                          const double photon_energy  ) const
{
<<<<<<< HEAD
  testPrecondition( incoming_electron_energy >= photon_energy );
  testPrecondition( photon_energy > 0.0 );
=======
  // Make sure the energies are valid
  testPrecondition( photon_energy > 0.0 );
  testPrecondition( photon_energy <= incoming_electron_energy );
>>>>>>> 84a0c863

  // get the velocity of the electron divided by the speed of light beta = v/c
  double beta = sqrt ( Utility::calculateDimensionlessRelativisticSpeedSquared(
                          Utility::PhysicalConstants::electron_rest_mass_energy,
                          incoming_electron_energy ) );

  double scaled_random_number =
            2.0 * Utility::RandomNumberGenerator::getRandomNumber<double>();

  double parameter = -( 1.0 + beta );

  double photon_angle_cosine = ( scaled_random_number        + parameter )/
                               ( scaled_random_number * beta + parameter );

  testPostcondition( photon_angle_cosine <= 1.0 );
  testPostcondition( photon_angle_cosine >= -1.0 );

  return photon_angle_cosine;
}

/* Sample the outgoing photon direction using the 2BS sampling routine of
 * Kock and Motz
 */
double BremsstrahlungElectronScatteringDistribution::Sample2BSAngle(
                                        const double incoming_electron_energy,
                                        const double photon_energy ) const
{
<<<<<<< HEAD
  testPrecondition( incoming_electron_energy >= photon_energy );
  testPrecondition( photon_energy > 0.0 );
=======
  // Make sure the energies are valid
  testPrecondition( photon_energy > 0.0 );
  testPrecondition( photon_energy <= incoming_electron_energy );
>>>>>>> 84a0c863

  double outgoing_electron_energy = incoming_electron_energy - photon_energy;
  double ratio = outgoing_electron_energy/incoming_electron_energy;
  double two_ratio = 2.0*ratio;
  double parameter = ( 1.0 + ratio*ratio );

  // calculate the minimum, mid, and maximum values of x
  double x_min = 0;
  double x_mid = 1.0;
  double x_max = Utility::PhysicalConstants::pi*Utility::PhysicalConstants::pi*
                 incoming_electron_energy*incoming_electron_energy;

  // Calculate the rejection function, g(x), for the minimum, mid, and maximum values of x
  double g_x_min = Calculate2BSRejection( outgoing_electron_energy,
                                          two_ratio,
                                          parameter,
                                          x_min );
  double g_x_mid = Calculate2BSRejection( outgoing_electron_energy,
                                          two_ratio,
                                          parameter,
                                          x_mid );
  double g_x_max = Calculate2BSRejection( outgoing_electron_energy,
                                          two_ratio,
                                          parameter,
                                          x_max );

  bool rejected = true;

  double rand1, rand;

  while( rejected )
  {
    rand = Utility::RandomNumberGenerator::getRandomNumber<double>();

    // sample for theta
    double theta = sqrt( rand/( 1.0 - rand + 1.0/x_max ) )/
                   incoming_electron_energy;

    double x = sqrt( incoming_electron_energy*theta );

    // Calculate the rejection function
    double g = Calculate2BSRejection( outgoing_electron_energy,
                                      two_ratio,
                                      parameter,
                                      x );

    // Normalized the rejection function
    g /= std::max( std::max( g_x_min, g_x_max ), g_x_mid );

    // Apply rejection scheme
    rand1 = Utility::RandomNumberGenerator::getRandomNumber<double>();

    if( rand1 < g )
    {
      testPostcondition( cos(theta) <= 1.0 );
      testPostcondition( cos(theta) >= -1.0 );

      return cos(theta);
    }
  }
}

// Calculate the rejection function for the 2BS sampling routine
double BremsstrahlungElectronScatteringDistribution::Calculate2BSRejection(
                                          const double outgoing_electron_energy,
                                          const double two_ratio,
                                          const double parameter1,
                                          const double x ) const
{
  double parameter2 = ( 1.0 + x )*( 1.0 + x );

  double m = log( ( parameter1 - two_ratio )/
             ( 4.0*outgoing_electron_energy*outgoing_electron_energy ) +
             pow( d_atomic_number, 2.0/3.0)/( 12321*parameter2 ) );

  return 3.0*parameter1 - two_ratio -
         ( 4.0 + m )*( parameter1 - 2.0*x*two_ratio/parameter2 );

}

} // end MonteCarlo namespace

//---------------------------------------------------------------------------//
// end MonteCarlo_BremsstrahlungElectronScatteringDistribution.cpp
//---------------------------------------------------------------------------//<|MERGE_RESOLUTION|>--- conflicted
+++ resolved
@@ -94,11 +94,7 @@
   else
   {
     // Set the correlated exact sample routine
-<<<<<<< HEAD
-      d_sample_func = std::bind<double>(
-=======
     d_sample_function = std::bind<double>(
->>>>>>> 84a0c863
            &TwoDDist::sampleSecondaryConditionalExact,
            std::cref( *d_bremsstrahlung_scattering_distribution ),
            std::placeholders::_1 );
@@ -252,7 +248,6 @@
                           ParticleBank& bank,
                           Data::SubshellType& shell_of_interaction ) const
 {
-<<<<<<< HEAD
   // Sample the energy and angle of the bremsstrahlung photon
   double photon_energy, photon_angle_cosine;
   this->sample( electron.getEnergy(), photon_energy, photon_angle_cosine );
@@ -266,14 +261,6 @@
 
   // Increment the electron generation number
   electron.incrementGenerationNumber();
-=======
-  // Incoming electron energy
-  double incoming_energy = electron.getEnergy();
-
-  // Sample bremsstrahlung photon energy and angle cosine
-  double photon_energy, photon_angle_cosine;
-  this->sample( electron.getEnergy(), photon_energy, photon_angle_cosine );
->>>>>>> 84a0c863
 
   // Create new photon
   Teuchos::RCP<PhotonState> bremsstrahlung_photon(
@@ -289,22 +276,9 @@
   // Bank the photon
   bank.push( bremsstrahlung_photon );
 
-<<<<<<< HEAD
   testPostcondition( photon_energy > 0.0 );
   testPostcondition( photon_angle_cosine <= 1.0 );
   testPostcondition( photon_angle_cosine >= -1.0 );
-=======
-  // Set the new electron energy
-  electron.setEnergy( electron.getEnergy() - photon_energy );
-
-  // Increment the electron generation number
-  electron.incrementGenerationNumber();
-
-  testPostcondition( photon_energy > 0.0 );
-  testPostcondition( photon_angle_cosine <= 1.0 );
-  testPostcondition( photon_angle_cosine >= -1.0 );
-
->>>>>>> 84a0c863
 }
 
 // Sample the outgoing photon direction from the analytical function
@@ -312,14 +286,9 @@
                                           const double incoming_electron_energy,
                                           const double photon_energy  ) const
 {
-<<<<<<< HEAD
-  testPrecondition( incoming_electron_energy >= photon_energy );
-  testPrecondition( photon_energy > 0.0 );
-=======
   // Make sure the energies are valid
   testPrecondition( photon_energy > 0.0 );
   testPrecondition( photon_energy <= incoming_electron_energy );
->>>>>>> 84a0c863
 
   // get the velocity of the electron divided by the speed of light beta = v/c
   double beta = sqrt ( Utility::calculateDimensionlessRelativisticSpeedSquared(
@@ -347,14 +316,9 @@
                                         const double incoming_electron_energy,
                                         const double photon_energy ) const
 {
-<<<<<<< HEAD
-  testPrecondition( incoming_electron_energy >= photon_energy );
-  testPrecondition( photon_energy > 0.0 );
-=======
   // Make sure the energies are valid
   testPrecondition( photon_energy > 0.0 );
   testPrecondition( photon_energy <= incoming_electron_energy );
->>>>>>> 84a0c863
 
   double outgoing_electron_energy = incoming_electron_energy - photon_energy;
   double ratio = outgoing_electron_energy/incoming_electron_energy;
