//---------------------------------------------------------------------------//
//!
//! \file   MonteCarlo_HybridElasticElectroatomicReaction_def.hpp
//! \author Luke Kersting
//! \brief  The Hybrid scattering elastic electroatomic reaction class def.
//!
//---------------------------------------------------------------------------//

#ifndef MONTE_CARLO_HYBRID_ELASTIC_ELECTROATOMIC_REACTION_DEF_HPP
#define MONTE_CARLO_HYBRID_ELASTIC_ELECTROATOMIC_REACTION_DEF_HPP

// FRENSIE Includes
#include "Utility_SortAlgorithms.hpp"
#include "Utility_ContractException.hpp"

namespace MonteCarlo{

// Basic Constructor
<<<<<<< HEAD
template<typename TwoDInterpPolicy,
         typename InterpPolicy,
         bool processed_cross_section>
HybridElasticElectroatomicReaction<TwoDInterpPolicy,InterpPolicy,processed_cross_section>::HybridElasticElectroatomicReaction(
=======
template<typename InterpPolicy, bool processed_cross_section>
HybridElasticElectroatomicReaction<InterpPolicy,processed_cross_section>::HybridElasticElectroatomicReaction(
>>>>>>> 7fdd6c71
      const Teuchos::ArrayRCP<const double>& incoming_energy_grid,
      const Teuchos::ArrayRCP<const double>& cross_section,
      const unsigned threshold_energy_index,
      const double cutoff_angle_cosine,
      const std::shared_ptr<const HybridElasticElectronScatteringDistribution>&
            hybrid_distribution )
  : BaseType( incoming_energy_grid,
              cross_section,
              threshold_energy_index ),
    d_hybrid_distribution( hybrid_distribution )
{
  // Make sure the incoming energy grid is valid
  testPrecondition( incoming_energy_grid.size() > 0 );
  testPrecondition( Utility::Sort::isSortedAscending(
                        incoming_energy_grid.begin(),
                        incoming_energy_grid.end() ) );
  // Make sure the cross sections are valid
  testPrecondition( cross_section.size() > 0 );
  testPrecondition( cross_section.size() ==
    incoming_energy_grid.size() - threshold_energy_index );
  // Make sure the threshold energy is valid
  testPrecondition( threshold_energy_index <
                    incoming_energy_grid.size() );
  // Make sure the distribution are valid
  testPrecondition( hybrid_distribution.use_count() > 0 );
}

// Constructor
<<<<<<< HEAD
template<typename TwoDInterpPolicy,
         typename InterpPolicy,
         bool processed_cross_section>
HybridElasticElectroatomicReaction<TwoDInterpPolicy,InterpPolicy,processed_cross_section>::HybridElasticElectroatomicReaction(
=======
template<typename InterpPolicy, bool processed_cross_section>
HybridElasticElectroatomicReaction<InterpPolicy,processed_cross_section>::HybridElasticElectroatomicReaction(
>>>>>>> 7fdd6c71
      const Teuchos::ArrayRCP<const double>& incoming_energy_grid,
      const Teuchos::ArrayRCP<const double>& cross_section,
      const unsigned threshold_energy_index,
      const Teuchos::RCP<const Utility::HashBasedGridSearcher>& grid_searcher,
      const double cutoff_angle_cosine,
      const std::shared_ptr<const HybridElasticElectronScatteringDistribution>&
            hybrid_distribution )
  : BaseType( incoming_energy_grid,
              cross_section,
              threshold_energy_index,
              grid_searcher ),
    d_hybrid_distribution( hybrid_distribution )
{
  // Make sure the incoming energy grid is valid
  testPrecondition( incoming_energy_grid.size() > 0 );
  testPrecondition( Utility::Sort::isSortedAscending(
                        incoming_energy_grid.begin(),
                        incoming_energy_grid.end() ) );
  // Make sure the cross sections are valid
  testPrecondition( cross_section.size() > 0 );
  testPrecondition( cross_section.size() ==
    incoming_energy_grid.size() - threshold_energy_index );
  // Make sure the threshold energies are valid
  testPrecondition( threshold_energy_index <
                    incoming_energy_grid.size() );
  // Make sure the distribution are valid
  testPrecondition( hybrid_distribution.use_count() > 0 );
  // Make sure the grid searcher is valid
  testPrecondition( !grid_searcher.is_null() );
}

// Return the number of photons emitted from the rxn at the given energy
/*! \details This does not include photons from atomic relaxation.
 */
template<typename TwoDInterpPolicy,
         typename InterpPolicy,
         bool processed_cross_section>
unsigned HybridElasticElectroatomicReaction<TwoDInterpPolicy,InterpPolicy,processed_cross_section>::getNumberOfEmittedPhotons( const double energy ) const
{
  return 0u;
}

// Return the number of electrons emitted from the rxn at the given energy
template<typename TwoDInterpPolicy,
         typename InterpPolicy,
         bool processed_cross_section>
unsigned HybridElasticElectroatomicReaction<TwoDInterpPolicy,InterpPolicy,processed_cross_section>::getNumberOfEmittedElectrons( const double energy ) const
{
  return 0u;
}

// Return the reaction type
template<typename TwoDInterpPolicy,
         typename InterpPolicy,
         bool processed_cross_section>
ElectroatomicReactionType HybridElasticElectroatomicReaction<TwoDInterpPolicy,InterpPolicy,processed_cross_section>::getReactionType() const
{
  return HYBRID_ELASTIC_ELECTROATOMIC_REACTION;
}

// Return the differential cross section
template<typename InterpPolicy, bool processed_cross_section>
double HybridElasticElectroatomicReaction<InterpPolicy,processed_cross_section>::getDifferentialCrossSection(
            const double incoming_energy,
            const double scattering_angle_cosine ) const
{
  // Get the PDF
  double pdf =
    d_hybrid_distribution->evaluatePDF( incoming_energy,
                                        scattering_angle_cosine );

  // Get the cross section
  double cross_section = this->getCrossSection( incoming_energy );

  return pdf*cross_section;
}

// Simulate the reaction
<<<<<<< HEAD
template<typename TwoDInterpPolicy,
         typename InterpPolicy,
         bool processed_cross_section>
void HybridElasticElectroatomicReaction<TwoDInterpPolicy,InterpPolicy,processed_cross_section>::react(
=======
template<typename InterpPolicy, bool processed_cross_section>
void HybridElasticElectroatomicReaction<InterpPolicy,processed_cross_section>::react(
>>>>>>> 7fdd6c71
         ElectronState& electron,
         ParticleBank& bank,
         Data::SubshellType& shell_of_interaction ) const
{
  d_hybrid_distribution->scatterElectron( electron,
                                          bank,
                                          shell_of_interaction);

  electron.incrementCollisionNumber();

  // The shell of interaction is currently ignored
  shell_of_interaction =Data::UNKNOWN_SUBSHELL;
}

} // end MonteCarlo namespace

#endif // end MONTE_CARLO_HYBRID_ELASTIC_ELECTROATOMIC_REACTION_DEF_HPP

//---------------------------------------------------------------------------//
// end MonteCarlo_HybridElasticElectroatomicReaction_def.hpp
//---------------------------------------------------------------------------//<|MERGE_RESOLUTION|>--- conflicted
+++ resolved
@@ -16,15 +16,8 @@
 namespace MonteCarlo{
 
 // Basic Constructor
-<<<<<<< HEAD
-template<typename TwoDInterpPolicy,
-         typename InterpPolicy,
-         bool processed_cross_section>
-HybridElasticElectroatomicReaction<TwoDInterpPolicy,InterpPolicy,processed_cross_section>::HybridElasticElectroatomicReaction(
-=======
 template<typename InterpPolicy, bool processed_cross_section>
 HybridElasticElectroatomicReaction<InterpPolicy,processed_cross_section>::HybridElasticElectroatomicReaction(
->>>>>>> 7fdd6c71
       const Teuchos::ArrayRCP<const double>& incoming_energy_grid,
       const Teuchos::ArrayRCP<const double>& cross_section,
       const unsigned threshold_energy_index,
@@ -53,15 +46,8 @@
 }
 
 // Constructor
-<<<<<<< HEAD
-template<typename TwoDInterpPolicy,
-         typename InterpPolicy,
-         bool processed_cross_section>
-HybridElasticElectroatomicReaction<TwoDInterpPolicy,InterpPolicy,processed_cross_section>::HybridElasticElectroatomicReaction(
-=======
 template<typename InterpPolicy, bool processed_cross_section>
 HybridElasticElectroatomicReaction<InterpPolicy,processed_cross_section>::HybridElasticElectroatomicReaction(
->>>>>>> 7fdd6c71
       const Teuchos::ArrayRCP<const double>& incoming_energy_grid,
       const Teuchos::ArrayRCP<const double>& cross_section,
       const unsigned threshold_energy_index,
@@ -96,28 +82,22 @@
 // Return the number of photons emitted from the rxn at the given energy
 /*! \details This does not include photons from atomic relaxation.
  */
-template<typename TwoDInterpPolicy,
-         typename InterpPolicy,
-         bool processed_cross_section>
-unsigned HybridElasticElectroatomicReaction<TwoDInterpPolicy,InterpPolicy,processed_cross_section>::getNumberOfEmittedPhotons( const double energy ) const
+template<typename InterpPolicy, bool processed_cross_section>
+unsigned HybridElasticElectroatomicReaction<InterpPolicy,processed_cross_section>::getNumberOfEmittedPhotons( const double energy ) const
 {
   return 0u;
 }
 
 // Return the number of electrons emitted from the rxn at the given energy
-template<typename TwoDInterpPolicy,
-         typename InterpPolicy,
-         bool processed_cross_section>
-unsigned HybridElasticElectroatomicReaction<TwoDInterpPolicy,InterpPolicy,processed_cross_section>::getNumberOfEmittedElectrons( const double energy ) const
+template<typename InterpPolicy, bool processed_cross_section>
+unsigned HybridElasticElectroatomicReaction<InterpPolicy,processed_cross_section>::getNumberOfEmittedElectrons( const double energy ) const
 {
   return 0u;
 }
 
 // Return the reaction type
-template<typename TwoDInterpPolicy,
-         typename InterpPolicy,
-         bool processed_cross_section>
-ElectroatomicReactionType HybridElasticElectroatomicReaction<TwoDInterpPolicy,InterpPolicy,processed_cross_section>::getReactionType() const
+template<typename InterpPolicy, bool processed_cross_section>
+ElectroatomicReactionType HybridElasticElectroatomicReaction<InterpPolicy,processed_cross_section>::getReactionType() const
 {
   return HYBRID_ELASTIC_ELECTROATOMIC_REACTION;
 }
@@ -140,15 +120,8 @@
 }
 
 // Simulate the reaction
-<<<<<<< HEAD
-template<typename TwoDInterpPolicy,
-         typename InterpPolicy,
-         bool processed_cross_section>
-void HybridElasticElectroatomicReaction<TwoDInterpPolicy,InterpPolicy,processed_cross_section>::react(
-=======
 template<typename InterpPolicy, bool processed_cross_section>
 void HybridElasticElectroatomicReaction<InterpPolicy,processed_cross_section>::react(
->>>>>>> 7fdd6c71
          ElectronState& electron,
          ParticleBank& bank,
          Data::SubshellType& shell_of_interaction ) const
