//---------------------------------------------------------------------------//
//!
//! \file   MonteCarlo_CollisionHandler.hpp
//! \author Alex Robinson, Luke Kersting
//! \brief  Collision handler class declaration
//!
//---------------------------------------------------------------------------//

#ifndef MONTE_CARLO_COLLISION_HANDLER_HPP
#define MONTE_CARLO_COLLISION_HANDLER_HPP

// Boost Includes
#include <boost/unordered_map.hpp>

// FRENSIE Includes
#include "MonteCarlo_NeutronCollisionHandler.hpp"
#include "MonteCarlo_PhotonCollisionHandler.hpp"
#include "MonteCarlo_AdjointPhotonCollisionHandler.hpp"
#include "MonteCarlo_ElectronCollisionHandler.hpp"
<<<<<<< HEAD
=======
#include "MonteCarlo_AdjointElectronCollisionHandler.hpp"
#include "MonteCarlo_PositronCollisionHandler.hpp"
>>>>>>> f89aeb69

namespace MonteCarlo{

/*! The collision handler class
 * \details The collision handler class has been designed as a mix-in class
 * so that it is easier to add new events. In addition, the individual
 * collision handlers are better abstracted and easier to maintain when there
 * is a handler for each one.
 */
class CollisionHandler : public NeutronCollisionHandler,
                         public PhotonCollisionHandler,
                         public AdjointPhotonCollisionHandler,
<<<<<<< HEAD
                         public ElectronCollisionHandler
{

public:

  //! Constructor
  CollisionHandler( const bool analogue_collisions = true );

  //! Destructor
  ~CollisionHandler()
  { /* ... */ }

  //! Add a material to the collision handler (neutron-photon mode)
  void addMaterial(
	      const Teuchos::RCP<const NeutronMaterial>& neutron_material,
	      const Teuchos::RCP<const PhotonMaterial>& photon_material,
	      const Teuchos::Array<Geometry::ModuleTraits::InternalCellHandle>&
	      cells_containing_material );

  //! Add a material to the collision handler (photon-electron mode)
  void addMaterial(
              const Teuchos::RCP<const PhotonMaterial>& photon_material,
              const Teuchos::RCP<const ElectronMaterial>& electron_material,
              const Teuchos::Array<Geometry::ModuleTraits::InternalCellHandle>&
              cells_containing_material );

  //! Add a material to the collision handler (neutron-photon-electron mode)
  void addMaterial(
              const Teuchos::RCP<const NeutronMaterial>& neutron_material,
              const Teuchos::RCP<const PhotonMaterial>& photon_material,
              const Teuchos::RCP<const ElectronMaterial>& electron_material,
              const Teuchos::Array<Geometry::ModuleTraits::InternalCellHandle>&
              cells_containing_material );

  //! Add a material to the collision handler (neutron mode)
  using NeutronCollisionHandler::addMaterial;

  //! Add a material to the collision handler (photon mode)
  using PhotonCollisionHandler::addMaterial;

  //! Add a material to the collision handler (adjoint photon mode)
  using AdjointPhotonCollisionHandler::addMaterial;

  //! Add a material to the collision handler (electron mode)
  using ElectronCollisionHandler::addMaterial;

  //! Check if a cell is void (as experienced by the given particle type)
  bool isCellVoid( const Geometry::ModuleTraits::InternalCellHandle cell,
                   const MonteCarlo::ParticleType particle_type );

  //! Get the total macroscopic cross section of a material for neutrons
  using NeutronCollisionHandler::getMacroscopicTotalCrossSection;

  //! Get the total macroscopic cross section of a material for photons
  using PhotonCollisionHandler::getMacroscopicTotalCrossSection;

  //! Get the total macroscopic cross section of a material for adjoint photons
  using AdjointPhotonCollisionHandler::getMacroscopicTotalCrossSection;

  //! Get the total macroscopic cross section of a material for electrons
  using ElectronCollisionHandler::getMacroscopicTotalCrossSection;

  //! Get the total forward macroscopic cs of a material for neutrons
  using NeutronCollisionHandler::getMacroscopicTotalForwardCrossSection;

  //! Get the total forward macroscopic cs of a material for photons
  using PhotonCollisionHandler::getMacroscopicTotalForwardCrossSection;

  //! Get the total forward macroscopic cs of a material for adjoint photons
  using AdjointPhotonCollisionHandler::getMacroscopicTotalForwardCrossSection;

  //! Get the total forward macroscopic cs of a material for adjoint electrons
  using ElectronCollisionHandler::getMacroscopicTotalForwardCrossSection;

  //! Have a neutron collide with the material in a cell
  using NeutronCollisionHandler::collideWithCellMaterial;

  //! Have a photon collide with the material in a cell
  using PhotonCollisionHandler::collideWithCellMaterial;

  //! Have an adjoint photon collide with the material in a cell
  using AdjointPhotonCollisionHandler::collideWithCellMaterial;

  //! Have an electron collide with the material in a cell
  using ElectronCollisionHandler::collideWithCellMaterial;
=======
                         public ElectronCollisionHandler,
                         public AdjointElectronCollisionHandler,
                         public PositronCollisionHandler
{

public:

  //! Constructor
  CollisionHandler( const bool analogue_collisions = true );

  //! Destructor
  ~CollisionHandler()
  { /* ... */ }

  //! Add a material to the collision handler (neutron-photon mode)
  void addMaterial(
          const Teuchos::RCP<const NeutronMaterial>& neutron_material,
          const Teuchos::RCP<const PhotonMaterial>& photon_material,
          const Teuchos::Array<Geometry::ModuleTraits::InternalCellHandle>&
          cells_containing_material );

  //! Add a material to the collision handler (photon-electron mode)
  void addMaterial(
              const Teuchos::RCP<const PhotonMaterial>& photon_material,
              const Teuchos::RCP<const ElectronMaterial>& electron_material,
              const Teuchos::RCP<const PositronMaterial>& positron_material,
              const Teuchos::Array<Geometry::ModuleTraits::InternalCellHandle>&
              cells_containing_material );

  //! Add a material to the collision handler (neutron-photon-electron mode)
  void addMaterial(
              const Teuchos::RCP<const NeutronMaterial>& neutron_material,
              const Teuchos::RCP<const PhotonMaterial>& photon_material,
              const Teuchos::RCP<const ElectronMaterial>& electron_material,
              const Teuchos::RCP<const PositronMaterial>& positron_material,
              const Teuchos::Array<Geometry::ModuleTraits::InternalCellHandle>&
              cells_containing_material );

  //! Add a material to the collision handler (neutron mode)
  using NeutronCollisionHandler::addMaterial;

  //! Add a material to the collision handler (photon mode)
  using PhotonCollisionHandler::addMaterial;

  //! Add a material to the collision handler (adjoint photon mode)
  using AdjointPhotonCollisionHandler::addMaterial;

  //! Add a material to the collision handler (electron mode)
  using ElectronCollisionHandler::addMaterial;

  //! Add a material to the collision handler (adjoint electron mode)
  using AdjointElectronCollisionHandler::addMaterial;

  //! Add a material to the collision handler (positron mode)
  using PositronCollisionHandler::addMaterial;

  //! Check if a cell is void (as experienced by the given particle type)
  bool isCellVoid( const Geometry::ModuleTraits::InternalCellHandle cell,
                   const MonteCarlo::ParticleType particle_type );

  //! Get the total macroscopic cross section of a material for neutrons
  using NeutronCollisionHandler::getMacroscopicTotalCrossSection;

  //! Get the total macroscopic cross section of a material for photons
  using PhotonCollisionHandler::getMacroscopicTotalCrossSection;

  //! Get the total macroscopic cross section of a material for adjoint photons
  using AdjointPhotonCollisionHandler::getMacroscopicTotalCrossSection;

  //! Get the total macroscopic cross section of a material for electrons
  using ElectronCollisionHandler::getMacroscopicTotalCrossSection;

 //! Get the total macroscopic cross section of a material for adjoint electrons
  using AdjointElectronCollisionHandler::getMacroscopicTotalCrossSection;

  //! Get the total macroscopic cross section of a material for positrons
  using PositronCollisionHandler::getMacroscopicTotalCrossSection;

  //! Get the total forward macroscopic cs of a material for neutrons
  using NeutronCollisionHandler::getMacroscopicTotalForwardCrossSection;

  //! Get the total forward macroscopic cs of a material for photons
  using PhotonCollisionHandler::getMacroscopicTotalForwardCrossSection;

  //! Get the total forward macroscopic cs of a material for adjoint photons
  using AdjointPhotonCollisionHandler::getMacroscopicTotalForwardCrossSection;

  //! Get the total forward macroscopic cs of a material for adjoint electrons
  using ElectronCollisionHandler::getMacroscopicTotalForwardCrossSection;

  //! Get the total forward macroscopic cs of a material for adjoint electrons
  using AdjointElectronCollisionHandler::getMacroscopicTotalForwardCrossSection;

  //! Get the total forward macroscopic cs of a material for adjoint positrons
  using PositronCollisionHandler::getMacroscopicTotalForwardCrossSection;

  //! Have a neutron collide with the material in a cell
  using NeutronCollisionHandler::collideWithCellMaterial;

  //! Have a photon collide with the material in a cell
  using PhotonCollisionHandler::collideWithCellMaterial;

  //! Have an adjoint photon collide with the material in a cell
  using AdjointPhotonCollisionHandler::collideWithCellMaterial;

  //! Have an electron collide with the material in a cell
  using ElectronCollisionHandler::collideWithCellMaterial;

  //! Have an adjoint electron collide with the material in a cell
  using AdjointElectronCollisionHandler::collideWithCellMaterial;

  //! Have an positron collide with the material in a cell
  using PositronCollisionHandler::collideWithCellMaterial;
>>>>>>> f89aeb69
};

} // end MonteCarlo namespace

#endif // end MONTE_CARLO_COLLISION_HANDLER_HPP

//---------------------------------------------------------------------------//
// end MonteCarlo_CollisionHandler.hpp
//---------------------------------------------------------------------------//<|MERGE_RESOLUTION|>--- conflicted
+++ resolved
@@ -17,11 +17,8 @@
 #include "MonteCarlo_PhotonCollisionHandler.hpp"
 #include "MonteCarlo_AdjointPhotonCollisionHandler.hpp"
 #include "MonteCarlo_ElectronCollisionHandler.hpp"
-<<<<<<< HEAD
-=======
 #include "MonteCarlo_AdjointElectronCollisionHandler.hpp"
 #include "MonteCarlo_PositronCollisionHandler.hpp"
->>>>>>> f89aeb69
 
 namespace MonteCarlo{
 
@@ -34,93 +31,6 @@
 class CollisionHandler : public NeutronCollisionHandler,
                          public PhotonCollisionHandler,
                          public AdjointPhotonCollisionHandler,
-<<<<<<< HEAD
-                         public ElectronCollisionHandler
-{
-
-public:
-
-  //! Constructor
-  CollisionHandler( const bool analogue_collisions = true );
-
-  //! Destructor
-  ~CollisionHandler()
-  { /* ... */ }
-
-  //! Add a material to the collision handler (neutron-photon mode)
-  void addMaterial(
-	      const Teuchos::RCP<const NeutronMaterial>& neutron_material,
-	      const Teuchos::RCP<const PhotonMaterial>& photon_material,
-	      const Teuchos::Array<Geometry::ModuleTraits::InternalCellHandle>&
-	      cells_containing_material );
-
-  //! Add a material to the collision handler (photon-electron mode)
-  void addMaterial(
-              const Teuchos::RCP<const PhotonMaterial>& photon_material,
-              const Teuchos::RCP<const ElectronMaterial>& electron_material,
-              const Teuchos::Array<Geometry::ModuleTraits::InternalCellHandle>&
-              cells_containing_material );
-
-  //! Add a material to the collision handler (neutron-photon-electron mode)
-  void addMaterial(
-              const Teuchos::RCP<const NeutronMaterial>& neutron_material,
-              const Teuchos::RCP<const PhotonMaterial>& photon_material,
-              const Teuchos::RCP<const ElectronMaterial>& electron_material,
-              const Teuchos::Array<Geometry::ModuleTraits::InternalCellHandle>&
-              cells_containing_material );
-
-  //! Add a material to the collision handler (neutron mode)
-  using NeutronCollisionHandler::addMaterial;
-
-  //! Add a material to the collision handler (photon mode)
-  using PhotonCollisionHandler::addMaterial;
-
-  //! Add a material to the collision handler (adjoint photon mode)
-  using AdjointPhotonCollisionHandler::addMaterial;
-
-  //! Add a material to the collision handler (electron mode)
-  using ElectronCollisionHandler::addMaterial;
-
-  //! Check if a cell is void (as experienced by the given particle type)
-  bool isCellVoid( const Geometry::ModuleTraits::InternalCellHandle cell,
-                   const MonteCarlo::ParticleType particle_type );
-
-  //! Get the total macroscopic cross section of a material for neutrons
-  using NeutronCollisionHandler::getMacroscopicTotalCrossSection;
-
-  //! Get the total macroscopic cross section of a material for photons
-  using PhotonCollisionHandler::getMacroscopicTotalCrossSection;
-
-  //! Get the total macroscopic cross section of a material for adjoint photons
-  using AdjointPhotonCollisionHandler::getMacroscopicTotalCrossSection;
-
-  //! Get the total macroscopic cross section of a material for electrons
-  using ElectronCollisionHandler::getMacroscopicTotalCrossSection;
-
-  //! Get the total forward macroscopic cs of a material for neutrons
-  using NeutronCollisionHandler::getMacroscopicTotalForwardCrossSection;
-
-  //! Get the total forward macroscopic cs of a material for photons
-  using PhotonCollisionHandler::getMacroscopicTotalForwardCrossSection;
-
-  //! Get the total forward macroscopic cs of a material for adjoint photons
-  using AdjointPhotonCollisionHandler::getMacroscopicTotalForwardCrossSection;
-
-  //! Get the total forward macroscopic cs of a material for adjoint electrons
-  using ElectronCollisionHandler::getMacroscopicTotalForwardCrossSection;
-
-  //! Have a neutron collide with the material in a cell
-  using NeutronCollisionHandler::collideWithCellMaterial;
-
-  //! Have a photon collide with the material in a cell
-  using PhotonCollisionHandler::collideWithCellMaterial;
-
-  //! Have an adjoint photon collide with the material in a cell
-  using AdjointPhotonCollisionHandler::collideWithCellMaterial;
-
-  //! Have an electron collide with the material in a cell
-  using ElectronCollisionHandler::collideWithCellMaterial;
-=======
                          public ElectronCollisionHandler,
                          public AdjointElectronCollisionHandler,
                          public PositronCollisionHandler
@@ -234,7 +144,6 @@
 
   //! Have an positron collide with the material in a cell
   using PositronCollisionHandler::collideWithCellMaterial;
->>>>>>> f89aeb69
 };
 
 } // end MonteCarlo namespace
