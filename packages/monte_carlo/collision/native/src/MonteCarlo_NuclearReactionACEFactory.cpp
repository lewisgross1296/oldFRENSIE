--- conflicted
+++ resolved
@@ -162,11 +162,7 @@
                                        reaction_threshold_index,
                                        reaction_cross_section,
                                        scattering_dist_factory );
-<<<<<<< HEAD
-  
-=======
-
->>>>>>> f89aeb69
+
   this->initializeAbsorptionReactions( temperature,
                                        energy_grid,
                                        reaction_q_value,
@@ -174,11 +170,7 @@
                                        reaction_energy_dependent_multiplicity,
                                        reaction_threshold_index,
                                        reaction_cross_section );
-<<<<<<< HEAD
-  
-=======
-
->>>>>>> f89aeb69
+
   this->initializeFissionReactions( temperature,
                                     energy_grid,
                                     properties,
