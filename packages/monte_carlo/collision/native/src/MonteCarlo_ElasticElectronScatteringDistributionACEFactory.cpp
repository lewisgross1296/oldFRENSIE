//---------------------------------------------------------------------------//
//!
//! \file   MonteCarlo_ElasticElectronScatteringDistributionACEFactory.cpp
//! \author Luke Kersting
//! \brief  The elastic scattering distribution ACE factory definition
//!
//---------------------------------------------------------------------------//

// Trilinos Includes
#include <Teuchos_ArrayView.hpp>

// FRENSIE Includes
#include "MonteCarlo_ElasticElectronScatteringDistributionACEFactory.hpp"
#include "Utility_TabularCDFDistribution.hpp"
#include "Utility_ElasticTwoDDistribution.hpp"
#include "Utility_ContractException.hpp"

namespace MonteCarlo{

// Create a cutoff elastic distribution
void ElasticElectronScatteringDistributionACEFactory::createCutoffElasticDistribution(
    std::shared_ptr<const CutoffElasticElectronScatteringDistribution>&
        cutoff_elastic_distribution,
    const Data::XSSEPRDataExtractor& raw_electroatom_data )
{
  // Create the scattering function
  std::shared_ptr<Utility::FullyTabularTwoDDistribution> scattering_function;

  ElasticElectronScatteringDistributionACEFactory::createScatteringFunction(
    raw_electroatom_data,
    scattering_function );

  cutoff_elastic_distribution.reset(
        new CutoffElasticElectronScatteringDistribution(
                scattering_function ) );
}

// Create a screened Rutherford elastic distribution
void ElasticElectronScatteringDistributionACEFactory::createScreenedRutherfordElasticDistribution(
    std::shared_ptr<const ScreenedRutherfordElasticElectronScatteringDistribution>&
        screened_rutherford_elastic_distribution,
    const unsigned atomic_number )
{
  // Create the screened Rutherford distribution
  screened_rutherford_elastic_distribution.reset(
        new MonteCarlo::ScreenedRutherfordElasticElectronScatteringDistribution(
                atomic_number,
                false ) );
}

// Create the scattering function
/*! \details If the eprdata12 library is used the TwoDInterpPolicy will be set
 *  to LinLinLin to match MCNP6.1. If the eprdata14 library is used the
 *  TwoDInterpPolicy will be set to LogLogCosLog to match MCNP6.2.
 */
void ElasticElectronScatteringDistributionACEFactory::createScatteringFunction(
        const Data::XSSEPRDataExtractor& raw_electroatom_data,
        std::shared_ptr<Utility::FullyTabularTwoDDistribution>&
            scattering_function )
{
  // Extract the elastic scattering information data block (ELASI)
  Teuchos::ArrayView<const double> elasi_block(
                     raw_electroatom_data.extractELASIBlock() );

  // Get the size of the angular energy grid
  int size = elasi_block.size()/3;

  // Get the distribution data
  Utility::FullyTabularTwoDDistribution::DistributionType function_data(size);

  // Extract the energy grid for elastic scattering angular distributions
  Teuchos::Array<double> angular_energy_grid(elasi_block(0,size));

  // Extract the table lengths for elastic scattering angular distributions
  Teuchos::Array<double> table_length(elasi_block(size,size));

  // Extract the offsets for elastic scattering angular distributions
  Teuchos::Array<double> offset(elasi_block(2*size,size));

  // Extract the elastic scattering angular distributions block (elas)
  Teuchos::ArrayView<const double> elas_block =
    raw_electroatom_data.extractELASBlock();

  // Check if the file version is eprdata14 or eprdata12
  if ( raw_electroatom_data.isEPRVersion14() )
  {
<<<<<<< HEAD
    Utility::get<0>( scattering_function[n] ) = angular_energy_grid[n];

    Utility::get<1>( scattering_function[n] ).reset(
	  new const Utility::HistogramDistribution(
		 elas_block( offset[n], table_length[n] ),
		 elas_block( offset[n] + 1 + table_length[n], table_length[n]-1 ),
         true ) );
=======
    for( unsigned n = 0; n < size; ++n )
    {
      function_data[n].first = angular_energy_grid[n];

      function_data[n].second.reset(
        new const Utility::TabularCDFDistribution<Utility::LogLogCos>(
          elas_block( offset[n], table_length[n] ),
          elas_block( offset[n] + table_length[n], table_length[n] ),
          true ) );
    }

    // Set the scattering function with LogLogCosLog interp (eprdata14)
    scattering_function.reset(
      new Utility::ElasticTwoDDistribution<Utility::LogLogCosLog,Utility::Correlated>(
        function_data,
        0.999999 ) );
  }
  else
  {
    for( unsigned n = 0; n < size; ++n )
    {
      function_data[n].first = angular_energy_grid[n];

      function_data[n].second.reset(
        new const Utility::TabularCDFDistribution<Utility::LinLin>(
          elas_block( offset[n], table_length[n] ),
          elas_block( offset[n] + table_length[n], table_length[n] ),
          true ) );
    }

    // Set the scattering function with LinLinLin interp (eprdata12)
    scattering_function.reset(
      new Utility::InterpolatedFullyTabularTwoDDistribution<Utility::LinLinLin,Utility::Correlated>(
        function_data ) );
>>>>>>> f89aeb69
  }

}

} // end MonteCarlo namespace

//---------------------------------------------------------------------------//
// end MonteCarlo_ElasticScatteringDistributionACEFactory.cpp
//---------------------------------------------------------------------------//
<|MERGE_RESOLUTION|>--- conflicted
+++ resolved
@@ -84,15 +84,6 @@
   // Check if the file version is eprdata14 or eprdata12
   if ( raw_electroatom_data.isEPRVersion14() )
   {
-<<<<<<< HEAD
-    Utility::get<0>( scattering_function[n] ) = angular_energy_grid[n];
-
-    Utility::get<1>( scattering_function[n] ).reset(
-	  new const Utility::HistogramDistribution(
-		 elas_block( offset[n], table_length[n] ),
-		 elas_block( offset[n] + 1 + table_length[n], table_length[n]-1 ),
-         true ) );
-=======
     for( unsigned n = 0; n < size; ++n )
     {
       function_data[n].first = angular_energy_grid[n];
@@ -127,7 +118,6 @@
     scattering_function.reset(
       new Utility::InterpolatedFullyTabularTwoDDistribution<Utility::LinLinLin,Utility::Correlated>(
         function_data ) );
->>>>>>> f89aeb69
   }
 
 }
