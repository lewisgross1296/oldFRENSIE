//---------------------------------------------------------------------------//
//!
//! \file   MonteCarlo_ElectroatomicReactionNativeFactory_def.hpp
//! \author Luke Kersting
//! \brief  The electroatomic reaction Native data factory template definition
//!
//---------------------------------------------------------------------------//

#ifndef MONTE_CARLO_ELECTROATOMIC_REACTION_NATIVE_FACTORY_DEF_HPP
#define MONTE_CARLO_ELECTROATOMIC_REACTION_NATIVE_FACTORY_DEF_HPP

// FRENSIE Includes
<<<<<<< HEAD
#include "MonteCarlo_AnalogElasticElectroatomicReaction.hpp"
#include "MonteCarlo_HybridElasticElectroatomicReaction.hpp"
#include "MonteCarlo_CutoffElasticElectroatomicReaction.hpp"
#include "MonteCarlo_ScreenedRutherfordElasticElectroatomicReaction.hpp"
#include "MonteCarlo_MomentPreservingElasticElectroatomicReaction.hpp"
#include "MonteCarlo_ElasticElectronScatteringDistributionNativeFactory.hpp"
#include "MonteCarlo_AtomicExcitationElectroatomicReaction.hpp"
#include "MonteCarlo_AtomicExcitationElectronScatteringDistributionNativeFactory.hpp"
#include "MonteCarlo_BremsstrahlungElectroatomicReaction.hpp"
#include "MonteCarlo_BremsstrahlungElectronScatteringDistributionNativeFactory.hpp"
#include "MonteCarlo_ElectroionizationSubshellElectroatomicReaction.hpp"
#include "MonteCarlo_ElectroionizationSubshellElectronScatteringDistributionNativeFactory.hpp"
#include "MonteCarlo_BremsstrahlungElectroatomicReaction.hpp"
#include "MonteCarlo_BremsstrahlungElectronScatteringDistributionNativeFactory.hpp"
=======
#include "MonteCarlo_CoupledElasticElectroatomicReaction.hpp"
#include "MonteCarlo_HybridElasticElectroatomicReaction.hpp"
#include "MonteCarlo_DecoupledElasticElectroatomicReaction.hpp"
#include "MonteCarlo_CutoffElasticElectroatomicReaction.hpp"
#include "MonteCarlo_ScreenedRutherfordElasticElectroatomicReaction.hpp"
#include "MonteCarlo_MomentPreservingElasticElectroatomicReaction.hpp"
#include "MonteCarlo_AtomicExcitationElectroatomicReaction.hpp"
#include "MonteCarlo_BremsstrahlungElectroatomicReaction.hpp"
#include "MonteCarlo_ElectroionizationSubshellElectroatomicReaction.hpp"
>>>>>>> 7fdd6c71
#include "Data_SubshellType.hpp"
#include "Utility_SortAlgorithms.hpp"
#include "Utility_TabularDistribution.hpp"
#include "Utility_ContractException.hpp"

namespace MonteCarlo{

<<<<<<< HEAD
// Create the analog elastic scattering electroatomic reactions
template<typename TwoDInterpPolicy>
void ElectroatomicReactionNativeFactory::createAnalogElasticReaction(
=======
// Create the coupled elastic scattering electroatomic reactions
template<typename TwoDInterpPolicy>
void ElectroatomicReactionNativeFactory::createCoupledElasticReaction(
>>>>>>> 7fdd6c71
            const Data::ElectronPhotonRelaxationDataContainer& raw_electroatom_data,
            const Teuchos::ArrayRCP<const double>& energy_grid,
            const Teuchos::RCP<Utility::HashBasedGridSearcher>& grid_searcher,
            std::shared_ptr<ElectroatomicReaction>& elastic_reaction,
<<<<<<< HEAD
=======
            const bool correlated_sampling_mode_on,
>>>>>>> 7fdd6c71
            const double evaluation_tol )
{
  // Make sure the energy grid is valid
  testPrecondition( raw_electroatom_data.getElectronEnergyGrid().size() ==
                    energy_grid.size() );
  testPrecondition( Utility::Sort::isSortedAscending( energy_grid.begin(),
                                                      energy_grid.end() ) );

<<<<<<< HEAD
  // Create the analog elastic scattering distribution
  std::shared_ptr<const AnalogElasticElectronScatteringDistribution> distribution;

  // Create the analog elastic scattering distribution
  ElasticElectronScatteringDistributionNativeFactory::createAnalogElasticDistribution<TwoDInterpPolicy>(
    distribution,
    raw_electroatom_data,
    evaluation_tol );

=======
  // Cutoff elastic cross section
  Teuchos::ArrayRCP<double> cutoff_cross_section;
  cutoff_cross_section.assign(
    raw_electroatom_data.getCutoffElasticCrossSection().begin(),
    raw_electroatom_data.getCutoffElasticCrossSection().end() );

  // Total elastic cross section
  Teuchos::ArrayRCP<double> total_cross_section;
  total_cross_section.assign(
    raw_electroatom_data.getTotalElasticCrossSection().begin(),
    raw_electroatom_data.getTotalElasticCrossSection().end() );

  // Create the coupled elastic scattering distribution
  std::shared_ptr<const CoupledElasticElectronScatteringDistribution> distribution;
  ElasticFactory::createCoupledElasticDistribution<TwoDInterpPolicy>(
    distribution,
    energy_grid,
    cutoff_cross_section,
    total_cross_section,
    raw_electroatom_data,
    correlated_sampling_mode_on,
    evaluation_tol );

  elastic_reaction.reset(
    new CoupledElasticElectroatomicReaction<Utility::LinLin>(
      energy_grid,
      total_cross_section,
      raw_electroatom_data.getTotalElasticCrossSectionThresholdEnergyIndex(),
      grid_searcher,
      distribution ) );
}

// Create the decoupled elastic scattering electroatomic reactions
template<typename TwoDInterpPolicy>
void ElectroatomicReactionNativeFactory::createDecoupledElasticReaction(
            const Data::ElectronPhotonRelaxationDataContainer& raw_electroatom_data,
            const Teuchos::ArrayRCP<const double>& energy_grid,
            const Teuchos::RCP<Utility::HashBasedGridSearcher>& grid_searcher,
            std::shared_ptr<ElectroatomicReaction>& elastic_reaction,
            const bool correlated_sampling_mode_on,
            const double evaluation_tol )
{
  // Make sure the energy grid is valid
  testPrecondition( raw_electroatom_data.getElectronEnergyGrid().size() ==
                    energy_grid.size() );
  testPrecondition( Utility::Sort::isSortedAscending( energy_grid.begin(),
                                                      energy_grid.end() ) );

>>>>>>> 7fdd6c71
  // Cutoff elastic cross section
  Teuchos::ArrayRCP<double> cutoff_cross_section;
  cutoff_cross_section.assign(
    raw_electroatom_data.getCutoffElasticCrossSection().begin(),
    raw_electroatom_data.getCutoffElasticCrossSection().end() );

<<<<<<< HEAD
  // Cutoff elastic cross section threshold energy bin index
  unsigned cutoff_threshold_energy_index =
    raw_electroatom_data.getCutoffElasticCrossSectionThresholdEnergyIndex();

  // Screened Rutherford elastic cross section
  Teuchos::ArrayRCP<double> sr_cross_section;
  sr_cross_section.assign(
    raw_electroatom_data.getScreenedRutherfordElasticCrossSection().begin(),
    raw_electroatom_data.getScreenedRutherfordElasticCrossSection().end() );

  // Screened Rutherford elastic cross section threshold energy bin index
  unsigned sr_threshold_energy_index =
    raw_electroatom_data.getScreenedRutherfordElasticCrossSectionThresholdEnergyIndex();

  // Calculate the analog cross section
  unsigned analog_threshold_energy_index =
    std::min( sr_threshold_energy_index, cutoff_threshold_energy_index );

  unsigned sr_threshold_diff =
    sr_threshold_energy_index - analog_threshold_energy_index;
  unsigned cutoff_threshold_diff =
    cutoff_threshold_energy_index - analog_threshold_energy_index;

  std::vector<double> combined_cross_section(
                           energy_grid.size() - analog_threshold_energy_index );

  for (unsigned i = 0; i < combined_cross_section.size(); ++i )
  {
    double energy = energy_grid[i + analog_threshold_energy_index];

    if ( i < sr_threshold_diff )
    {
      combined_cross_section[i] = cutoff_cross_section[i];
    }
    else if ( i < cutoff_threshold_diff )
    {
      combined_cross_section[i] = sr_cross_section[i];
    }
    else
    {
      combined_cross_section[i] =
        cutoff_cross_section[i-cutoff_threshold_diff] +
        sr_cross_section[i-sr_threshold_diff];
    }
  }

  Teuchos::ArrayRCP<double> analog_cross_section;
  analog_cross_section.assign( combined_cross_section.begin(),
                               combined_cross_section.end() );

  elastic_reaction.reset(
    new AnalogElasticElectroatomicReaction<Utility::LinLin>(
      energy_grid,
      analog_cross_section,
      analog_threshold_energy_index,
      grid_searcher,
      distribution ) );
=======
  // Total elastic cross section
  Teuchos::ArrayRCP<double> total_cross_section;
  total_cross_section.assign(
    raw_electroatom_data.getTotalElasticCrossSection().begin(),
    raw_electroatom_data.getTotalElasticCrossSection().end() );

  // Total elastic cross section threshold energy bin index
  unsigned threshold_energy_index =
    raw_electroatom_data.getTotalElasticCrossSectionThresholdEnergyIndex();

  // Calculate sampling ratios
  Teuchos::ArrayRCP<double> sampling_ratios( total_cross_section.size() );
  for( unsigned i = 0; i < sampling_ratios.size(); ++i )
  {
    sampling_ratios[i] = cutoff_cross_section[i]/total_cross_section[i];
  }

  // Create the tabular cutoff elastic scattering distribution
  std::shared_ptr<const CutoffElasticElectronScatteringDistribution> tabular_distribution;
  ElasticFactory::createCutoffElasticDistribution<TwoDInterpPolicy>(
    tabular_distribution,
    raw_electroatom_data,
    Utility::ElasticElectronTraits::mu_peak,
    correlated_sampling_mode_on,
    evaluation_tol );

  // Create the analytical screened Rutherford elastic scattering distribution
  std::shared_ptr<const ScreenedRutherfordElasticElectronScatteringDistribution> analytical_distribution;
  ElasticFactory::createScreenedRutherfordElasticDistribution(
    analytical_distribution,
    tabular_distribution,
    raw_electroatom_data.getAtomicNumber() );

  elastic_reaction.reset(
    new DecoupledElasticElectroatomicReaction<Utility::LinLin>(
                                        energy_grid,
                                        total_cross_section,
                                        sampling_ratios,
                                        threshold_energy_index,
                                        grid_searcher,
                                        tabular_distribution,
                                        analytical_distribution ) );
>>>>>>> 7fdd6c71
}

// Create a hybrid elastic scattering electroatomic reaction
template<typename TwoDInterpPolicy>
void ElectroatomicReactionNativeFactory::createHybridElasticReaction(
    const Data::ElectronPhotonRelaxationDataContainer& raw_electroatom_data,
    const Teuchos::ArrayRCP<const double>& energy_grid,
    const Teuchos::RCP<Utility::HashBasedGridSearcher>& grid_searcher,
    std::shared_ptr<ElectroatomicReaction>& elastic_reaction,
    const double cutoff_angle_cosine,
<<<<<<< HEAD
=======
    const bool correlated_sampling_mode_on,
>>>>>>> 7fdd6c71
    const double evaluation_tol )
{
  // Make sure the energy grid is valid
  testPrecondition( raw_electroatom_data.getElectronEnergyGrid().size() ==
                    energy_grid.size() );
  testPrecondition( Utility::Sort::isSortedAscending( energy_grid.begin(),
                                                      energy_grid.end() ) );

  // Cutoff elastic cross section
  Teuchos::ArrayRCP<double> cutoff_cross_section;
  cutoff_cross_section.assign(
    raw_electroatom_data.getCutoffElasticCrossSection().begin(),
    raw_electroatom_data.getCutoffElasticCrossSection().end() );

  // Cutoff elastic cross section threshold energy bin index
  unsigned cutoff_threshold_energy_index =
    raw_electroatom_data.getCutoffElasticCrossSectionThresholdEnergyIndex();

<<<<<<< HEAD
  // Reduced cutoff elastic cross section ratio
  std::vector<double> reduced_cutoff_ratio =
    raw_electroatom_data.getReducedCutoffCrossSectionRatios();

=======
>>>>>>> 7fdd6c71
  // Moment preserving elastic cross section
  Teuchos::ArrayRCP<double> mp_cross_section;
  mp_cross_section.assign(
    raw_electroatom_data.getMomentPreservingCrossSection().begin(),
    raw_electroatom_data.getMomentPreservingCrossSection().end() );

  // Moment preserving elastic cross section threshold energy bin index
  unsigned mp_threshold_energy_index =
    raw_electroatom_data.getMomentPreservingCrossSectionThresholdEnergyIndex();

  // Create the hybrid elastic scattering distribution
  std::shared_ptr<const HybridElasticElectronScatteringDistribution> distribution;
<<<<<<< HEAD

  // Create the hybrid elastic scattering distribution that uses LinLinLog interpolation
  ElasticElectronScatteringDistributionNativeFactory::createHybridElasticDistribution<TwoDInterpPolicy>(
            distribution,
            grid_searcher,
=======
  std::shared_ptr<const CutoffElasticElectronScatteringDistribution> cutoff_distribution;

  // Create the hybrid elastic scattering distribution
  ElasticFactory::createHybridElasticDistribution<TwoDInterpPolicy>(
            distribution,
>>>>>>> 7fdd6c71
            energy_grid,
            cutoff_cross_section,
            mp_cross_section,
            raw_electroatom_data,
            cutoff_angle_cosine,
<<<<<<< HEAD
=======
            correlated_sampling_mode_on,
            evaluation_tol );

  // Create the cutoff elastic scattering distribution
  ElasticFactory::createCutoffElasticDistribution<TwoDInterpPolicy>(
            cutoff_distribution,
            raw_electroatom_data,
            cutoff_angle_cosine,
            correlated_sampling_mode_on,
>>>>>>> 7fdd6c71
            evaluation_tol );

  // Calculate the hybrid cross section
  unsigned hybrid_threshold_energy_index =
    std::min( mp_threshold_energy_index, cutoff_threshold_energy_index );

  unsigned mp_threshold_diff =
    mp_threshold_energy_index - hybrid_threshold_energy_index;
  unsigned cutoff_threshold_diff =
    cutoff_threshold_energy_index - hybrid_threshold_energy_index;

  std::vector<double> combined_cross_section(
                           energy_grid.size() - hybrid_threshold_energy_index );

  for (unsigned i = 0; i < combined_cross_section.size(); ++i )
  {
    double energy = energy_grid[i + hybrid_threshold_energy_index];
<<<<<<< HEAD

    if ( i < mp_threshold_diff )
    {
      combined_cross_section[i] = cutoff_cross_section[i]*reduced_cutoff_ratio[i];
=======
    double reduced_cutoff_ratio =
                cutoff_distribution->evaluateCutoffCrossSectionRatio( energy );

    if ( i < mp_threshold_diff )
    {
      combined_cross_section[i] = cutoff_cross_section[i]*reduced_cutoff_ratio;
>>>>>>> 7fdd6c71
    }
    else if ( i < cutoff_threshold_diff )
    {
      combined_cross_section[i] = mp_cross_section[i];
    }
    else
    {
      combined_cross_section[i] =
<<<<<<< HEAD
        cutoff_cross_section[i-cutoff_threshold_diff]*reduced_cutoff_ratio[i] +
=======
        cutoff_cross_section[i-cutoff_threshold_diff]*reduced_cutoff_ratio +
>>>>>>> 7fdd6c71
        mp_cross_section[i-mp_threshold_diff];
    }
  }

  Teuchos::ArrayRCP<double> hybrid_cross_section;
  hybrid_cross_section.assign( combined_cross_section.begin(),
                               combined_cross_section.end() );


  // Create the hybrid elastic reaction
  elastic_reaction.reset(
<<<<<<< HEAD
    new HybridElasticElectroatomicReaction<TwoDInterpPolicy,Utility::LinLin>(
=======
    new HybridElasticElectroatomicReaction<Utility::LinLin>(
>>>>>>> 7fdd6c71
            energy_grid,
            hybrid_cross_section,
            hybrid_threshold_energy_index,
            grid_searcher,
            cutoff_angle_cosine,
            distribution ) );
}

// Create the cutoff elastic scattering electroatomic reactions
template<typename TwoDInterpPolicy>
void ElectroatomicReactionNativeFactory::createCutoffElasticReaction(
            const Data::ElectronPhotonRelaxationDataContainer& raw_electroatom_data,
            const Teuchos::ArrayRCP<const double>& energy_grid,
            const Teuchos::RCP<Utility::HashBasedGridSearcher>& grid_searcher,
            std::shared_ptr<ElectroatomicReaction>& elastic_reaction,
            const double cutoff_angle_cosine,
<<<<<<< HEAD
=======
            const bool correlated_sampling_mode_on,
>>>>>>> 7fdd6c71
            const double evaluation_tol )
{
  // Make sure the energy grid is valid
  testPrecondition( raw_electroatom_data.getElectronEnergyGrid().size() ==
                    energy_grid.size() );
  testPrecondition( Utility::Sort::isSortedAscending( energy_grid.begin(),
                                                      energy_grid.end() ) );

<<<<<<< HEAD
  // Create the cutoff elastic scattering distribution
  std::shared_ptr<const CutoffElasticElectronScatteringDistribution> distribution;

  ElasticElectronScatteringDistributionNativeFactory::createCutoffElasticDistribution<TwoDInterpPolicy>(
    distribution,
    raw_electroatom_data,
    cutoff_angle_cosine,
    evaluation_tol );

=======
>>>>>>> 7fdd6c71
  // Cutoff elastic cross section
  Teuchos::ArrayRCP<double> elastic_cross_section;
  elastic_cross_section.assign(
    raw_electroatom_data.getCutoffElasticCrossSection().begin(),
    raw_electroatom_data.getCutoffElasticCrossSection().end() );

  // Cutoff elastic cross section threshold energy bin index
  unsigned threshold_energy_index =
    raw_electroatom_data.getCutoffElasticCrossSectionThresholdEnergyIndex();

<<<<<<< HEAD
=======
  // Create the cutoff elastic scattering distribution using the cutoff angle cosine
  std::shared_ptr<const CutoffElasticElectronScatteringDistribution> distribution;
  ElasticFactory::createCutoffElasticDistribution<TwoDInterpPolicy>(
    distribution,
    raw_electroatom_data,
    cutoff_angle_cosine,
    correlated_sampling_mode_on,
    evaluation_tol );

>>>>>>> 7fdd6c71
  elastic_reaction.reset(
    new CutoffElasticElectroatomicReaction<Utility::LinLin>(
                          energy_grid,
                          elastic_cross_section,
                          threshold_energy_index,
                          grid_searcher,
                          distribution ) );
}

// Create the screened Rutherford elastic scattering electroatomic reaction
template<typename TwoDInterpPolicy>
void ElectroatomicReactionNativeFactory::createScreenedRutherfordElasticReaction(
            const Data::ElectronPhotonRelaxationDataContainer& raw_electroatom_data,
            const Teuchos::ArrayRCP<const double>& energy_grid,
            const Teuchos::RCP<Utility::HashBasedGridSearcher>& grid_searcher,
            std::shared_ptr<ElectroatomicReaction>& elastic_reaction,
            const double cutoff_angle_cosine,
<<<<<<< HEAD
=======
            const bool correlated_sampling_mode_on,
>>>>>>> 7fdd6c71
            const double evaluation_tol )
{
  // Make sure the energy grid is valid
  testPrecondition( raw_electroatom_data.getElectronEnergyGrid().size() ==
                    energy_grid.size() );
  testPrecondition( Utility::Sort::isSortedAscending( energy_grid.begin(),
                                                      energy_grid.end() ) );

  // Create the cutoff elastic scattering distribution
  std::shared_ptr<const CutoffElasticElectronScatteringDistribution>
    cutoff_distribution;

<<<<<<< HEAD
  ElasticElectronScatteringDistributionNativeFactory::createCutoffElasticDistribution<TwoDInterpPolicy>(
    cutoff_distribution,
    raw_electroatom_data,
    cutoff_angle_cosine,
=======
  ElasticFactory::createCutoffElasticDistribution<TwoDInterpPolicy>(
    cutoff_distribution,
    raw_electroatom_data,
    cutoff_angle_cosine,
    correlated_sampling_mode_on,
>>>>>>> 7fdd6c71
    evaluation_tol );


  // Create the screened Rutherford elastic scattering distribution
  std::shared_ptr<const ScreenedRutherfordElasticElectronScatteringDistribution>
    distribution;

<<<<<<< HEAD
  ElasticElectronScatteringDistributionNativeFactory::createScreenedRutherfordElasticDistribution(
=======
  ElasticFactory::createScreenedRutherfordElasticDistribution(
>>>>>>> 7fdd6c71
    distribution,
    cutoff_distribution,
    raw_electroatom_data.getAtomicNumber() );

  // Screened Rutherford elastic cross section
  Teuchos::ArrayRCP<double> elastic_cross_section;
  elastic_cross_section.assign(
    raw_electroatom_data.getScreenedRutherfordElasticCrossSection().begin(),
    raw_electroatom_data.getScreenedRutherfordElasticCrossSection().end() );

  // Screened Rutherford elastic cross section threshold energy bin index
  unsigned threshold_energy_index =
    raw_electroatom_data.getScreenedRutherfordElasticCrossSectionThresholdEnergyIndex();


  elastic_reaction.reset(
    new ScreenedRutherfordElasticElectroatomicReaction<Utility::LinLin>(
                          energy_grid,
                          elastic_cross_section,
                          threshold_energy_index,
                          grid_searcher,
                          distribution ) );
}

// Create the moment preserving elastic scattering electroatomic reaction
template<typename TwoDInterpPolicy>
void ElectroatomicReactionNativeFactory::createMomentPreservingElasticReaction(
            const Data::ElectronPhotonRelaxationDataContainer& raw_electroatom_data,
            const Teuchos::ArrayRCP<const double>& energy_grid,
            const Teuchos::RCP<Utility::HashBasedGridSearcher>& grid_searcher,
            std::shared_ptr<ElectroatomicReaction>& elastic_reaction,
            const double cutoff_angle_cosine,
<<<<<<< HEAD
=======
            const bool correlated_sampling_mode_on,
>>>>>>> 7fdd6c71
            const double evaluation_tol )
{
  // Make sure the energy grid is valid
  testPrecondition( raw_electroatom_data.getElectronEnergyGrid().size() ==
                    energy_grid.size() );
  testPrecondition( Utility::Sort::isSortedAscending( energy_grid.begin(),
                                                      energy_grid.end() ) );

  // Create the moment preserving elastic scattering distribution
  std::shared_ptr<const MomentPreservingElasticElectronScatteringDistribution>
    distribution;

<<<<<<< HEAD
  ElasticElectronScatteringDistributionNativeFactory::createMomentPreservingElasticDistribution<TwoDInterpPolicy>(
    distribution,
    raw_electroatom_data,
    cutoff_angle_cosine,
=======
  ElasticFactory::createMomentPreservingElasticDistribution<TwoDInterpPolicy>(
    distribution,
    raw_electroatom_data,
    cutoff_angle_cosine,
    correlated_sampling_mode_on,
>>>>>>> 7fdd6c71
    evaluation_tol );

  // Moment preserving elastic cross section
  Teuchos::ArrayRCP<double> elastic_cross_section;
  elastic_cross_section.assign(
    raw_electroatom_data.getMomentPreservingCrossSection().begin(),
    raw_electroatom_data.getMomentPreservingCrossSection().end() );

  // Moment preserving elastic cross section threshold energy bin index
  unsigned threshold_energy_index =
    raw_electroatom_data.getMomentPreservingCrossSectionThresholdEnergyIndex();


  elastic_reaction.reset(
    new MomentPreservingElasticElectroatomicReaction<Utility::LinLin>(
                          energy_grid,
                          elastic_cross_section,
                          threshold_energy_index,
                          grid_searcher,
                          distribution ) );
}

// Create the subshell electroionization electroatomic reactions
template<typename ReactionType, typename TwoDInterpPolicy>
void ElectroatomicReactionNativeFactory::createSubshellElectroionizationReaction(
    const Data::ElectronPhotonRelaxationDataContainer& raw_electroatom_data,
    const Teuchos::ArrayRCP<const double>& energy_grid,
    const Teuchos::RCP<Utility::HashBasedGridSearcher>& grid_searcher,
    const unsigned subshell,
    std::shared_ptr<ReactionType>& electroionization_subshell_reaction,
    const bool correlated_sampling_mode_on,
    const bool unit_based_interpolation_mode_on,
    const double evaluation_tol )
{
  // Convert subshell number to enum
  Data::SubshellType subshell_type =
    Data::convertENDFDesignatorToSubshellEnum( subshell );

  // Electroionization cross section
  Teuchos::ArrayRCP<double> subshell_cross_section;
  subshell_cross_section.assign(
      raw_electroatom_data.getElectroionizationCrossSection( subshell ).begin(),
      raw_electroatom_data.getElectroionizationCrossSection( subshell ).end() );

  // Electroionization cross section threshold energy bin index
  unsigned threshold_energy_index =
      raw_electroatom_data.getElectroionizationCrossSectionThresholdEnergyIndex(
      subshell );

  // The electroionization subshell distribution
  std::shared_ptr<const ElectroionizationSubshellElectronScatteringDistribution>
      electroionization_subshell_distribution;

  // Create the electroionization subshell distribution
<<<<<<< HEAD
  ElectroionizationSubshellElectronScatteringDistributionNativeFactory::createElectroionizationSubshellDistribution<TwoDInterpPolicy>(
=======
  ElectroionizationFactory::createElectroionizationSubshellDistribution<TwoDInterpPolicy>(
>>>>>>> 7fdd6c71
      raw_electroatom_data,
      subshell,
      raw_electroatom_data.getSubshellBindingEnergy( subshell ),
      electroionization_subshell_distribution,
      correlated_sampling_mode_on,
      unit_based_interpolation_mode_on,
      evaluation_tol );


  // Create the subshell electroelectric reaction
  electroionization_subshell_reaction.reset(
      new ElectroionizationSubshellElectroatomicReaction<Utility::LinLin>(
              energy_grid,
              subshell_cross_section,
              threshold_energy_index,
              grid_searcher,
              subshell_type,
              electroionization_subshell_distribution ) );
}

// Create the subshell electroionization electroatomic reactions
template<typename ReactionType, typename TwoDInterpPolicy>
void ElectroatomicReactionNativeFactory::createSubshellElectroionizationReactions(
    const Data::ElectronPhotonRelaxationDataContainer& raw_electroatom_data,
    const Teuchos::ArrayRCP<const double>& energy_grid,
    const Teuchos::RCP<Utility::HashBasedGridSearcher>& grid_searcher,
    std::vector<std::shared_ptr<ReactionType> >&
    electroionization_subshell_reactions,
    const bool correlated_sampling_mode_on,
    const bool unit_based_interpolation_mode_on,
    const double evaluation_tol )
{
  electroionization_subshell_reactions.clear();

  // Extract the subshell information
  std::set<unsigned> subshells = raw_electroatom_data.getSubshells();

  std::shared_ptr<ElectroatomicReaction> electroionization_subshell_reaction;

  std::set<unsigned>::iterator shell = subshells.begin();

  for( shell; shell != subshells.end(); ++shell )
  {
<<<<<<< HEAD
    ElectroatomicReactionNativeFactory::createSubshellElectroionizationReaction<ElectroatomicReaction,TwoDInterpPolicy>(
=======
    ThisType::createSubshellElectroionizationReaction<ElectroatomicReaction,TwoDInterpPolicy>(
>>>>>>> 7fdd6c71
      raw_electroatom_data,
      energy_grid,
      grid_searcher,
      *shell,
      electroionization_subshell_reaction,
      correlated_sampling_mode_on,
      unit_based_interpolation_mode_on,
      evaluation_tol );

    electroionization_subshell_reactions.push_back(
                      electroionization_subshell_reaction );
  }

  // Make sure the subshell electroelectric reactions have been created
  testPostcondition( electroionization_subshell_reactions.size() > 0 );
}

// Create a bremsstrahlung electroatomic reactions
template<typename ReactionType, typename TwoDInterpPolicy>
void ElectroatomicReactionNativeFactory::createBremsstrahlungReaction(
    const Data::ElectronPhotonRelaxationDataContainer& raw_electroatom_data,
    const Teuchos::ArrayRCP<const double>& energy_grid,
    const Teuchos::RCP<Utility::HashBasedGridSearcher>& grid_searcher,
    std::shared_ptr<ReactionType>& bremsstrahlung_reaction,
    BremsstrahlungAngularDistributionType photon_distribution_function,
    const bool correlated_sampling_mode_on,
    const bool unit_based_interpolation_mode_on,
    const double evaluation_tol )
{
  // Make sure the energy grid is valid
  testPrecondition( raw_electroatom_data.getElectronEnergyGrid().size() ==
                    energy_grid.size() );
  testPrecondition( Utility::Sort::isSortedAscending( energy_grid.begin(),
                                                      energy_grid.end() ) );

  // Bremsstrahlung cross section
  Teuchos::ArrayRCP<double> bremsstrahlung_cross_section;
  bremsstrahlung_cross_section.assign(
       raw_electroatom_data.getBremsstrahlungCrossSection().begin(),
       raw_electroatom_data.getBremsstrahlungCrossSection().end() );

  // Index of first non zero cross section in the energy grid
  unsigned threshold_energy_index =
    raw_electroatom_data.getBremsstrahlungCrossSectionThresholdEnergyIndex();

  // Create bremsstrahlung scattering distribution
  std::shared_ptr<const BremsstrahlungElectronScatteringDistribution>
    bremsstrahlung_distribution;

  if( photon_distribution_function = DIPOLE_DISTRIBUTION )
  {
<<<<<<< HEAD
    BremsstrahlungElectronScatteringDistributionNativeFactory::createBremsstrahlungDistribution<TwoDInterpPolicy>(
=======
    BremsstrahlungFactory::createBremsstrahlungDistribution<TwoDInterpPolicy>(
>>>>>>> 7fdd6c71
      raw_electroatom_data,
      bremsstrahlung_distribution,
      correlated_sampling_mode_on,
      unit_based_interpolation_mode_on,
      evaluation_tol );

  }
  else if( photon_distribution_function = TABULAR_DISTRIBUTION )
  {
  THROW_EXCEPTION( std::logic_error,
          "Error! The detailed bremsstrahlung reaction has not been implemented");
  }
  else if( photon_distribution_function = TWOBS_DISTRIBUTION )
  {
<<<<<<< HEAD
    BremsstrahlungElectronScatteringDistributionNativeFactory::createBremsstrahlungDistribution<TwoDInterpPolicy>(
=======
    BremsstrahlungFactory::createBremsstrahlungDistribution<TwoDInterpPolicy>(
>>>>>>> 7fdd6c71
      raw_electroatom_data,
      raw_electroatom_data.getAtomicNumber(),
      bremsstrahlung_distribution,
      correlated_sampling_mode_on,
      unit_based_interpolation_mode_on,
      evaluation_tol );
  }

  // Create the bremsstrahlung reaction
  bremsstrahlung_reaction.reset(
        new BremsstrahlungElectroatomicReaction<Utility::LinLin>(
                        energy_grid,
                        bremsstrahlung_cross_section,
                        threshold_energy_index,
                        grid_searcher,
                        bremsstrahlung_distribution ) );
}

} // end MontCarlo namespace

#endif // end MONTE_CARLO_ELECTROATOMIC_REACTION_NATIVE_FACTORY_DEF_HPP<|MERGE_RESOLUTION|>--- conflicted
+++ resolved
@@ -10,22 +10,6 @@
 #define MONTE_CARLO_ELECTROATOMIC_REACTION_NATIVE_FACTORY_DEF_HPP
 
 // FRENSIE Includes
-<<<<<<< HEAD
-#include "MonteCarlo_AnalogElasticElectroatomicReaction.hpp"
-#include "MonteCarlo_HybridElasticElectroatomicReaction.hpp"
-#include "MonteCarlo_CutoffElasticElectroatomicReaction.hpp"
-#include "MonteCarlo_ScreenedRutherfordElasticElectroatomicReaction.hpp"
-#include "MonteCarlo_MomentPreservingElasticElectroatomicReaction.hpp"
-#include "MonteCarlo_ElasticElectronScatteringDistributionNativeFactory.hpp"
-#include "MonteCarlo_AtomicExcitationElectroatomicReaction.hpp"
-#include "MonteCarlo_AtomicExcitationElectronScatteringDistributionNativeFactory.hpp"
-#include "MonteCarlo_BremsstrahlungElectroatomicReaction.hpp"
-#include "MonteCarlo_BremsstrahlungElectronScatteringDistributionNativeFactory.hpp"
-#include "MonteCarlo_ElectroionizationSubshellElectroatomicReaction.hpp"
-#include "MonteCarlo_ElectroionizationSubshellElectronScatteringDistributionNativeFactory.hpp"
-#include "MonteCarlo_BremsstrahlungElectroatomicReaction.hpp"
-#include "MonteCarlo_BremsstrahlungElectronScatteringDistributionNativeFactory.hpp"
-=======
 #include "MonteCarlo_CoupledElasticElectroatomicReaction.hpp"
 #include "MonteCarlo_HybridElasticElectroatomicReaction.hpp"
 #include "MonteCarlo_DecoupledElasticElectroatomicReaction.hpp"
@@ -35,7 +19,6 @@
 #include "MonteCarlo_AtomicExcitationElectroatomicReaction.hpp"
 #include "MonteCarlo_BremsstrahlungElectroatomicReaction.hpp"
 #include "MonteCarlo_ElectroionizationSubshellElectroatomicReaction.hpp"
->>>>>>> 7fdd6c71
 #include "Data_SubshellType.hpp"
 #include "Utility_SortAlgorithms.hpp"
 #include "Utility_TabularDistribution.hpp"
@@ -43,23 +26,14 @@
 
 namespace MonteCarlo{
 
-<<<<<<< HEAD
-// Create the analog elastic scattering electroatomic reactions
-template<typename TwoDInterpPolicy>
-void ElectroatomicReactionNativeFactory::createAnalogElasticReaction(
-=======
 // Create the coupled elastic scattering electroatomic reactions
 template<typename TwoDInterpPolicy>
 void ElectroatomicReactionNativeFactory::createCoupledElasticReaction(
->>>>>>> 7fdd6c71
             const Data::ElectronPhotonRelaxationDataContainer& raw_electroatom_data,
             const Teuchos::ArrayRCP<const double>& energy_grid,
             const Teuchos::RCP<Utility::HashBasedGridSearcher>& grid_searcher,
             std::shared_ptr<ElectroatomicReaction>& elastic_reaction,
-<<<<<<< HEAD
-=======
             const bool correlated_sampling_mode_on,
->>>>>>> 7fdd6c71
             const double evaluation_tol )
 {
   // Make sure the energy grid is valid
@@ -68,17 +42,6 @@
   testPrecondition( Utility::Sort::isSortedAscending( energy_grid.begin(),
                                                       energy_grid.end() ) );
 
-<<<<<<< HEAD
-  // Create the analog elastic scattering distribution
-  std::shared_ptr<const AnalogElasticElectronScatteringDistribution> distribution;
-
-  // Create the analog elastic scattering distribution
-  ElasticElectronScatteringDistributionNativeFactory::createAnalogElasticDistribution<TwoDInterpPolicy>(
-    distribution,
-    raw_electroatom_data,
-    evaluation_tol );
-
-=======
   // Cutoff elastic cross section
   Teuchos::ArrayRCP<double> cutoff_cross_section;
   cutoff_cross_section.assign(
@@ -127,72 +90,12 @@
   testPrecondition( Utility::Sort::isSortedAscending( energy_grid.begin(),
                                                       energy_grid.end() ) );
 
->>>>>>> 7fdd6c71
   // Cutoff elastic cross section
   Teuchos::ArrayRCP<double> cutoff_cross_section;
   cutoff_cross_section.assign(
     raw_electroatom_data.getCutoffElasticCrossSection().begin(),
     raw_electroatom_data.getCutoffElasticCrossSection().end() );
 
-<<<<<<< HEAD
-  // Cutoff elastic cross section threshold energy bin index
-  unsigned cutoff_threshold_energy_index =
-    raw_electroatom_data.getCutoffElasticCrossSectionThresholdEnergyIndex();
-
-  // Screened Rutherford elastic cross section
-  Teuchos::ArrayRCP<double> sr_cross_section;
-  sr_cross_section.assign(
-    raw_electroatom_data.getScreenedRutherfordElasticCrossSection().begin(),
-    raw_electroatom_data.getScreenedRutherfordElasticCrossSection().end() );
-
-  // Screened Rutherford elastic cross section threshold energy bin index
-  unsigned sr_threshold_energy_index =
-    raw_electroatom_data.getScreenedRutherfordElasticCrossSectionThresholdEnergyIndex();
-
-  // Calculate the analog cross section
-  unsigned analog_threshold_energy_index =
-    std::min( sr_threshold_energy_index, cutoff_threshold_energy_index );
-
-  unsigned sr_threshold_diff =
-    sr_threshold_energy_index - analog_threshold_energy_index;
-  unsigned cutoff_threshold_diff =
-    cutoff_threshold_energy_index - analog_threshold_energy_index;
-
-  std::vector<double> combined_cross_section(
-                           energy_grid.size() - analog_threshold_energy_index );
-
-  for (unsigned i = 0; i < combined_cross_section.size(); ++i )
-  {
-    double energy = energy_grid[i + analog_threshold_energy_index];
-
-    if ( i < sr_threshold_diff )
-    {
-      combined_cross_section[i] = cutoff_cross_section[i];
-    }
-    else if ( i < cutoff_threshold_diff )
-    {
-      combined_cross_section[i] = sr_cross_section[i];
-    }
-    else
-    {
-      combined_cross_section[i] =
-        cutoff_cross_section[i-cutoff_threshold_diff] +
-        sr_cross_section[i-sr_threshold_diff];
-    }
-  }
-
-  Teuchos::ArrayRCP<double> analog_cross_section;
-  analog_cross_section.assign( combined_cross_section.begin(),
-                               combined_cross_section.end() );
-
-  elastic_reaction.reset(
-    new AnalogElasticElectroatomicReaction<Utility::LinLin>(
-      energy_grid,
-      analog_cross_section,
-      analog_threshold_energy_index,
-      grid_searcher,
-      distribution ) );
-=======
   // Total elastic cross section
   Teuchos::ArrayRCP<double> total_cross_section;
   total_cross_section.assign(
@@ -235,7 +138,6 @@
                                         grid_searcher,
                                         tabular_distribution,
                                         analytical_distribution ) );
->>>>>>> 7fdd6c71
 }
 
 // Create a hybrid elastic scattering electroatomic reaction
@@ -246,10 +148,7 @@
     const Teuchos::RCP<Utility::HashBasedGridSearcher>& grid_searcher,
     std::shared_ptr<ElectroatomicReaction>& elastic_reaction,
     const double cutoff_angle_cosine,
-<<<<<<< HEAD
-=======
     const bool correlated_sampling_mode_on,
->>>>>>> 7fdd6c71
     const double evaluation_tol )
 {
   // Make sure the energy grid is valid
@@ -268,13 +167,6 @@
   unsigned cutoff_threshold_energy_index =
     raw_electroatom_data.getCutoffElasticCrossSectionThresholdEnergyIndex();
 
-<<<<<<< HEAD
-  // Reduced cutoff elastic cross section ratio
-  std::vector<double> reduced_cutoff_ratio =
-    raw_electroatom_data.getReducedCutoffCrossSectionRatios();
-
-=======
->>>>>>> 7fdd6c71
   // Moment preserving elastic cross section
   Teuchos::ArrayRCP<double> mp_cross_section;
   mp_cross_section.assign(
@@ -287,26 +179,16 @@
 
   // Create the hybrid elastic scattering distribution
   std::shared_ptr<const HybridElasticElectronScatteringDistribution> distribution;
-<<<<<<< HEAD
-
-  // Create the hybrid elastic scattering distribution that uses LinLinLog interpolation
-  ElasticElectronScatteringDistributionNativeFactory::createHybridElasticDistribution<TwoDInterpPolicy>(
-            distribution,
-            grid_searcher,
-=======
   std::shared_ptr<const CutoffElasticElectronScatteringDistribution> cutoff_distribution;
 
   // Create the hybrid elastic scattering distribution
   ElasticFactory::createHybridElasticDistribution<TwoDInterpPolicy>(
             distribution,
->>>>>>> 7fdd6c71
             energy_grid,
             cutoff_cross_section,
             mp_cross_section,
             raw_electroatom_data,
             cutoff_angle_cosine,
-<<<<<<< HEAD
-=======
             correlated_sampling_mode_on,
             evaluation_tol );
 
@@ -316,7 +198,6 @@
             raw_electroatom_data,
             cutoff_angle_cosine,
             correlated_sampling_mode_on,
->>>>>>> 7fdd6c71
             evaluation_tol );
 
   // Calculate the hybrid cross section
@@ -334,19 +215,12 @@
   for (unsigned i = 0; i < combined_cross_section.size(); ++i )
   {
     double energy = energy_grid[i + hybrid_threshold_energy_index];
-<<<<<<< HEAD
-
-    if ( i < mp_threshold_diff )
-    {
-      combined_cross_section[i] = cutoff_cross_section[i]*reduced_cutoff_ratio[i];
-=======
     double reduced_cutoff_ratio =
                 cutoff_distribution->evaluateCutoffCrossSectionRatio( energy );
 
     if ( i < mp_threshold_diff )
     {
       combined_cross_section[i] = cutoff_cross_section[i]*reduced_cutoff_ratio;
->>>>>>> 7fdd6c71
     }
     else if ( i < cutoff_threshold_diff )
     {
@@ -355,11 +229,7 @@
     else
     {
       combined_cross_section[i] =
-<<<<<<< HEAD
-        cutoff_cross_section[i-cutoff_threshold_diff]*reduced_cutoff_ratio[i] +
-=======
         cutoff_cross_section[i-cutoff_threshold_diff]*reduced_cutoff_ratio +
->>>>>>> 7fdd6c71
         mp_cross_section[i-mp_threshold_diff];
     }
   }
@@ -371,11 +241,7 @@
 
   // Create the hybrid elastic reaction
   elastic_reaction.reset(
-<<<<<<< HEAD
-    new HybridElasticElectroatomicReaction<TwoDInterpPolicy,Utility::LinLin>(
-=======
     new HybridElasticElectroatomicReaction<Utility::LinLin>(
->>>>>>> 7fdd6c71
             energy_grid,
             hybrid_cross_section,
             hybrid_threshold_energy_index,
@@ -392,10 +258,7 @@
             const Teuchos::RCP<Utility::HashBasedGridSearcher>& grid_searcher,
             std::shared_ptr<ElectroatomicReaction>& elastic_reaction,
             const double cutoff_angle_cosine,
-<<<<<<< HEAD
-=======
             const bool correlated_sampling_mode_on,
->>>>>>> 7fdd6c71
             const double evaluation_tol )
 {
   // Make sure the energy grid is valid
@@ -404,18 +267,6 @@
   testPrecondition( Utility::Sort::isSortedAscending( energy_grid.begin(),
                                                       energy_grid.end() ) );
 
-<<<<<<< HEAD
-  // Create the cutoff elastic scattering distribution
-  std::shared_ptr<const CutoffElasticElectronScatteringDistribution> distribution;
-
-  ElasticElectronScatteringDistributionNativeFactory::createCutoffElasticDistribution<TwoDInterpPolicy>(
-    distribution,
-    raw_electroatom_data,
-    cutoff_angle_cosine,
-    evaluation_tol );
-
-=======
->>>>>>> 7fdd6c71
   // Cutoff elastic cross section
   Teuchos::ArrayRCP<double> elastic_cross_section;
   elastic_cross_section.assign(
@@ -426,8 +277,6 @@
   unsigned threshold_energy_index =
     raw_electroatom_data.getCutoffElasticCrossSectionThresholdEnergyIndex();
 
-<<<<<<< HEAD
-=======
   // Create the cutoff elastic scattering distribution using the cutoff angle cosine
   std::shared_ptr<const CutoffElasticElectronScatteringDistribution> distribution;
   ElasticFactory::createCutoffElasticDistribution<TwoDInterpPolicy>(
@@ -437,7 +286,6 @@
     correlated_sampling_mode_on,
     evaluation_tol );
 
->>>>>>> 7fdd6c71
   elastic_reaction.reset(
     new CutoffElasticElectroatomicReaction<Utility::LinLin>(
                           energy_grid,
@@ -455,10 +303,7 @@
             const Teuchos::RCP<Utility::HashBasedGridSearcher>& grid_searcher,
             std::shared_ptr<ElectroatomicReaction>& elastic_reaction,
             const double cutoff_angle_cosine,
-<<<<<<< HEAD
-=======
             const bool correlated_sampling_mode_on,
->>>>>>> 7fdd6c71
             const double evaluation_tol )
 {
   // Make sure the energy grid is valid
@@ -471,18 +316,11 @@
   std::shared_ptr<const CutoffElasticElectronScatteringDistribution>
     cutoff_distribution;
 
-<<<<<<< HEAD
-  ElasticElectronScatteringDistributionNativeFactory::createCutoffElasticDistribution<TwoDInterpPolicy>(
-    cutoff_distribution,
-    raw_electroatom_data,
-    cutoff_angle_cosine,
-=======
   ElasticFactory::createCutoffElasticDistribution<TwoDInterpPolicy>(
     cutoff_distribution,
     raw_electroatom_data,
     cutoff_angle_cosine,
     correlated_sampling_mode_on,
->>>>>>> 7fdd6c71
     evaluation_tol );
 
 
@@ -490,11 +328,7 @@
   std::shared_ptr<const ScreenedRutherfordElasticElectronScatteringDistribution>
     distribution;
 
-<<<<<<< HEAD
-  ElasticElectronScatteringDistributionNativeFactory::createScreenedRutherfordElasticDistribution(
-=======
   ElasticFactory::createScreenedRutherfordElasticDistribution(
->>>>>>> 7fdd6c71
     distribution,
     cutoff_distribution,
     raw_electroatom_data.getAtomicNumber() );
@@ -527,10 +361,7 @@
             const Teuchos::RCP<Utility::HashBasedGridSearcher>& grid_searcher,
             std::shared_ptr<ElectroatomicReaction>& elastic_reaction,
             const double cutoff_angle_cosine,
-<<<<<<< HEAD
-=======
             const bool correlated_sampling_mode_on,
->>>>>>> 7fdd6c71
             const double evaluation_tol )
 {
   // Make sure the energy grid is valid
@@ -543,18 +374,11 @@
   std::shared_ptr<const MomentPreservingElasticElectronScatteringDistribution>
     distribution;
 
-<<<<<<< HEAD
-  ElasticElectronScatteringDistributionNativeFactory::createMomentPreservingElasticDistribution<TwoDInterpPolicy>(
-    distribution,
-    raw_electroatom_data,
-    cutoff_angle_cosine,
-=======
   ElasticFactory::createMomentPreservingElasticDistribution<TwoDInterpPolicy>(
     distribution,
     raw_electroatom_data,
     cutoff_angle_cosine,
     correlated_sampling_mode_on,
->>>>>>> 7fdd6c71
     evaluation_tol );
 
   // Moment preserving elastic cross section
@@ -609,11 +433,7 @@
       electroionization_subshell_distribution;
 
   // Create the electroionization subshell distribution
-<<<<<<< HEAD
-  ElectroionizationSubshellElectronScatteringDistributionNativeFactory::createElectroionizationSubshellDistribution<TwoDInterpPolicy>(
-=======
   ElectroionizationFactory::createElectroionizationSubshellDistribution<TwoDInterpPolicy>(
->>>>>>> 7fdd6c71
       raw_electroatom_data,
       subshell,
       raw_electroatom_data.getSubshellBindingEnergy( subshell ),
@@ -657,11 +477,7 @@
 
   for( shell; shell != subshells.end(); ++shell )
   {
-<<<<<<< HEAD
-    ElectroatomicReactionNativeFactory::createSubshellElectroionizationReaction<ElectroatomicReaction,TwoDInterpPolicy>(
-=======
     ThisType::createSubshellElectroionizationReaction<ElectroatomicReaction,TwoDInterpPolicy>(
->>>>>>> 7fdd6c71
       raw_electroatom_data,
       energy_grid,
       grid_searcher,
@@ -713,11 +529,7 @@
 
   if( photon_distribution_function = DIPOLE_DISTRIBUTION )
   {
-<<<<<<< HEAD
-    BremsstrahlungElectronScatteringDistributionNativeFactory::createBremsstrahlungDistribution<TwoDInterpPolicy>(
-=======
     BremsstrahlungFactory::createBremsstrahlungDistribution<TwoDInterpPolicy>(
->>>>>>> 7fdd6c71
       raw_electroatom_data,
       bremsstrahlung_distribution,
       correlated_sampling_mode_on,
@@ -732,11 +544,7 @@
   }
   else if( photon_distribution_function = TWOBS_DISTRIBUTION )
   {
-<<<<<<< HEAD
-    BremsstrahlungElectronScatteringDistributionNativeFactory::createBremsstrahlungDistribution<TwoDInterpPolicy>(
-=======
     BremsstrahlungFactory::createBremsstrahlungDistribution<TwoDInterpPolicy>(
->>>>>>> 7fdd6c71
       raw_electroatom_data,
       raw_electroatom_data.getAtomicNumber(),
       bremsstrahlung_distribution,
