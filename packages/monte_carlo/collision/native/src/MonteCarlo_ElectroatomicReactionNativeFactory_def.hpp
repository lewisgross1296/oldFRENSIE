//---------------------------------------------------------------------------//
//!
//! \file   MonteCarlo_ElectroatomicReactionNativeFactory_def.hpp
//! \author Luke Kersting
//! \brief  The electroatomic reaction Native data factory template definition
//!
//---------------------------------------------------------------------------//

#ifndef MONTE_CARLO_ELECTROATOMIC_REACTION_NATIVE_FACTORY_DEF_HPP
#define MONTE_CARLO_ELECTROATOMIC_REACTION_NATIVE_FACTORY_DEF_HPP

// FRENSIE Includes
#include "MonteCarlo_CoupledElasticElectroatomicReaction.hpp"
#include "MonteCarlo_HybridElasticElectroatomicReaction.hpp"
#include "MonteCarlo_DecoupledElasticElectroatomicReaction.hpp"
#include "MonteCarlo_CutoffElasticElectroatomicReaction.hpp"
#include "MonteCarlo_ScreenedRutherfordElasticElectroatomicReaction.hpp"
#include "MonteCarlo_MomentPreservingElasticElectroatomicReaction.hpp"
#include "MonteCarlo_AtomicExcitationElectroatomicReaction.hpp"
#include "MonteCarlo_BremsstrahlungElectroatomicReaction.hpp"
#include "MonteCarlo_ElectroionizationSubshellElectroatomicReaction.hpp"
#include "Data_SubshellType.hpp"
#include "Utility_SortAlgorithms.hpp"
#include "Utility_TabularDistribution.hpp"
#include "Utility_ContractException.hpp"

namespace MonteCarlo{

// Create the coupled elastic scattering electroatomic reactions
template<typename TwoDInterpPolicy>
void ElectroatomicReactionNativeFactory::createCoupledElasticReaction(
            const Data::ElectronPhotonRelaxationDataContainer& raw_electroatom_data,
            const Teuchos::ArrayRCP<const double>& energy_grid,
            const Teuchos::RCP<const Utility::HashBasedGridSearcher>& grid_searcher,
            std::shared_ptr<ElectroatomicReaction>& elastic_reaction,
            const CoupledElasticSamplingMethod& sampling_method,
            const bool correlated_sampling_mode_on,
            const double evaluation_tol )
{
  // Make sure the energy grid is valid
  testPrecondition( raw_electroatom_data.getElectronEnergyGrid().size() ==
                    energy_grid.size() );
  testPrecondition( Utility::Sort::isSortedAscending( energy_grid.begin(),
                                                      energy_grid.end() ) );

  // Cutoff elastic cross section
  Teuchos::ArrayRCP<double> cutoff_cross_section;
  cutoff_cross_section.assign(
    raw_electroatom_data.getCutoffElasticCrossSection().begin(),
    raw_electroatom_data.getCutoffElasticCrossSection().end() );

  // Total elastic cross section
  Teuchos::ArrayRCP<double> total_cross_section;
  total_cross_section.assign(
    raw_electroatom_data.getTotalElasticCrossSection().begin(),
    raw_electroatom_data.getTotalElasticCrossSection().end() );

  // Create the coupled elastic scattering distribution
  std::shared_ptr<const CoupledElasticElectronScatteringDistribution> distribution;
  ElasticFactory::createCoupledElasticDistribution<TwoDInterpPolicy>(
    distribution,
    energy_grid,
    cutoff_cross_section,
    total_cross_section,
    raw_electroatom_data,
    sampling_method,
    correlated_sampling_mode_on,
    evaluation_tol );

  elastic_reaction.reset(
    new CoupledElasticElectroatomicReaction<Utility::LogLog>(
      energy_grid,
      total_cross_section,
      raw_electroatom_data.getTotalElasticCrossSectionThresholdEnergyIndex(),
      grid_searcher,
      distribution ) );
}

// Create the decoupled elastic scattering electroatomic reactions
template<typename TwoDInterpPolicy>
void ElectroatomicReactionNativeFactory::createDecoupledElasticReaction(
            const Data::ElectronPhotonRelaxationDataContainer& raw_electroatom_data,
            const Teuchos::ArrayRCP<const double>& energy_grid,
            const Teuchos::RCP<const Utility::HashBasedGridSearcher>& grid_searcher,
            std::shared_ptr<ElectroatomicReaction>& elastic_reaction,
            const bool correlated_sampling_mode_on,
            const double evaluation_tol )
{
  // Make sure the energy grid is valid
  testPrecondition( raw_electroatom_data.getElectronEnergyGrid().size() ==
                    energy_grid.size() );
  testPrecondition( Utility::Sort::isSortedAscending( energy_grid.begin(),
                                                      energy_grid.end() ) );

  // Cutoff elastic cross section
  Teuchos::ArrayRCP<double> cutoff_cross_section;
  cutoff_cross_section.assign(
    raw_electroatom_data.getCutoffElasticCrossSection().begin(),
    raw_electroatom_data.getCutoffElasticCrossSection().end() );

  // Total elastic cross section
  Teuchos::ArrayRCP<double> total_cross_section;
  total_cross_section.assign(
    raw_electroatom_data.getTotalElasticCrossSection().begin(),
    raw_electroatom_data.getTotalElasticCrossSection().end() );

  // Total elastic cross section threshold energy bin index
  unsigned threshold_energy_index =
    raw_electroatom_data.getTotalElasticCrossSectionThresholdEnergyIndex();

  // Calculate sampling ratios
  Teuchos::ArrayRCP<double> sampling_ratios( total_cross_section.size() );
  for( unsigned i = 0; i < sampling_ratios.size(); ++i )
  {
    sampling_ratios[i] = cutoff_cross_section[i]/total_cross_section[i];
  }

  // Create the tabular cutoff elastic scattering distribution
  std::shared_ptr<const CutoffElasticElectronScatteringDistribution> tabular_distribution;
  ElasticFactory::createCutoffElasticDistribution<TwoDInterpPolicy>(
    tabular_distribution,
    raw_electroatom_data,
    Utility::ElasticElectronTraits::mu_peak,
    correlated_sampling_mode_on,
    evaluation_tol );

  // Create the analytical screened Rutherford elastic scattering distribution
  std::shared_ptr<const ScreenedRutherfordElasticElectronScatteringDistribution> analytical_distribution;
  ElasticFactory::createScreenedRutherfordElasticDistribution(
    analytical_distribution,
    raw_electroatom_data.getAtomicNumber() );

  elastic_reaction.reset(
    new DecoupledElasticElectroatomicReaction<Utility::LogLog>(
                                        energy_grid,
                                        total_cross_section,
                                        sampling_ratios,
                                        threshold_energy_index,
                                        grid_searcher,
                                        tabular_distribution,
                                        analytical_distribution ) );
}

// Create a hybrid elastic scattering electroatomic reaction
template<typename TwoDInterpPolicy>
void ElectroatomicReactionNativeFactory::createHybridElasticReaction(
    const Data::ElectronPhotonRelaxationDataContainer& raw_electroatom_data,
    const Teuchos::ArrayRCP<const double>& energy_grid,
    const Teuchos::RCP<const Utility::HashBasedGridSearcher>& grid_searcher,
    std::shared_ptr<ElectroatomicReaction>& elastic_reaction,
    const double cutoff_angle_cosine,
    const bool correlated_sampling_mode_on,
    const double evaluation_tol )
{
  // Make sure the energy grid is valid
  testPrecondition( raw_electroatom_data.getElectronEnergyGrid().size() ==
                    energy_grid.size() );
  testPrecondition( Utility::Sort::isSortedAscending( energy_grid.begin(),
                                                      energy_grid.end() ) );

  // Cutoff elastic cross section
  Teuchos::ArrayRCP<double> cutoff_cross_section;
  cutoff_cross_section.assign(
    raw_electroatom_data.getCutoffElasticCrossSection().begin(),
    raw_electroatom_data.getCutoffElasticCrossSection().end() );

  // Cutoff elastic cross section threshold energy bin index
  unsigned cutoff_threshold_energy_index =
    raw_electroatom_data.getCutoffElasticCrossSectionThresholdEnergyIndex();

  // Moment preserving elastic cross section
  Teuchos::ArrayRCP<double> mp_cross_section;
  mp_cross_section.assign(
    raw_electroatom_data.getMomentPreservingCrossSection().begin(),
    raw_electroatom_data.getMomentPreservingCrossSection().end() );

  // Moment preserving elastic cross section threshold energy bin index
  unsigned mp_threshold_energy_index =
    raw_electroatom_data.getMomentPreservingCrossSectionThresholdEnergyIndex();

  // Create the hybrid elastic scattering distribution
  std::shared_ptr<const HybridElasticElectronScatteringDistribution> distribution;
  std::shared_ptr<const CutoffElasticElectronScatteringDistribution> cutoff_distribution;

  // Create the hybrid elastic scattering distribution
  ElasticFactory::createHybridElasticDistribution<TwoDInterpPolicy>(
            distribution,
            energy_grid,
            cutoff_cross_section,
            mp_cross_section,
            raw_electroatom_data,
            cutoff_angle_cosine,
            correlated_sampling_mode_on,
            evaluation_tol );

  // Create the cutoff elastic scattering distribution
  ElasticFactory::createCutoffElasticDistribution<TwoDInterpPolicy>(
            cutoff_distribution,
            raw_electroatom_data,
            cutoff_angle_cosine,
            correlated_sampling_mode_on,
            evaluation_tol );

  // Calculate the hybrid cross section
  unsigned hybrid_threshold_energy_index =
    std::min( mp_threshold_energy_index, cutoff_threshold_energy_index );

  unsigned mp_threshold_diff =
    mp_threshold_energy_index - hybrid_threshold_energy_index;
  unsigned cutoff_threshold_diff =
    cutoff_threshold_energy_index - hybrid_threshold_energy_index;

  std::vector<double> combined_cross_section(
                           energy_grid.size() - hybrid_threshold_energy_index );

  for (unsigned i = 0; i < combined_cross_section.size(); ++i )
  {
    double energy = energy_grid[i + hybrid_threshold_energy_index];
    double reduced_cutoff_ratio =
                cutoff_distribution->evaluateCutoffCrossSectionRatio( energy );

    if ( i < mp_threshold_diff )
    {
      combined_cross_section[i] = cutoff_cross_section[i]*reduced_cutoff_ratio;
    }
    else if ( i < cutoff_threshold_diff )
    {
      combined_cross_section[i] = mp_cross_section[i];
    }
    else
    {
      combined_cross_section[i] =
        cutoff_cross_section[i-cutoff_threshold_diff]*reduced_cutoff_ratio +
        mp_cross_section[i-mp_threshold_diff];
    }
  }

  Teuchos::ArrayRCP<double> hybrid_cross_section;
  hybrid_cross_section.assign( combined_cross_section.begin(),
                               combined_cross_section.end() );


  // Create the hybrid elastic reaction
  elastic_reaction.reset(
    new HybridElasticElectroatomicReaction<Utility::LogLog>(
            energy_grid,
            hybrid_cross_section,
            hybrid_threshold_energy_index,
            grid_searcher,
            cutoff_angle_cosine,
            distribution ) );
}

// Create the cutoff elastic scattering electroatomic reactions
template<typename TwoDInterpPolicy>
void ElectroatomicReactionNativeFactory::createCutoffElasticReaction(
            const Data::ElectronPhotonRelaxationDataContainer& raw_electroatom_data,
            const Teuchos::ArrayRCP<const double>& energy_grid,
            const Teuchos::RCP<const Utility::HashBasedGridSearcher>& grid_searcher,
            std::shared_ptr<ElectroatomicReaction>& elastic_reaction,
            const double cutoff_angle_cosine,
            const bool correlated_sampling_mode_on,
            const double evaluation_tol )
{
  // Make sure the energy grid is valid
  testPrecondition( raw_electroatom_data.getElectronEnergyGrid().size() ==
                    energy_grid.size() );
  testPrecondition( Utility::Sort::isSortedAscending( energy_grid.begin(),
                                                      energy_grid.end() ) );

  // Cutoff elastic cross section
  Teuchos::ArrayRCP<double> elastic_cross_section;
  elastic_cross_section.assign(
    raw_electroatom_data.getCutoffElasticCrossSection().begin(),
    raw_electroatom_data.getCutoffElasticCrossSection().end() );

  // Cutoff elastic cross section threshold energy bin index
  unsigned threshold_energy_index =
    raw_electroatom_data.getCutoffElasticCrossSectionThresholdEnergyIndex();

  // Create the cutoff elastic scattering distribution using the cutoff angle cosine
  std::shared_ptr<const CutoffElasticElectronScatteringDistribution> distribution;
  ElasticFactory::createCutoffElasticDistribution<TwoDInterpPolicy>(
    distribution,
    raw_electroatom_data,
    cutoff_angle_cosine,
    correlated_sampling_mode_on,
    evaluation_tol );

  elastic_reaction.reset(
    new CutoffElasticElectroatomicReaction<Utility::LogLog>(
                          energy_grid,
                          elastic_cross_section,
                          threshold_energy_index,
                          grid_searcher,
                          distribution ) );
}

<<<<<<< HEAD
// Create the screened Rutherford elastic scattering electroatomic reaction
template<typename TwoDInterpPolicy>
void ElectroatomicReactionNativeFactory::createScreenedRutherfordElasticReaction(
            const Data::ElectronPhotonRelaxationDataContainer& raw_electroatom_data,
            const Teuchos::ArrayRCP<const double>& energy_grid,
            const Teuchos::RCP<Utility::HashBasedGridSearcher>& grid_searcher,
            std::shared_ptr<ElectroatomicReaction>& elastic_reaction,
            const double cutoff_angle_cosine,
            const bool correlated_sampling_mode_on,
            const double evaluation_tol )
{
  // Make sure the energy grid is valid
  testPrecondition( raw_electroatom_data.getElectronEnergyGrid().size() ==
                    energy_grid.size() );
  testPrecondition( Utility::Sort::isSortedAscending( energy_grid.begin(),
                                                      energy_grid.end() ) );

  // Create the cutoff elastic scattering distribution
  std::shared_ptr<const CutoffElasticElectronScatteringDistribution>
    cutoff_distribution;

  ElasticFactory::createCutoffElasticDistribution<TwoDInterpPolicy>(
    cutoff_distribution,
    raw_electroatom_data,
    cutoff_angle_cosine,
    correlated_sampling_mode_on,
    evaluation_tol );


  // Create the screened Rutherford elastic scattering distribution
  std::shared_ptr<const ScreenedRutherfordElasticElectronScatteringDistribution>
    distribution;

  ElasticFactory::createScreenedRutherfordElasticDistribution(
    distribution,
    cutoff_distribution,
    raw_electroatom_data.getAtomicNumber() );

  // Screened Rutherford elastic cross section
  Teuchos::ArrayRCP<double> elastic_cross_section;
  elastic_cross_section.assign(
    raw_electroatom_data.getScreenedRutherfordElasticCrossSection().begin(),
    raw_electroatom_data.getScreenedRutherfordElasticCrossSection().end() );

  // Screened Rutherford elastic cross section threshold energy bin index
  unsigned threshold_energy_index =
    raw_electroatom_data.getScreenedRutherfordElasticCrossSectionThresholdEnergyIndex();


  elastic_reaction.reset(
    new ScreenedRutherfordElasticElectroatomicReaction<Utility::LogLog>(
                          energy_grid,
                          elastic_cross_section,
                          threshold_energy_index,
                          grid_searcher,
                          distribution ) );
}

=======
>>>>>>> ff3f4e38
// Create the moment preserving elastic scattering electroatomic reaction
template<typename TwoDInterpPolicy>
void ElectroatomicReactionNativeFactory::createMomentPreservingElasticReaction(
            const Data::ElectronPhotonRelaxationDataContainer& raw_electroatom_data,
            const Teuchos::ArrayRCP<const double>& energy_grid,
            const Teuchos::RCP<const Utility::HashBasedGridSearcher>& grid_searcher,
            std::shared_ptr<ElectroatomicReaction>& elastic_reaction,
            const double cutoff_angle_cosine,
            const bool correlated_sampling_mode_on,
            const double evaluation_tol )
{
  // Make sure the energy grid is valid
  testPrecondition( raw_electroatom_data.getElectronEnergyGrid().size() ==
                    energy_grid.size() );
  testPrecondition( Utility::Sort::isSortedAscending( energy_grid.begin(),
                                                      energy_grid.end() ) );

  // Create the moment preserving elastic scattering distribution
  std::shared_ptr<const MomentPreservingElasticElectronScatteringDistribution>
    distribution;

  ElasticFactory::createMomentPreservingElasticDistribution<TwoDInterpPolicy>(
    distribution,
    raw_electroatom_data,
    cutoff_angle_cosine,
    correlated_sampling_mode_on,
    evaluation_tol );

  // Moment preserving elastic cross section
  Teuchos::ArrayRCP<double> elastic_cross_section;
  elastic_cross_section.assign(
    raw_electroatom_data.getMomentPreservingCrossSection().begin(),
    raw_electroatom_data.getMomentPreservingCrossSection().end() );

  // Moment preserving elastic cross section threshold energy bin index
  unsigned threshold_energy_index =
    raw_electroatom_data.getMomentPreservingCrossSectionThresholdEnergyIndex();


  elastic_reaction.reset(
    new MomentPreservingElasticElectroatomicReaction<Utility::LogLog>(
                          energy_grid,
                          elastic_cross_section,
                          threshold_energy_index,
                          grid_searcher,
                          distribution ) );
}

// Create the subshell electroionization electroatomic reactions
template<typename ReactionType, typename TwoDInterpPolicy>
void ElectroatomicReactionNativeFactory::createSubshellElectroionizationReaction(
    const Data::ElectronPhotonRelaxationDataContainer& raw_electroatom_data,
    const Teuchos::ArrayRCP<const double>& energy_grid,
    const Teuchos::RCP<const Utility::HashBasedGridSearcher>& grid_searcher,
    const unsigned subshell,
    std::shared_ptr<ReactionType>& electroionization_subshell_reaction,
    const bool correlated_sampling_mode_on,
    const bool unit_based_interpolation_mode_on,
    const double evaluation_tol )
{
  // Convert subshell number to enum
  Data::SubshellType subshell_type =
    Data::convertENDFDesignatorToSubshellEnum( subshell );

  // Electroionization cross section
  Teuchos::ArrayRCP<double> subshell_cross_section;
  subshell_cross_section.assign(
      raw_electroatom_data.getElectroionizationCrossSection( subshell ).begin(),
      raw_electroatom_data.getElectroionizationCrossSection( subshell ).end() );

  // Electroionization cross section threshold energy bin index
  unsigned threshold_energy_index =
      raw_electroatom_data.getElectroionizationCrossSectionThresholdEnergyIndex(
      subshell );

  // The electroionization subshell distribution
  std::shared_ptr<const ElectroionizationSubshellElectronScatteringDistribution>
      electroionization_subshell_distribution;

  // Create the electroionization subshell distribution
  ElectroionizationFactory::createElectroionizationSubshellDistribution<TwoDInterpPolicy>(
      raw_electroatom_data,
      subshell,
      raw_electroatom_data.getSubshellBindingEnergy( subshell ),
      electroionization_subshell_distribution,
      correlated_sampling_mode_on,
      unit_based_interpolation_mode_on,
      evaluation_tol );


  // Create the subshell electroelectric reaction
  electroionization_subshell_reaction.reset(
      new ElectroionizationSubshellElectroatomicReaction<Utility::LogLog>(
              energy_grid,
              subshell_cross_section,
              threshold_energy_index,
              grid_searcher,
              subshell_type,
              electroionization_subshell_distribution ) );
}

// Create the subshell electroionization electroatomic reactions
template<typename ReactionType, typename TwoDInterpPolicy>
void ElectroatomicReactionNativeFactory::createSubshellElectroionizationReactions(
    const Data::ElectronPhotonRelaxationDataContainer& raw_electroatom_data,
    const Teuchos::ArrayRCP<const double>& energy_grid,
    const Teuchos::RCP<const Utility::HashBasedGridSearcher>& grid_searcher,
    std::vector<std::shared_ptr<ReactionType> >&
    electroionization_subshell_reactions,
    const bool correlated_sampling_mode_on,
    const bool unit_based_interpolation_mode_on,
    const double evaluation_tol )
{
  electroionization_subshell_reactions.clear();

  // Extract the subshell information
  std::set<unsigned> subshells = raw_electroatom_data.getSubshells();

  std::shared_ptr<ElectroatomicReaction> electroionization_subshell_reaction;

  std::set<unsigned>::iterator shell = subshells.begin();

  for( shell; shell != subshells.end(); ++shell )
  {
    ThisType::createSubshellElectroionizationReaction<ElectroatomicReaction,TwoDInterpPolicy>(
      raw_electroatom_data,
      energy_grid,
      grid_searcher,
      *shell,
      electroionization_subshell_reaction,
      correlated_sampling_mode_on,
      unit_based_interpolation_mode_on,
      evaluation_tol );

    electroionization_subshell_reactions.push_back(
                      electroionization_subshell_reaction );
  }

  // Make sure the subshell electroelectric reactions have been created
  testPostcondition( electroionization_subshell_reactions.size() > 0 );
}

// Create a bremsstrahlung electroatomic reactions
template<typename ReactionType, typename TwoDInterpPolicy>
void ElectroatomicReactionNativeFactory::createBremsstrahlungReaction(
    const Data::ElectronPhotonRelaxationDataContainer& raw_electroatom_data,
    const Teuchos::ArrayRCP<const double>& energy_grid,
    const Teuchos::RCP<const Utility::HashBasedGridSearcher>& grid_searcher,
    std::shared_ptr<ReactionType>& bremsstrahlung_reaction,
    BremsstrahlungAngularDistributionType photon_distribution_function,
    const bool correlated_sampling_mode_on,
    const bool unit_based_interpolation_mode_on,
    const double evaluation_tol )
{
  // Make sure the energy grid is valid
  testPrecondition( raw_electroatom_data.getElectronEnergyGrid().size() ==
                    energy_grid.size() );
  testPrecondition( Utility::Sort::isSortedAscending( energy_grid.begin(),
                                                      energy_grid.end() ) );

  // Bremsstrahlung cross section
  Teuchos::ArrayRCP<double> bremsstrahlung_cross_section;
  bremsstrahlung_cross_section.assign(
       raw_electroatom_data.getBremsstrahlungCrossSection().begin(),
       raw_electroatom_data.getBremsstrahlungCrossSection().end() );

  // Index of first non zero cross section in the energy grid
  unsigned threshold_energy_index =
    raw_electroatom_data.getBremsstrahlungCrossSectionThresholdEnergyIndex();

  // Create bremsstrahlung scattering distribution
  std::shared_ptr<const BremsstrahlungElectronScatteringDistribution>
    bremsstrahlung_distribution;

  if( photon_distribution_function = DIPOLE_DISTRIBUTION )
  {
    BremsstrahlungFactory::createBremsstrahlungDistribution<TwoDInterpPolicy>(
      raw_electroatom_data,
      bremsstrahlung_distribution,
      correlated_sampling_mode_on,
      unit_based_interpolation_mode_on,
      evaluation_tol );

  }
  else if( photon_distribution_function = TABULAR_DISTRIBUTION )
  {
  THROW_EXCEPTION( std::logic_error,
          "Error! The detailed bremsstrahlung reaction has not been implemented");
  }
  else if( photon_distribution_function = TWOBS_DISTRIBUTION )
  {
    BremsstrahlungFactory::createBremsstrahlungDistribution<TwoDInterpPolicy>(
      raw_electroatom_data,
      raw_electroatom_data.getAtomicNumber(),
      bremsstrahlung_distribution,
      correlated_sampling_mode_on,
      unit_based_interpolation_mode_on,
      evaluation_tol );
  }

  // Create the bremsstrahlung reaction
  bremsstrahlung_reaction.reset(
        new BremsstrahlungElectroatomicReaction<Utility::LogLog>(
                        energy_grid,
                        bremsstrahlung_cross_section,
                        threshold_energy_index,
                        grid_searcher,
                        bremsstrahlung_distribution ) );
}

} // end MontCarlo namespace

#endif // end MONTE_CARLO_ELECTROATOMIC_REACTION_NATIVE_FACTORY_DEF_HPP<|MERGE_RESOLUTION|>--- conflicted
+++ resolved
@@ -296,67 +296,6 @@
                           distribution ) );
 }
 
-<<<<<<< HEAD
-// Create the screened Rutherford elastic scattering electroatomic reaction
-template<typename TwoDInterpPolicy>
-void ElectroatomicReactionNativeFactory::createScreenedRutherfordElasticReaction(
-            const Data::ElectronPhotonRelaxationDataContainer& raw_electroatom_data,
-            const Teuchos::ArrayRCP<const double>& energy_grid,
-            const Teuchos::RCP<Utility::HashBasedGridSearcher>& grid_searcher,
-            std::shared_ptr<ElectroatomicReaction>& elastic_reaction,
-            const double cutoff_angle_cosine,
-            const bool correlated_sampling_mode_on,
-            const double evaluation_tol )
-{
-  // Make sure the energy grid is valid
-  testPrecondition( raw_electroatom_data.getElectronEnergyGrid().size() ==
-                    energy_grid.size() );
-  testPrecondition( Utility::Sort::isSortedAscending( energy_grid.begin(),
-                                                      energy_grid.end() ) );
-
-  // Create the cutoff elastic scattering distribution
-  std::shared_ptr<const CutoffElasticElectronScatteringDistribution>
-    cutoff_distribution;
-
-  ElasticFactory::createCutoffElasticDistribution<TwoDInterpPolicy>(
-    cutoff_distribution,
-    raw_electroatom_data,
-    cutoff_angle_cosine,
-    correlated_sampling_mode_on,
-    evaluation_tol );
-
-
-  // Create the screened Rutherford elastic scattering distribution
-  std::shared_ptr<const ScreenedRutherfordElasticElectronScatteringDistribution>
-    distribution;
-
-  ElasticFactory::createScreenedRutherfordElasticDistribution(
-    distribution,
-    cutoff_distribution,
-    raw_electroatom_data.getAtomicNumber() );
-
-  // Screened Rutherford elastic cross section
-  Teuchos::ArrayRCP<double> elastic_cross_section;
-  elastic_cross_section.assign(
-    raw_electroatom_data.getScreenedRutherfordElasticCrossSection().begin(),
-    raw_electroatom_data.getScreenedRutherfordElasticCrossSection().end() );
-
-  // Screened Rutherford elastic cross section threshold energy bin index
-  unsigned threshold_energy_index =
-    raw_electroatom_data.getScreenedRutherfordElasticCrossSectionThresholdEnergyIndex();
-
-
-  elastic_reaction.reset(
-    new ScreenedRutherfordElasticElectroatomicReaction<Utility::LogLog>(
-                          energy_grid,
-                          elastic_cross_section,
-                          threshold_energy_index,
-                          grid_searcher,
-                          distribution ) );
-}
-
-=======
->>>>>>> ff3f4e38
 // Create the moment preserving elastic scattering electroatomic reaction
 template<typename TwoDInterpPolicy>
 void ElectroatomicReactionNativeFactory::createMomentPreservingElasticReaction(
@@ -406,7 +345,7 @@
 }
 
 // Create the subshell electroionization electroatomic reactions
-template<typename ReactionType, typename TwoDInterpPolicy>
+template<typename ReactionType, typename TwoDInterpPolicy, typename InterpPolicy>
 void ElectroatomicReactionNativeFactory::createSubshellElectroionizationReaction(
     const Data::ElectronPhotonRelaxationDataContainer& raw_electroatom_data,
     const Teuchos::ArrayRCP<const double>& energy_grid,
@@ -449,7 +388,7 @@
 
   // Create the subshell electroelectric reaction
   electroionization_subshell_reaction.reset(
-      new ElectroionizationSubshellElectroatomicReaction<Utility::LogLog>(
+      new ElectroionizationSubshellElectroatomicReaction<InterpPolicy>(
               energy_grid,
               subshell_cross_section,
               threshold_energy_index,
@@ -459,7 +398,7 @@
 }
 
 // Create the subshell electroionization electroatomic reactions
-template<typename ReactionType, typename TwoDInterpPolicy>
+template<typename ReactionType, typename TwoDInterpPolicy, typename InterpPolicy>
 void ElectroatomicReactionNativeFactory::createSubshellElectroionizationReactions(
     const Data::ElectronPhotonRelaxationDataContainer& raw_electroatom_data,
     const Teuchos::ArrayRCP<const double>& energy_grid,
@@ -481,7 +420,7 @@
 
   for( shell; shell != subshells.end(); ++shell )
   {
-    ThisType::createSubshellElectroionizationReaction<ElectroatomicReaction,TwoDInterpPolicy>(
+    ThisType::createSubshellElectroionizationReaction<ElectroatomicReaction,TwoDInterpPolicy,InterpPolicy>(
       raw_electroatom_data,
       energy_grid,
       grid_searcher,
@@ -500,7 +439,7 @@
 }
 
 // Create a bremsstrahlung electroatomic reactions
-template<typename ReactionType, typename TwoDInterpPolicy>
+template<typename ReactionType, typename TwoDInterpPolicy, typename InterpPolicy>
 void ElectroatomicReactionNativeFactory::createBremsstrahlungReaction(
     const Data::ElectronPhotonRelaxationDataContainer& raw_electroatom_data,
     const Teuchos::ArrayRCP<const double>& energy_grid,
@@ -559,7 +498,7 @@
 
   // Create the bremsstrahlung reaction
   bremsstrahlung_reaction.reset(
-        new BremsstrahlungElectroatomicReaction<Utility::LogLog>(
+        new BremsstrahlungElectroatomicReaction<InterpPolicy>(
                         energy_grid,
                         bremsstrahlung_cross_section,
                         threshold_energy_index,
