--- conflicted
+++ resolved
@@ -160,16 +160,6 @@
   // Check if the file version is eprdata14 or eprdata12
   if ( is_eprdata14 )
   {
-<<<<<<< HEAD
-    Utility::get<0>( subshell_distribution[n] ) = table_energy_grid[n];
-
-    Utility::get<1>( subshell_distribution[n] ).reset(
-      new Utility::HistogramDistribution(
-        raw_electroionization_data( table_location + table_offset[n], table_length[n] ),
-        raw_electroionization_data( table_location + table_offset[n] + table_length[n] + 1,
-                                    table_length[n] - 1 ),
-        true ) );
-=======
     for( unsigned n = 0; n < number_of_tables; ++n )
     {
       function_data[n].first = table_energy_grid[n];
@@ -208,7 +198,6 @@
             function_data,
             1e-6,
             evaluation_tol ) );
->>>>>>> f89aeb69
   }
 }
 
