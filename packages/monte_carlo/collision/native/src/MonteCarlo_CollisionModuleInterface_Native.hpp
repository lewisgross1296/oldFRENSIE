--- conflicted
+++ resolved
@@ -77,11 +77,7 @@
 {
   // Make sure the collision handler is valid
   testPrecondition( collision_handler.get() );
-<<<<<<< HEAD
-  
-=======
 
->>>>>>> f89aeb69
   s_collision_handler = collision_handler;
 }
 
