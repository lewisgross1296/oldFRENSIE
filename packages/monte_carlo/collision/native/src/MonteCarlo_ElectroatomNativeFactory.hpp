--- conflicted
+++ resolved
@@ -30,29 +30,6 @@
 
   //! Create a electroatom core (using the provided atomic relaxation model)
   static void createElectroatomCore(
-<<<<<<< HEAD
-        const Data::ElectronPhotonRelaxationDataContainer& raw_electroatom_data,
-        const Teuchos::RCP<AtomicRelaxationModel>& atomic_relaxation_model,
-        Teuchos::RCP<ElectroatomCore>& electroatom_core,
-        const unsigned hash_grid_bins,
-        const BremsstrahlungAngularDistributionType
-                photon_distribution_function,
-        const bool use_atomic_relaxation_data,
-        const double cutoff_angle_cosine = 1.0 );
-
-  //! Create a electroatom (using the provided atomic relaxation model)
-  static void createElectroatom(
-        const Data::ElectronPhotonRelaxationDataContainer& raw_electroatom_data,
-        const std::string& electroatom_name,
-        const double atomic_weight,
-        const unsigned hash_grid_bins,
-        const Teuchos::RCP<AtomicRelaxationModel>& atomic_relaxation_model,
-        Teuchos::RCP<Electroatom>& electroatom,
-        const BremsstrahlungAngularDistributionType
-                photon_distribution_function,
-        const bool use_atomic_relaxation_data,
-        const double cutoff_angle_cosine = 1.0 );
-=======
        const Data::ElectronPhotonRelaxationDataContainer& raw_electroatom_data,
        const Teuchos::RCP<AtomicRelaxationModel>& atomic_relaxation_model,
        const SimulationElectronProperties& properties,
@@ -66,7 +43,7 @@
        const Teuchos::RCP<AtomicRelaxationModel>& atomic_relaxation_model,
        const SimulationElectronProperties& properties,
        Teuchos::RCP<Electroatom>& electroatom );
->>>>>>> 49ecce52
+
 private:
 
   // Constructor
