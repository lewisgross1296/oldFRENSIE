//---------------------------------------------------------------------------//
//!
//! \file   MonteCarlo_Electroatom.cpp
//! \author Luke Kersting
//! \brief  The electroatom base class definition
//!
//---------------------------------------------------------------------------//

// FRENSIE Includes
#include "MonteCarlo_Electroatom.hpp"
#include "Utility_RandomNumberGenerator.hpp"
#include "Utility_ExceptionTestMacros.hpp"
#include "Utility_ContractException.hpp"

namespace MonteCarlo{

// Return the reactions that are treated as scattering
const boost::unordered_set<ElectroatomicReactionType>& 
Electroatom::getScatteringReactionTypes()
{
  return ElectroatomCore::scattering_reaction_types;
}

//! Constructor (from a core)
Electroatom::Electroatom( const std::string& name,
                          const unsigned atomic_number,
                          const double atomic_weight,
                          const ElectroatomCore& core )
  : d_name( name ),
    d_atomic_number( atomic_number ),
    d_atomic_weight( atomic_weight ),
    d_core( core )
{
  // Make sure the atomic weight is valid
  testPrecondition( atomic_weight > 0.0 );
  // There must be at least one reaction specified
  testPrecondition( core.getScatteringReactions().size() +
                    core.getAbsorptionReactions().size() > 0 );
}

// Return the atom name
const std::string& Electroatom::getAtomName() const
{
  return d_name;
}

// Return the atomic number
unsigned Electroatom::getAtomicNumber() const
{
  return d_atomic_number;
}

// Return the atomic weight
double Electroatom::getAtomicWeight() const
{
  return d_atomic_weight;
}

// Return the total cross section
double Electroatom::getTotalCrossSection( const double energy ) const
{
  // Make sure the energy is valid
  testPrecondition( !ST::isnaninf( energy ) );
  testPrecondition( energy > 0.0 );

  return d_core.getTotalReaction().getCrossSection( energy );
}

// Return the total cross section
double Electroatom::getAbsorptionCrossSection( const double energy ) const
{
  // Make sure the energy is valid
  testPrecondition( !ST::isnaninf( energy ) );
  testPrecondition( energy > 0.0 );

  return d_core.getTotalAbsorptionReaction().getCrossSection( energy );
}

// Return the survival probability at the desired energy
double Electroatom::getSurvivalProbability( const double energy ) const
{
  // Make sure the energy is valid
  testPrecondition( !ST::isnaninf( energy ) );
  testPrecondition( energy > 0.0 );

  double survival_prob;
  double total_cross_section = this->getTotalCrossSection( energy );

  if( total_cross_section > 0.0 )
  {
    survival_prob = 1.0 - 
      this->getAbsorptionCrossSection( energy )/total_cross_section;
  }
  else
    survival_prob = 1.0;

  // Make sure the survival probability is valid
  testPostcondition( !ST::isnaninf( survival_prob ) );
  testPostcondition( survival_prob >= 0.0 );
  testPostcondition( survival_prob <= 1.0 );

  return survival_prob;
}

// Return the cross section for a specific electroatomic reaction
double Electroatom::getReactionCrossSection( 
			        const double energy,
			        const ElectroatomicReactionType reaction ) const
{
  switch( reaction )
  {
  case TOTAL_ELECTROATOMIC_REACTION:
    return this->getTotalCrossSection( energy );
  case TOTAL_ABSORPTION_ELECTROATOMIC_REACTION:
    return this->getAbsorptionCrossSection( energy );
  default:
    ConstReactionMap::const_iterator electroatomic_reaction = 
      d_core.getScatteringReactions().find( reaction );

    if( electroatomic_reaction != d_core.getScatteringReactions().end() )
      return electroatomic_reaction->second->getCrossSection( energy );

    electroatomic_reaction = d_core.getAbsorptionReactions().find( reaction );

    if( electroatomic_reaction != d_core.getAbsorptionReactions().end() )
      return electroatomic_reaction->second->getCrossSection( energy );

    electroatomic_reaction = d_core.getMiscReactions().find( reaction );

    if( electroatomic_reaction != d_core.getMiscReactions().end() )
      return electroatomic_reaction->second->getCrossSection( energy );
    else // If the reaction does not exist for an atom, return 0
      return 0.0;
  }
}

// Collide with a electron
void Electroatom::collideAnalogue( ElectronState& electron, 
                                   ParticleBank& bank ) const
{
  double total_cross_section = 
    this->getTotalCrossSection( electron.getEnergy() );

  double scaled_random_number = 
    Utility::RandomNumberGenerator::getRandomNumber<double>()*
      total_cross_section;

  double absorption_cross_section = 
    this->getAbsorptionCrossSection( electron.getEnergy() );

  // Check if absorption occurs 
  if( scaled_random_number < absorption_cross_section )
  {
    sampleAbsorptionReaction( scaled_random_number, electron, bank );

    // Set the electron as gone regardless of the reaction that occurred
    electron.setAsGone();
  }
  else
  {
    sampleScatteringReaction( scaled_random_number - absorption_cross_section,
                              electron, 
                              bank );
  }
}

// Collide with a electron and survival bias
void Electroatom::collideSurvivalBias( ElectronState& electron, 
                                       ParticleBank& bank ) const
{
  double total_cross_section = 
    this->getTotalCrossSection( electron.getEnergy() );
  
  double scattering_cross_section = total_cross_section -
    this->getAbsorptionCrossSection( electron.getEnergy() );

  double survival_prob = scattering_cross_section/total_cross_section;
 
  sampleScatteringReaction(
	 	     Utility::RandomNumberGenerator::getRandomNumber<double>()*
		     scattering_cross_section,
		     electron,
		     bank );

  if( survival_prob < 1.0 )
  {
    // Multiply the electron's weight by the survival probabilty
    if( survival_prob > 0.0 )
    {

      // Create a copy of the electron for sampling the absorption reaction
      ElectronState electron_copy( electron, false, false );
    
      electron.multiplyWeight( survival_prob );

      sampleScatteringReaction(
	 	     Utility::RandomNumberGenerator::getRandomNumber<double>()*
		     scattering_cross_section,
		     electron,
		     bank );
 
      electron_copy.multiplyWeight( 1.0 - survival_prob );

      sampleAbsorptionReaction(
                      Utility::RandomNumberGenerator::getRandomNumber<double>()*
                      (total_cross_section - scattering_cross_section),
                      electron_copy,
                      bank );
    }
    else
      electron.setAsGone();
  }
}

// Sample an absorption reaction
void Electroatom::sampleAbsorptionReaction( const double scaled_random_number,
                                            ElectronState& electron,
                                            ParticleBank& bank ) const
{
  // Make sure there is at least one absorption reaction
  testPrecondition( d_core.getAbsorptionReactions().size() > 0 );

  double partial_cross_section = 0.0;

  ConstReactionMap::const_iterator electroatomic_reaction = 
    d_core.getAbsorptionReactions().begin();

  while( electroatomic_reaction != d_core.getAbsorptionReactions().end() )
  {
    partial_cross_section +=
      electroatomic_reaction->second->getCrossSection( electron.getEnergy() );

    if( scaled_random_number < partial_cross_section )
      break;

    ++electroatomic_reaction;
  }

  // Note: the absorption cross section is calculated at run time. However, 
  // it's possible that roundoff from interpolation can cause a small 
  // difference between the calculated absorption cross section and 
  // the sum of the stored cross sections. This test ensures that a valid 
  // reaction is always sampled.
  if( electroatomic_reaction == d_core.getAbsorptionReactions().end() )
  {
    electroatomic_reaction = d_core.getAbsorptionReactions().begin();

    std::advance( electroatomic_reaction,
		  d_core.getAbsorptionReactions().size()-1 );
  }

  // Make sure a reaction was selected
  testPostcondition( electroatomic_reaction != 
                       d_core.getAbsorptionReactions().end() );

  // Undergo reaction selected
  Data::SubshellType subshell_vacancy;
  
  electroatomic_reaction->second->react( electron, bank, subshell_vacancy );

  // Relax the atom
  d_core.getAtomicRelaxationModel().relaxAtom( subshell_vacancy,
                                               electron,
                                               bank );
}

// Sample a scattering reaction
void Electroatom::sampleScatteringReaction( const double scaled_random_number,
                                            ElectronState& electron,
                                            ParticleBank& bank ) const
{
  double partial_cross_section = 0.0;
  
  ConstReactionMap::const_iterator electroatomic_reaction = 
    d_core.getScatteringReactions().begin();
  
  while( electroatomic_reaction != d_core.getScatteringReactions().end() )
  {
    partial_cross_section +=
      electroatomic_reaction->second->getCrossSection( electron.getEnergy() );

    if( scaled_random_number < partial_cross_section )
      break;

    ++electroatomic_reaction;
  }

  // Note: the total cross section is calculated at run time. However, 
  // it's possible that roundoff from interpolation can cause a small 
  // difference between the calculated total cross section and 
  // the sum of the stored cross sections. This test ensures that a valid 
  // reaction is always sampled.
  if( electroatomic_reaction == d_core.getScatteringReactions().end() )
  {
    electroatomic_reaction = d_core.getScatteringReactions().begin();

    std::advance( electroatomic_reaction,
		  d_core.getScatteringReactions().size()-1 );
  }

  // Make sure the reaction was found
  testPostcondition( electroatomic_reaction != 
                     d_core.getScatteringReactions().end() );

  // Undergo reaction selected
<<<<<<< HEAD
  SubshellType subshell_vacancy;
std::cout << " reaction type = \t"<<electroatomic_reaction->second->getReactionType() << std::endl;
=======
  Data::SubshellType subshell_vacancy;
  
>>>>>>> 5fb9119b
  electroatomic_reaction->second->react( electron, bank, subshell_vacancy );

  // Relax the atom
  d_core.getAtomicRelaxationModel().relaxAtom( subshell_vacancy,
                                               electron,
                                               bank );
}

} // end MonteCarlo namespace

//---------------------------------------------------------------------------//
// end MonteCarlo_Electroatom.cpp
//---------------------------------------------------------------------------//

<|MERGE_RESOLUTION|>--- conflicted
+++ resolved
@@ -303,13 +303,8 @@
                      d_core.getScatteringReactions().end() );
 
   // Undergo reaction selected
-<<<<<<< HEAD
-  SubshellType subshell_vacancy;
-std::cout << " reaction type = \t"<<electroatomic_reaction->second->getReactionType() << std::endl;
-=======
   Data::SubshellType subshell_vacancy;
   
->>>>>>> 5fb9119b
   electroatomic_reaction->second->react( electron, bank, subshell_vacancy );
 
   // Relax the atom
