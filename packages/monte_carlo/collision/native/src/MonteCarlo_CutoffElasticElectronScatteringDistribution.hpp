//---------------------------------------------------------------------------//
//!
//! \file   MonteCarlo_CutoffElasticElectronScatteringDistribution.hpp
//! \author Luke Kersting
//! \brief  The electron cutoff elastic scattering distribution base class
//!
//---------------------------------------------------------------------------//

#ifndef MONTE_CARLO_CUTOFF_ELASTIC_ELECTRON_SCATTERING_DISTRIBUTION_HPP
#define MONTE_CARLO_CUTOFF_ELASTIC_ELECTRON_SCATTERING_DISTRIBUTION_HPP

// Std Lib Includes
#include <limits>

// FRENSIE Includes
#include "MonteCarlo_ElectronState.hpp"
#include "MonteCarlo_ParticleBank.hpp"
#include "MonteCarlo_ElectronScatteringDistribution.hpp"
#include "MonteCarlo_AdjointElectronScatteringDistribution.hpp"
#include "Utility_InterpolatedFullyTabularTwoDDistribution.hpp"

namespace MonteCarlo{

//! The cutoff scattering distribution base class
class CutoffElasticElectronScatteringDistribution : public ElectronScatteringDistribution,
            public AdjointElectronScatteringDistribution
{

public:

  typedef Utility::FullyTabularTwoDDistribution TwoDDist;
<<<<<<< HEAD

  //! Constructor
  CutoffElasticElectronScatteringDistribution(
        const std::shared_ptr<TwoDDist>& 
            scattering_distribution,
        const double cutoff_angle_cosine = 1.0 );
=======

  //! Basic Constructor
  CutoffElasticElectronScatteringDistribution(
        const std::shared_ptr<TwoDDist>& scattering_distribution,
        const bool correlated_sampling_mode_on );

  //! Constructor
  CutoffElasticElectronScatteringDistribution(
        const std::shared_ptr<TwoDDist>& full_scattering_distribution,
        const std::shared_ptr<TwoDDist>& partial_scattering_distribution,
        const double cutoff_angle_cosine,
        const bool correlated_sampling_mode_on );
>>>>>>> 7fdd6c71

  //! Destructor
  virtual ~CutoffElasticElectronScatteringDistribution()
  { /* ... */ }

<<<<<<< HEAD
  //! Evaluate the distribution
  double evaluate( const double incoming_energy,
                   const double scattering_angle_cosine ) const;

  //! Evaluate the PDF
=======
  //! Evaluate the cutoff cross section ratio
  double evaluateCutoffCrossSectionRatio( const double incoming_energy ) const;

  //! Evaluate the partial cutoff distribution
  double evaluate( const double incoming_energy,
                   const double scattering_angle_cosine ) const;

  //! Evaluate the partial cutoff PDF
>>>>>>> 7fdd6c71
  double evaluatePDF( const double incoming_energy,
                      const double scattering_angle_cosine ) const;

  //! Evaluate the partial cutoff CDF
  double evaluateCDF( const double incoming_energy,
                      const double scattering_angle_cosine ) const;

<<<<<<< HEAD
  //! Evaluate the unormalized distribution
  double evaluateUnormalized( const double incoming_energy,
                              const double scattering_angle_cosine ) const;

  //! Evaluate the unormalized PDF
  double evaluateUnormalizedPDF( const double incoming_energy,
                                 const double scattering_angle_cosine ) const;

  //! Evaluate the unormalized CDF
  double evaluateUnormalizedCDF( const double incoming_energy,
                                 const double scattering_angle_cosine ) const;

  //! Evaluate the cross section ratio for the cutoff angle cosine
  double evaluateCutoffCrossSectionRatio( const double incoming_energy ) const;

=======
>>>>>>> 7fdd6c71
  //! Sample an outgoing energy and direction from the distribution
  void sample( const double incoming_energy,
               double& outgoing_energy,
               double& scattering_angle_cosine ) const;

  //! Sample an outgoing energy and direction and record the number of trials
  void sampleAndRecordTrials( const double incoming_energy,
                              double& outgoing_energy,
                              double& scattering_angle_cosine,
                              unsigned& trials ) const;

  //! Randomly scatter the electron
  void scatterElectron( MonteCarlo::ElectronState& electron,
                        MonteCarlo::ParticleBank& bank,
                        Data::SubshellType& shell_of_interaction ) const;

  //! Randomly scatter the adjoint electron
  void scatterAdjointElectron( MonteCarlo::AdjointElectronState& adjoint_electron,
                               MonteCarlo::ParticleBank& bank,
                               Data::SubshellType& shell_of_interaction ) const;

protected:

  //! Sample an outgoing direction from the distribution
  void sampleAndRecordTrialsImpl( const double incoming_energy,
                                  double& scattering_angle_cosine,
                                  unsigned& trials ) const;

private:

  // The cutoff scattering angle cosine (mu) below which the cutoff distribution is used
  double d_cutoff_angle_cosine;

<<<<<<< HEAD
  // cutoff elastic scattering distribution (no screened Rutherford data)
  std::shared_ptr<TwoDDist> d_cutoff_distribution;
=======
  // The full cutoff elastic scattering distribution (no screened Rutherford data)
  std::shared_ptr<TwoDDist> d_full_cutoff_distribution;

  // The cutoff elastic scattering distribution below cutoff_angle_cosine
  std::shared_ptr<TwoDDist> d_partial_cutoff_distribution;

  // The sample function pointer
  std::function<double ( const double )> d_sample_func;
>>>>>>> 7fdd6c71
};

} // end MonteCarlo namespace

#endif // end MONTE_CARLO_CUTOFF_ELASTIC_ELECTRON_SCATTERING_DISTRIBUTION_HPP

//---------------------------------------------------------------------------//
// end MonteCarlo_CutoffElasticElectronScatteringDistribution.hpp
//---------------------------------------------------------------------------//<|MERGE_RESOLUTION|>--- conflicted
+++ resolved
@@ -29,14 +29,6 @@
 public:
 
   typedef Utility::FullyTabularTwoDDistribution TwoDDist;
-<<<<<<< HEAD
-
-  //! Constructor
-  CutoffElasticElectronScatteringDistribution(
-        const std::shared_ptr<TwoDDist>& 
-            scattering_distribution,
-        const double cutoff_angle_cosine = 1.0 );
-=======
 
   //! Basic Constructor
   CutoffElasticElectronScatteringDistribution(
@@ -49,19 +41,11 @@
         const std::shared_ptr<TwoDDist>& partial_scattering_distribution,
         const double cutoff_angle_cosine,
         const bool correlated_sampling_mode_on );
->>>>>>> 7fdd6c71
 
   //! Destructor
   virtual ~CutoffElasticElectronScatteringDistribution()
   { /* ... */ }
 
-<<<<<<< HEAD
-  //! Evaluate the distribution
-  double evaluate( const double incoming_energy,
-                   const double scattering_angle_cosine ) const;
-
-  //! Evaluate the PDF
-=======
   //! Evaluate the cutoff cross section ratio
   double evaluateCutoffCrossSectionRatio( const double incoming_energy ) const;
 
@@ -70,7 +54,6 @@
                    const double scattering_angle_cosine ) const;
 
   //! Evaluate the partial cutoff PDF
->>>>>>> 7fdd6c71
   double evaluatePDF( const double incoming_energy,
                       const double scattering_angle_cosine ) const;
 
@@ -78,24 +61,6 @@
   double evaluateCDF( const double incoming_energy,
                       const double scattering_angle_cosine ) const;
 
-<<<<<<< HEAD
-  //! Evaluate the unormalized distribution
-  double evaluateUnormalized( const double incoming_energy,
-                              const double scattering_angle_cosine ) const;
-
-  //! Evaluate the unormalized PDF
-  double evaluateUnormalizedPDF( const double incoming_energy,
-                                 const double scattering_angle_cosine ) const;
-
-  //! Evaluate the unormalized CDF
-  double evaluateUnormalizedCDF( const double incoming_energy,
-                                 const double scattering_angle_cosine ) const;
-
-  //! Evaluate the cross section ratio for the cutoff angle cosine
-  double evaluateCutoffCrossSectionRatio( const double incoming_energy ) const;
-
-=======
->>>>>>> 7fdd6c71
   //! Sample an outgoing energy and direction from the distribution
   void sample( const double incoming_energy,
                double& outgoing_energy,
@@ -129,10 +94,6 @@
   // The cutoff scattering angle cosine (mu) below which the cutoff distribution is used
   double d_cutoff_angle_cosine;
 
-<<<<<<< HEAD
-  // cutoff elastic scattering distribution (no screened Rutherford data)
-  std::shared_ptr<TwoDDist> d_cutoff_distribution;
-=======
   // The full cutoff elastic scattering distribution (no screened Rutherford data)
   std::shared_ptr<TwoDDist> d_full_cutoff_distribution;
 
@@ -141,7 +102,6 @@
 
   // The sample function pointer
   std::function<double ( const double )> d_sample_func;
->>>>>>> 7fdd6c71
 };
 
 } // end MonteCarlo namespace
