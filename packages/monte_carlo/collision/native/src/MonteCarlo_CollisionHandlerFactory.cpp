--- conflicted
+++ resolved
@@ -179,11 +179,7 @@
 		     SimulationElectronProperties::getNumberOfElectronHashGridBins(),
 		     SimulationElectronProperties::getBremsstrahlungAngularDistributionFunction(),
 		     SimulationElectronProperties::isAtomicRelaxationModeOn(),
-<<<<<<< HEAD
-		     SimulationElectronProperties::getElasticCutoffAngle() );
-=======
 		     SimulationElectronProperties::getElasticCutoffAngleCosine() );
->>>>>>> 6fc334e6
     break;
   }
   default:
@@ -422,25 +418,6 @@
 
 // Create the electron materials
 void CollisionHandlerFactory::createElectronMaterials(
-<<<<<<< HEAD
-   const Teuchos::ParameterList& cross_sections_table_info,
-   const std::string& cross_sections_xml_directory,
-   const boost::unordered_map<ModuleTraits::InternalMaterialHandle,
-   Teuchos::Array<double> >& material_id_fraction_map,
-   const boost::unordered_map<ModuleTraits::InternalMaterialHandle,
-   Teuchos::Array<std::string> >& material_id_component_map,
-   const boost::unordered_set<std::string>& electroatom_aliases,
-   const boost::unordered_map<Geometry::ModuleTraits::InternalCellHandle,
-   std::vector<std::string> >& cell_id_mat_id_map,
-   const boost::unordered_map<Geometry::ModuleTraits::InternalCellHandle,
-   std::vector<std::string> >& cell_id_density_map,
-   const Teuchos::RCP<AtomicRelaxationModelFactory>& 
-    atomic_relaxation_model_factory,
-   const unsigned hash_grid_bins,
-   const BremsstrahlungAngularDistributionType photon_distribution_function,
-   const bool use_atomic_relaxation_data,
-   const double cutoff_angle )
-=======
     const Teuchos::ParameterList& cross_sections_table_info,
     const std::string& cross_sections_xml_directory,
     const MatIdFractionMap& material_id_fraction_map,
@@ -454,28 +431,18 @@
     const BremsstrahlungAngularDistributionType photon_distribution_function,
     const bool use_atomic_relaxation_data,
     const double cutoff_angle_cosine )
->>>>>>> 6fc334e6
 {
   std::unordered_map<std::string,Teuchos::RCP<Electroatom> > electroatom_map;
 
   ElectroatomFactory electroatom_factory( cross_sections_xml_directory,
                                           cross_sections_table_info,
-<<<<<<< HEAD
-					                      electroatom_aliases,
-=======
                                           electroatom_aliases,
->>>>>>> 6fc334e6
                                           atomic_relaxation_model_factory,
                                           hash_grid_bins,
                                           photon_distribution_function,
                                           use_atomic_relaxation_data,
-<<<<<<< HEAD
-                                          cutoff_angle,
-					  d_os_warn );
-=======
                                           cutoff_angle_cosine,
                                           d_os_warn );
->>>>>>> 6fc334e6
     
   electroatom_factory.createElectroatomMap( electroatom_map );
 
