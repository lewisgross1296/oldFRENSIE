--- conflicted
+++ resolved
@@ -36,11 +36,7 @@
         const BremsstrahlungAngularDistributionType 
                 photon_distribution_function,
 	    const bool use_atomic_relaxation_data,
-<<<<<<< HEAD
-        const double cutoff_angle = 1.0e-6 );
-=======
         const double cutoff_angle_cosine = 0.999999 );
->>>>>>> 6fc334e6
 
   //! Create a electroatom (using the provided atomic relaxation model)
   static void createElectroatom(
@@ -53,11 +49,8 @@
         const BremsstrahlungAngularDistributionType 
                 photon_distribution_function,
 	    const bool use_atomic_relaxation_data,
-<<<<<<< HEAD
-        const double cutoff_angle = 1.0e-6 );
-=======
         const double cutoff_angle_cosine = 0.999999 );
->>>>>>> 6fc334e6
+
 private:
 
   // Constructor
