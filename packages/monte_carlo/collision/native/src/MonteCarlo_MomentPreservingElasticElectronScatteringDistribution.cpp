--- conflicted
+++ resolved
@@ -46,29 +46,11 @@
   THROW_EXCEPTION( std::runtime_error,
                    "Error: evaluation of the moment-preserving distribution" <<
                    " is currently not supported!" );
-
-<<<<<<< HEAD
-// Evaluate the distribution
-double MomentPreservingElasticElectronScatteringDistribution::evaluate(
-                            const unsigned incoming_energy_bin,
-                            const double scattering_angle_cosine ) const
-{
-  // Make sure the energy and angle are valid
-  testPrecondition( incoming_energy_bin <
-                    d_discrete_scattering_distribution.size() );
-  testPrecondition( incoming_energy_bin >= 0 );
-  testPrecondition( scattering_angle_cosine >= -1.0 );
-  testPrecondition( scattering_angle_cosine <= 1.0 );
-
-  // evaluate the distribution at the bin and scattering_angle_cosine
-  return Utility::get<1>(d_discrete_scattering_distribution[incoming_energy_bin])->evaluate(
-        scattering_angle_cosine );
-=======
+  
   // // evaluate the distribution at the incoming energy and scattering_angle_cosine
   // return d_discrete_scattering_distribution->evaluate(
   //                       incoming_energy,
   //                       scattering_angle_cosine );
->>>>>>> f89aeb69
 }
 
 // Evaluate the PDF
@@ -88,16 +70,10 @@
                    "Error: evaluation of the moment-preserving PDF is" <<
                    " currently not supported!" );
 
-<<<<<<< HEAD
-  // evaluate the PDF at the bin and scattering_angle_cosine
-  return Utility::get<1>(d_discrete_scattering_distribution[incoming_energy_bin])->evaluatePDF(
-        scattering_angle_cosine );
-=======
   // // evaluate the PDF at the incoming energy and scattering_angle_cosine
   // return d_discrete_scattering_distribution->evaluateSecondaryConditionalPDF(
   //                       incoming_energy,
   //                       scattering_angle_cosine );
->>>>>>> f89aeb69
 }
 
 // Evaluate the CDF
