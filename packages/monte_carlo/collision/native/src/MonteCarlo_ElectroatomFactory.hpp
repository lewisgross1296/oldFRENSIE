//---------------------------------------------------------------------------//
//!
//! \file   MonteCarlo_ElectroatomFactory.hpp
//! \author Luke Kersting
//! \brief  The electroatom factory class declaration
//!
//---------------------------------------------------------------------------//

#ifndef MONTE_CARLO_ELECTROATOM_FACTORY_HPP
#define MONTE_CARLO_ELECTROATOM_FACTORY_HPP

// Std Lib Includes
#include <string>
#include <unordered_set>
#include <unordered_map>

// Trilinos Includes
#include <Teuchos_ParameterList.hpp>
#include <Teuchos_ArrayRCP.hpp>
#include <Teuchos_RCP.hpp>

// FRENSIE Includes
#include "MonteCarlo_Electroatom.hpp"
#include "MonteCarlo_AtomicRelaxationModelFactory.hpp"
#include "MonteCarlo_SimulationProperties.hpp"

namespace MonteCarlo{

//! The electroatom factory class
class ElectroatomFactory
{

public:

  //! Constructor
  ElectroatomFactory(
    const std::string& cross_sections_xml_directory,
    const Teuchos::ParameterList& cross_section_table_info,
    const std::unordered_set<std::string>& electroatom_aliases,
    const Teuchos::RCP<AtomicRelaxationModelFactory>&
    atomic_relaxation_model_factory,
    const SimulationProperties& properties,
    std::ostream* os_message = &std::cout );

  //! Destructor
  ~ElectroatomFactory()
  { /* ... */ }

  //! Create the map of electroatoms
  void createElectroatomMap(
            std::unordered_map<std::string,Teuchos::RCP<Electroatom> >&
            electroatom_map ) const;

private:

  // Create a electroatom from an ACE table
  void createElectroatomFromACETable(
<<<<<<< HEAD
              const std::string& electroatom_alias,
              const std::string& ace_file_path,
              const std::string& electroatomic_table_name,
              const int electroatomic_file_start_line,
              const double atomic_weight,
              const Teuchos::RCP<AtomicRelaxationModelFactory>&
                atomic_relaxation_model_factory,
              const unsigned hash_grid_bins,
              const BremsstrahlungAngularDistributionType
                photon_distribution_function,
              const bool use_atomic_relaxation_data,
              const double cutoff_angle_cosine = 1.0 );

  // Create a electroatom from a Native table
  void createElectroatomFromNativeTable(
              const std::string& electroatom_alias,
              const std::string& ace_file_path,
              const double atomic_weight,
              const Teuchos::RCP<AtomicRelaxationModelFactory>&
                atomic_relaxation_model_factory,
              const unsigned hash_grid_bins,
              const BremsstrahlungAngularDistributionType
                photon_distribution_function,
              const bool use_atomic_relaxation_data,
              const double cutoff_angle_cosine = 1.0 );
=======
			  const std::string& electroatom_alias,
			  const std::string& ace_file_path,
			  const std::string& electroatomic_table_name,
			  const int electroatomic_file_start_line,
			  const double atomic_weight,
			  const Teuchos::RCP<AtomicRelaxationModelFactory>&
                          atomic_relaxation_model_factory,
			  const SimulationProperties& properties );

  // Create a electroatom from a Native table
  void createElectroatomFromNativeTable(
			  const std::string& electroatom_alias,
			  const std::string& ace_file_path,
			  const double atomic_weight,
			  const Teuchos::RCP<AtomicRelaxationModelFactory>&
                          atomic_relaxation_model_factory,
			  const SimulationProperties& properties );
>>>>>>> 49ecce52

  // The electroatom map
  std::unordered_map<std::string,Teuchos::RCP<Electroatom> >
  d_electroatom_name_map;

  // The table map
  std::unordered_map<std::string,Teuchos::RCP<Electroatom> >
  d_electroatomic_table_name_map;

  // The message output stream
  std::ostream* d_os_message;
};

} // end MonteCarlo namespace

#endif // end MONTE_CARLO_ELECTROATOM_FACTORY_HPP

//---------------------------------------------------------------------------//
// end MonteCarlo_ElectroatomFactory.hpp
//---------------------------------------------------------------------------//<|MERGE_RESOLUTION|>--- conflicted
+++ resolved
@@ -55,19 +55,14 @@
 
   // Create a electroatom from an ACE table
   void createElectroatomFromACETable(
-<<<<<<< HEAD
               const std::string& electroatom_alias,
               const std::string& ace_file_path,
               const std::string& electroatomic_table_name,
               const int electroatomic_file_start_line,
               const double atomic_weight,
               const Teuchos::RCP<AtomicRelaxationModelFactory>&
-                atomic_relaxation_model_factory,
-              const unsigned hash_grid_bins,
-              const BremsstrahlungAngularDistributionType
-                photon_distribution_function,
-              const bool use_atomic_relaxation_data,
-              const double cutoff_angle_cosine = 1.0 );
+                          atomic_relaxation_model_factory,
+              const SimulationProperties& properties );
 
   // Create a electroatom from a Native table
   void createElectroatomFromNativeTable(
@@ -75,31 +70,8 @@
               const std::string& ace_file_path,
               const double atomic_weight,
               const Teuchos::RCP<AtomicRelaxationModelFactory>&
-                atomic_relaxation_model_factory,
-              const unsigned hash_grid_bins,
-              const BremsstrahlungAngularDistributionType
-                photon_distribution_function,
-              const bool use_atomic_relaxation_data,
-              const double cutoff_angle_cosine = 1.0 );
-=======
-			  const std::string& electroatom_alias,
-			  const std::string& ace_file_path,
-			  const std::string& electroatomic_table_name,
-			  const int electroatomic_file_start_line,
-			  const double atomic_weight,
-			  const Teuchos::RCP<AtomicRelaxationModelFactory>&
                           atomic_relaxation_model_factory,
-			  const SimulationProperties& properties );
-
-  // Create a electroatom from a Native table
-  void createElectroatomFromNativeTable(
-			  const std::string& electroatom_alias,
-			  const std::string& ace_file_path,
-			  const double atomic_weight,
-			  const Teuchos::RCP<AtomicRelaxationModelFactory>&
-                          atomic_relaxation_model_factory,
-			  const SimulationProperties& properties );
->>>>>>> 49ecce52
+              const SimulationProperties& properties );
 
   // The electroatom map
   std::unordered_map<std::string,Teuchos::RCP<Electroatom> >
