--- conflicted
+++ resolved
@@ -16,13 +16,10 @@
 // FRENSIE Includes
 #include "MonteCarlo_ElectroatomicReaction.hpp"
 #include "MonteCarlo_BremsstrahlungAngularDistributionType.hpp"
-<<<<<<< HEAD
-=======
 #include "MonteCarlo_ElasticElectronScatteringDistributionNativeFactory.hpp"
 #include "MonteCarlo_BremsstrahlungElectronScatteringDistributionNativeFactory.hpp"
 #include "MonteCarlo_ElectroionizationSubshellElectronScatteringDistributionNativeFactory.hpp"
 #include "MonteCarlo_AtomicExcitationElectronScatteringDistributionNativeFactory.hpp"
->>>>>>> 7fdd6c71
 #include "Data_ElectronPhotonRelaxationDataContainer.hpp"
 #include "Utility_HashBasedGridSearcher.hpp"
 #include "Utility_TwoDInterpolationPolicy.hpp"
@@ -35,11 +32,6 @@
 
 public:
 
-<<<<<<< HEAD
-  //! Create an analog elastic scattering electroatomic reaction
-  template< typename TwoDInterpPolicy = Utility::LinLinLog>
-  static void createAnalogElasticReaction(
-=======
   // Typedef for the Elastic Distribution Factory
   using ElasticFactory = ElasticElectronScatteringDistributionNativeFactory;
 
@@ -61,35 +53,21 @@
   //! Create an coupled elastic scattering electroatomic reaction
   template< typename TwoDInterpPolicy = Utility::LogLogLog>
   static void createCoupledElasticReaction(
->>>>>>> 7fdd6c71
     const Data::ElectronPhotonRelaxationDataContainer& raw_electroatom_data,
     const Teuchos::ArrayRCP<const double>& energy_grid,
     const Teuchos::RCP<Utility::HashBasedGridSearcher>& grid_searcher,
     std::shared_ptr<ElectroatomicReaction>& elastic_reaction,
-<<<<<<< HEAD
-    const double evaluation_tol );
-
-  //! Create a hybrid elastic scattering electroatomic reaction
-  template< typename TwoDInterpPolicy = Utility::LinLinLog>
-=======
     const bool correlated_sampling_mode_on,
     const double evaluation_tol );
 
   //! Create a hybrid elastic scattering electroatomic reaction
   template< typename TwoDInterpPolicy = Utility::LogLogLog>
->>>>>>> 7fdd6c71
   static void createHybridElasticReaction(
     const Data::ElectronPhotonRelaxationDataContainer& raw_electroatom_data,
     const Teuchos::ArrayRCP<const double>& energy_grid,
     const Teuchos::RCP<Utility::HashBasedGridSearcher>& grid_searcher,
     std::shared_ptr<ElectroatomicReaction>& elastic_reaction,
     const double cutoff_angle_cosine,
-<<<<<<< HEAD
-    const double evaluation_tol );
-
-  //! Create an cutoff elastic scattering electroatomic reaction
-  template< typename TwoDInterpPolicy = Utility::LinLinLog>
-=======
     const bool correlated_sampling_mode_on,
     const double evaluation_tol );
 
@@ -105,54 +83,35 @@
 
   //! Create an cutoff elastic scattering electroatomic reaction
   template< typename TwoDInterpPolicy = Utility::LogLogLog>
->>>>>>> 7fdd6c71
   static void createCutoffElasticReaction(
     const Data::ElectronPhotonRelaxationDataContainer& raw_electroatom_data,
     const Teuchos::ArrayRCP<const double>& energy_grid,
     const Teuchos::RCP<Utility::HashBasedGridSearcher>& grid_searcher,
     std::shared_ptr<ElectroatomicReaction>& elastic_reaction,
     const double cutoff_angle_cosine,
-<<<<<<< HEAD
-    const double evaluation_tol );
-
-  //! Create a screened Rutherford elastic scattering electroatomic reaction
-  template< typename TwoDInterpPolicy = Utility::LinLinLog>
-=======
     const bool correlated_sampling_mode_on,
     const double evaluation_tol );
 
   //! Create a screened Rutherford elastic scattering electroatomic reaction
   template< typename TwoDInterpPolicy = Utility::LogLogLog>
->>>>>>> 7fdd6c71
   static void createScreenedRutherfordElasticReaction(
     const Data::ElectronPhotonRelaxationDataContainer& raw_electroatom_data,
     const Teuchos::ArrayRCP<const double>& energy_grid,
     const Teuchos::RCP<Utility::HashBasedGridSearcher>& grid_searcher,
     std::shared_ptr<ElectroatomicReaction>& elastic_reaction,
     const double cutoff_angle_cosine,
-<<<<<<< HEAD
-    const double evaluation_tol );
-
-  //! Create the moment preserving elastic scattering electroatomic reaction
-  template< typename TwoDInterpPolicy = Utility::LinLinLog>
-=======
     const bool correlated_sampling_mode_on,
     const double evaluation_tol );
 
   //! Create the moment preserving elastic scattering electroatomic reaction
   template< typename TwoDInterpPolicy = Utility::LogLogLog>
->>>>>>> 7fdd6c71
   static void createMomentPreservingElasticReaction(
     const Data::ElectronPhotonRelaxationDataContainer& raw_electroatom_data,
     const Teuchos::ArrayRCP<const double>& energy_grid,
     const Teuchos::RCP<Utility::HashBasedGridSearcher>& grid_searcher,
     std::shared_ptr<ElectroatomicReaction>& elastic_reaction,
-<<<<<<< HEAD
-    const double cutoff_angle_cosine ,
-=======
     const double cutoff_angle_cosine,
     const bool correlated_sampling_mode_on,
->>>>>>> 7fdd6c71
     const double evaluation_tol );
 
   //! Create an atomic excitation scattering electroatomic reaction
@@ -164,11 +123,7 @@
 
   //! Create the subshell electroionization electroatomic reaction
   template< typename ReactionType = ElectroatomicReaction,
-<<<<<<< HEAD
-            typename TwoDInterpPolicy = Utility::LinLinLog>
-=======
             typename TwoDInterpPolicy = Utility::LogLogLog>
->>>>>>> 7fdd6c71
   static void createSubshellElectroionizationReaction(
     const Data::ElectronPhotonRelaxationDataContainer& raw_electroatom_data,
     const Teuchos::ArrayRCP<const double>& energy_grid,
@@ -181,11 +136,7 @@
 
   //! Create the subshell electroionization electroatomic reactions
   template< typename ReactionType = ElectroatomicReaction,
-<<<<<<< HEAD
-            typename TwoDInterpPolicy = Utility::LinLinLog>
-=======
             typename TwoDInterpPolicy = Utility::LogLogLog>
->>>>>>> 7fdd6c71
   static void createSubshellElectroionizationReactions(
     const Data::ElectronPhotonRelaxationDataContainer& raw_electroatom_data,
     const Teuchos::ArrayRCP<const double>& energy_grid,
@@ -198,11 +149,7 @@
 
   //! Create the bremsstrahlung electroatomic reaction
   template< typename ReactionType = ElectroatomicReaction,
-<<<<<<< HEAD
-            typename TwoDInterpPolicy = Utility::LinLinLog>
-=======
             typename TwoDInterpPolicy = Utility::LogLogLog>
->>>>>>> 7fdd6c71
   static void createBremsstrahlungReaction(
     const Data::ElectronPhotonRelaxationDataContainer& raw_electroatom_data,
     const Teuchos::ArrayRCP<const double>& energy_grid,
