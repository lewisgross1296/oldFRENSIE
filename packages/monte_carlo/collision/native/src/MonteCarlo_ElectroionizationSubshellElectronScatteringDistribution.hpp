//---------------------------------------------------------------------------//
//!
//! \file   MonteCarlo_ElectroionizationSubshellElectronScatteringDistribution.hpp
//! \author Luke Kersting
//! \brief  The electron electroionization subshell scattering distribution base class
//!
//---------------------------------------------------------------------------//

#ifndef MONTE_CARLO_ELECTROIONIZATION_SUBSHELL_ELECTRON_SCATTERING_DISTRIBUTION_HPP
#define MONTE_CARLO_ELECTROIONIZATION_SUBSHELL_ELECTRON_SCATTERING_DISTRIBUTION_HPP

// Std Lib Includes
#include <limits>

// Trilinos Includes
#include <Teuchos_Array.hpp>
#include <Teuchos_RCP.hpp>

// FRENSIE Includes
#include "MonteCarlo_ElectronState.hpp"
#include "MonteCarlo_ParticleBank.hpp"
#include "MonteCarlo_ElectronScatteringDistribution.hpp"
#include "Utility_TabularOneDDistribution.hpp"

namespace MonteCarlo{

/*! The scattering distribution base class
 *  \details currently the binding energy is not taken into account when 
 *  calculating the outgoing energy and direction of the original electron
 */
class ElectroionizationSubshellElectronScatteringDistribution : public ElectronScatteringDistribution
{

public:

  //! Typedef for the  electroionization subshell distribution
  typedef Teuchos::Array<Utility::Pair<double,
		       Teuchos::RCP<const Utility::TabularOneDDistribution> > >
  ElectroionizationSubshellDistribution;

  //! Constructor 
  ElectroionizationSubshellElectronScatteringDistribution(
    const ElectroionizationSubshellDistribution& 
      electroionization_subshell_scattering_distribution,
    const double& binding_energy );

  //! Destructor 
  virtual ~ElectroionizationSubshellElectronScatteringDistribution()
  { /* ... */ }

<<<<<<< HEAD
  //! Return the binding energy
  double getBindingEnergy() const;

  //! Return the min incoming energy
  double getMinEnergy() const;

  //! Return the Max incoming energy
  double getMaxEnergy() const;

  //! Return the max incoming electron energy for a given knock-on electron energy
  double getMaxIncomingEnergyAtOutgoingEnergy( const double energy ) const;

  //! Evaluate the PDF value for a given incoming and knock-on energy
  double evaluatePDF( const double incoming_energy, 
                      const double knock_on_energy ) const;

  //! Sample an outgoing energy and direction from the distribution
  void sample( const double incoming_energy,
               double& knock_on_energy,
               double& knock_on_angle_cosine  ) const;

  // Sample the distribution
  void sample( const double incoming_energy,
               double& outgoing_energy,
               double& knock_on_energy,
               double& scattering_angle_cosine,
               double& knock_on_angle_cosine ) const;

  //! Sample an outgoing energy and direction and record the number of trials
  void sampleAndRecordTrials( const double incoming_energy,
                              double& knock_on_energy,
                              double& knock_on_angle_cosine,
                              unsigned& trials ) const;
=======
  //! Evaluate the distribution
  double evaluate( const double incoming_energy,
                   const double scattering_angle ) const
  { /* ... */ }

  //! Evaluate the PDF
  double evaluatePDF( const double incoming_energy,
                      const double scattering_angle ) const
  { /* ... */ }

  //! Evaluate the CDF
  double evaluateCDF( const double incoming_energy,
                      const double scattering_angle ) const
  { /* ... */ }

  //! Sample an outgoing energy and direction from the distribution
  void sample( const double incoming_energy,
               double& outgoing_energy,
               double& scattering_angle_cosine ) const
  { /* ... */ }

  //! Sample an outgoing energy and direction and record the number of trials
  void sampleAndRecordTrials( const double incoming_energy,
                              double& outgoing_energy,
                              double& scattering_angle_cosine,
                              unsigned& trials ) const
  { /* ... */ }
>>>>>>> 6fc334e6

  //! Randomly scatter the electron
  void scatterElectron( ElectronState& electron,
                        ParticleBank& bank,
                        SubshellType& shell_of_interaction ) const;
                        
private:

  // electroionization subshell scattering cross sections
  ElectroionizationSubshellDistribution 
     d_electroionization_subshell_scattering_distribution;

  // Subshell binding energy
  double d_binding_energy;

  // Calculate the outgoing angle cosine
  double outgoingAngle( const double incoming_energy,
                        const double energy ) const;

};

} // end MonteCarlo namespace

#endif // end MONTE_CARLO_ELECTROIONIZATION_SUBSHELL_ELECTRON_SCATTERING_DISTRIBUTION_HPP

//---------------------------------------------------------------------------//
// end MonteCarlo_ElectroionizationSubshellElectronScatteringDistribution.hpp
//---------------------------------------------------------------------------//<|MERGE_RESOLUTION|>--- conflicted
+++ resolved
@@ -48,7 +48,6 @@
   virtual ~ElectroionizationSubshellElectronScatteringDistribution()
   { /* ... */ }
 
-<<<<<<< HEAD
   //! Return the binding energy
   double getBindingEnergy() const;
 
@@ -61,9 +60,19 @@
   //! Return the max incoming electron energy for a given knock-on electron energy
   double getMaxIncomingEnergyAtOutgoingEnergy( const double energy ) const;
 
+  //! Evaluate the distribution
+  double evaluate( const double incoming_energy,
+                   const double scattering_angle ) const
+  { /* ... */ }
+
   //! Evaluate the PDF value for a given incoming and knock-on energy
   double evaluatePDF( const double incoming_energy, 
                       const double knock_on_energy ) const;
+
+  //! Evaluate the CDF
+  double evaluateCDF( const double incoming_energy,
+                      const double scattering_angle ) const
+  { /* ... */ }
 
   //! Sample an outgoing energy and direction from the distribution
   void sample( const double incoming_energy,
@@ -82,35 +91,6 @@
                               double& knock_on_energy,
                               double& knock_on_angle_cosine,
                               unsigned& trials ) const;
-=======
-  //! Evaluate the distribution
-  double evaluate( const double incoming_energy,
-                   const double scattering_angle ) const
-  { /* ... */ }
-
-  //! Evaluate the PDF
-  double evaluatePDF( const double incoming_energy,
-                      const double scattering_angle ) const
-  { /* ... */ }
-
-  //! Evaluate the CDF
-  double evaluateCDF( const double incoming_energy,
-                      const double scattering_angle ) const
-  { /* ... */ }
-
-  //! Sample an outgoing energy and direction from the distribution
-  void sample( const double incoming_energy,
-               double& outgoing_energy,
-               double& scattering_angle_cosine ) const
-  { /* ... */ }
-
-  //! Sample an outgoing energy and direction and record the number of trials
-  void sampleAndRecordTrials( const double incoming_energy,
-                              double& outgoing_energy,
-                              double& scattering_angle_cosine,
-                              unsigned& trials ) const
-  { /* ... */ }
->>>>>>> 6fc334e6
 
   //! Randomly scatter the electron
   void scatterElectron( ElectronState& electron,
@@ -128,7 +108,7 @@
 
   // Calculate the outgoing angle cosine
   double outgoingAngle( const double incoming_energy,
-                        const double energy ) const;
+                        const double outgoing_energy ) const;
 
 };
 
