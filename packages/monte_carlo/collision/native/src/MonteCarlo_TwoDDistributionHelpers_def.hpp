//---------------------------------------------------------------------------//
//!
//! \file   MonteCarlo_TwoDDistributionHelpers_def.hpp
//! \author Luke Kersting
//! \brief  Two dimensional distribution helpers declaration
//!
//---------------------------------------------------------------------------//

#ifndef MONTE_CARLO_TWO_D_DISTRIBUTION_HELPERS_DEF_HPP
#define MONTE_CARLO_TWO_D_DISTRIBUTION_HELPERS_DEF_HPP

// FRENSIE Includes
#include "Utility_SearchAlgorithms.hpp"

namespace MonteCarlo{

// Return the primary grid values of the 2-D distribution
template<typename DependentTwoDDistribution>
void getPrimaryGrid(
	const DependentTwoDDistribution& dependent_distribution,
  std::vector<double>& primary_grid )
{
  primary_grid.resize( dependent_distribution.size() );

  for ( unsigned i = 0; i < dependent_distribution.size(); ++i )
  {
    primary_grid[i] = Utility::get<0>( dependent_distribution[i] );
  }
}

// Find the lower and upper bin boundary
template<typename DependentTwoDDistribution>
void findLowerAndUpperBinIndex(
    const double independent_variable,
	const DependentTwoDDistribution& dependent_distribution,
    unsigned& lower_bin_index,
    unsigned& upper_bin_index )
{
  if( independent_variable < Utility::get<0>( dependent_distribution.front() ))
  {
    lower_bin_index = 0;
    upper_bin_index = lower_bin_index;
  }
  else if( independent_variable >= Utility::get<0>( dependent_distribution.back() ) )
  {
    lower_bin_index = dependent_distribution.size();
    --lower_bin_index;
    upper_bin_index = lower_bin_index;
  }
  else
  {
    typename DependentTwoDDistribution::const_iterator
        lower_bin_boundary, upper_bin_boundary;
    lower_bin_boundary = dependent_distribution.begin();
    upper_bin_boundary = dependent_distribution.end();

    lower_bin_index = Utility::Search::binaryLowerBoundIndex<Utility::FIRST>(
							lower_bin_boundary,
							upper_bin_boundary,
							independent_variable );
    upper_bin_index = lower_bin_index;
<<<<<<< HEAD
    
    if( Utility::get<0>( dependent_distribution[lower_bin_index] ) != independent_variable )
=======

    if ( dependent_distribution[lower_bin_index].first != independent_variable )
>>>>>>> f89aeb69
      ++upper_bin_index;
  }
}

// Find the lower and upper bin boundary
template<typename DependentTwoDDistribution>
void findLowerAndUpperBinBoundary(
    const double independent_variable,
	const DependentTwoDDistribution& dependent_distribution,
    typename DependentTwoDDistribution::const_iterator& lower_bin_boundary,
    typename DependentTwoDDistribution::const_iterator& upper_bin_boundary )
{
  if( independent_variable < Utility::get<0>( dependent_distribution.front() ) )
  {
    lower_bin_boundary = dependent_distribution.begin();
    upper_bin_boundary = lower_bin_boundary;
  }
  else if( independent_variable >= Utility::get<0>( dependent_distribution.back() ) )
  {
    lower_bin_boundary = dependent_distribution.end();
    --lower_bin_boundary;
    upper_bin_boundary = lower_bin_boundary;
  }
  else
  {
    lower_bin_boundary = dependent_distribution.begin();
    upper_bin_boundary = dependent_distribution.end();

    lower_bin_boundary = Utility::Search::binaryLowerBound<Utility::FIRST>(
							lower_bin_boundary,
							upper_bin_boundary,
							independent_variable );
    upper_bin_boundary = lower_bin_boundary;
<<<<<<< HEAD
    
    if ( Utility::get<0>( *lower_bin_boundary ) != independent_variable )
=======

    if ( lower_bin_boundary->first != independent_variable )
>>>>>>> f89aeb69
      ++upper_bin_boundary;
  }
}

// Find the lower and upper bin boundary
template<typename DependentTwoDDistribution>
void findLowerAndUpperBinBoundary(
    const double independent_variable,
	const DependentTwoDDistribution& dependent_distribution,
    typename DependentTwoDDistribution::const_iterator& lower_bin_boundary,
    typename DependentTwoDDistribution::const_iterator& upper_bin_boundary,
    double& interpolation_fraction )
{

  findLowerAndUpperBinBoundary( independent_variable,
                                dependent_distribution,
                                lower_bin_boundary,
                                upper_bin_boundary );
  
  if( independent_variable < Utility::get<0>( dependent_distribution.front() ) )
  {
    interpolation_fraction = 0.0;
  }
  else if( independent_variable >= Utility::get<0>( dependent_distribution.back() ) )
  {
    interpolation_fraction = 0.0;
  }
  else
  {
    // Calculate the interpolation fraction
    interpolation_fraction =
      (independent_variable - Utility::get<0>( *lower_bin_boundary ))/
      (Utility::get<0>( *upper_bin_boundary ) - Utility::get<0>( *lower_bin_boundary));
  }
}

// Sample a two dimensional distribution with a random number
template<typename DependentTwoDDistribution, typename InterpolationPolicy>
double sampleTwoDDistributionCorrelatedWithRandomNumber(
   const double independent_variable,
   const DependentTwoDDistribution& dependent_distribution,
   const double random_number )
{
  typename DependentTwoDDistribution::const_iterator lower_bin_boundary,
                                                     upper_bin_boundary;

  findLowerAndUpperBinBoundary<DependentTwoDDistribution>(
        independent_variable,
        dependent_distribution,
        lower_bin_boundary,
        upper_bin_boundary );

  if( lower_bin_boundary != upper_bin_boundary )
  {
    return InterpolationPolicy::interpolate(
        Utility::get<0>( *lower_bin_boundary ),
        Utility::get<0>( *upper_bin_boundary ),
        independent_variable,
        Utility::get<1>( *lower_bin_boundary )->sampleWithRandomNumber( random_number ),
        Utility::get<1>( *upper_bin_boundary )->sampleWithRandomNumber( random_number ) );
  }
  else
    return Utility::get<1>( *lower_bin_boundary )->sampleWithRandomNumber( random_number );
}

template<typename DependentTwoDDistribution, typename InterpolationPolicy>
double sampleTwoDDistributionCorrelatedInSubrange(
    const double independent_variable,
    const DependentTwoDDistribution& dependent_distribution,
    const double max_indep_var )
{
  double random_number =
      Utility::RandomNumberGenerator::getRandomNumber<double>();

  typename DependentTwoDDistribution::const_iterator lower_bin_boundary,
                                                     upper_bin_boundary;

  findLowerAndUpperBinBoundary<DependentTwoDDistribution>(
        independent_variable,
        dependent_distribution,
        lower_bin_boundary,
        upper_bin_boundary);

  if( lower_bin_boundary != upper_bin_boundary )
  {
    return InterpolationPolicy::interpolate(
              Utility::get<0>( *lower_bin_boundary ),
              Utility::get<0>( *upper_bin_boundary ),
              independent_variable,
              Utility::get<1>( *lower_bin_boundary )->sampleWithRandomNumberInSubrange( random_number, max_indep_var ),
              Utility::get<1>( *upper_bin_boundary )->sampleWithRandomNumberInSubrange( random_number, max_indep_var ) );
  }
  else
  {
    return Utility::get<1>( *upper_bin_boundary )->sampleInSubrange( max_indep_var );
  }
}


// Sample a two dimensional distribution
template<typename DependentTwoDDistribution, typename InterpolationPolicy>
double sampleTwoDDistributionCorrelated(
   const double independent_variable,
   const DependentTwoDDistribution& dependent_distribution )
{
  double random_number =
      Utility::RandomNumberGenerator::getRandomNumber<double>();

  return sampleTwoDDistributionCorrelatedWithRandomNumber<DependentTwoDDistribution,InterpolationPolicy>(
            independent_variable,
            dependent_distribution,
            random_number );
}


// Sample a two dimensional distribution
template<typename DependentTwoDDistribution, typename InterpolationPolicy>
double sampleTwoDDistributionIndependent(
    const double independent_variable,
    const DependentTwoDDistribution& dependent_distribution )
{
  typename DependentTwoDDistribution::const_iterator lower_bin_boundary,
                                                     upper_bin_boundary;
  double interpolation_fraction;

  findLowerAndUpperBinBoundary<DependentTwoDDistribution>(
        independent_variable,
        dependent_distribution,
        lower_bin_boundary,
        upper_bin_boundary,
        interpolation_fraction );

  double random_number =
    Utility::RandomNumberGenerator::getRandomNumber<double>();

  if( lower_bin_boundary != upper_bin_boundary && random_number < interpolation_fraction )
  {
    return Utility::get<1>( *upper_bin_boundary )->sample();
  }
  else
    return Utility::get<1>( *lower_bin_boundary )->sample();
}

//! Sample continuously across multiple two dimensional distribution bins
template<typename DependentTwoDDistributionA, typename DependentTwoDDistributionB >
double sampleContinuouslyAcrossDistributions(
    const typename DependentTwoDDistributionA::const_iterator& distribution_a_bin,
    const typename DependentTwoDDistributionB::const_iterator& distribution_b_bin,
    const double& cross_section_a,
    const double& cross_section_b,
    const double& random_number,
    double& scattering_angle_cosine )
{
  // Get the total cross section
  double total_cross_section =
     cross_section_a + cross_section_b;

  // Scale the random number
  double scaled_random_number = total_cross_section*random_number;

  if ( scaled_random_number < cross_section_a )
  {
    scaled_random_number /= cross_section_a;

    scattering_angle_cosine =
      Utility::get<1>( *distribution_a_bin )->sampleWithRandomNumber(
                                                        scaled_random_number );
  }
  else
  {
    scaled_random_number =
        ( scaled_random_number - cross_section_a )/cross_section_b;

    scattering_angle_cosine =
      Utility::get<1>( *distribution_b_bin )->sampleWithRandomNumber(
                                                        scaled_random_number );
  }
}

//! Sample continuously across multiple two dimensional distribution using correlated sampling
template<typename DependentTwoDDistributionA,
         typename DependentTwoDDistributionB,
         typename InterpolationPolicy >
double sampleContinuouslyAcrossDistributions(
    const typename DependentTwoDDistributionA::const_iterator& distribution_a_lower_bin,
    const typename DependentTwoDDistributionA::const_iterator& distribution_a_upper_bin,
    const typename DependentTwoDDistributionB::const_iterator& distribution_b_lower_bin,
    const typename DependentTwoDDistributionB::const_iterator& distribution_b_upper_bin,
    const double& lower_cross_section_a,
    const double& upper_cross_section_a,
    const double& lower_cross_section_b,
    const double& upper_cross_section_b,
    const double& independent_variable,
    double& scattering_angle_cosine )
{
  double lower_angle_cosine, upper_angle_cosine;

  double random_number =
    Utility::RandomNumberGenerator::getRandomNumber<double>();

  // sample lower bins
  sampleContinuouslyAcrossDistributions<DependentTwoDDistributionA, DependentTwoDDistributionB >(
    distribution_a_lower_bin,
    distribution_b_lower_bin,
    lower_cross_section_a,
    lower_cross_section_b,
    random_number,
    lower_angle_cosine );

  // sample upper bins
  sampleContinuouslyAcrossDistributions<DependentTwoDDistributionA, DependentTwoDDistributionB >(
    distribution_a_upper_bin,
    distribution_b_upper_bin,
    upper_cross_section_a,
    upper_cross_section_b,
    random_number,
    upper_angle_cosine );

    return InterpolationPolicy::interpolate(
                                  Utility::get<0>( *distribution_a_lower_bin ),
                                  Utility::get<0>( *distribution_a_upper_bin ),
                                  independent_variable,
                                  lower_angle_cosine,
                                  upper_angle_cosine );

}
// Evaluate a correlated value from a two dimensional distribution
template<typename DependentTwoDDistribution, typename InterpolationPolicy>
double evaluateTwoDDistributionCorrelated(
    const double independent_variable,
    const double dependent_variable,
    const DependentTwoDDistribution& dependent_distribution )
{
  typename DependentTwoDDistribution::const_iterator lower_bin_boundary,
                                                     upper_bin_boundary;

  findLowerAndUpperBinBoundary<DependentTwoDDistribution>(
        independent_variable,
        dependent_distribution,
        lower_bin_boundary,
        upper_bin_boundary );

  if( lower_bin_boundary != upper_bin_boundary )
  {
    return InterpolationPolicy::interpolate(
        Utility::get<0>( *lower_bin_boundary ),
        Utility::get<0>( *upper_bin_boundary ),
        independent_variable,
        Utility::get<1>( *lower_bin_boundary )->evaluate( dependent_variable ),
        Utility::get<1>( *upper_bin_boundary )->evaluate( dependent_variable ) );
  }
  else
    return Utility::get<1>( *lower_bin_boundary )->evaluate( dependent_variable );
}

// Evaluate a correlated value from a two dimensional distribution
template<typename DependentTwoDDistribution, typename InterpolationPolicy>
double evaluateTwoDDistributionCorrelated(
    const unsigned lower_bin_index,
    const double independent_variable,
    const double dependent_variable,
    const DependentTwoDDistribution& dependent_distribution )
{
  // Make sure the lower_bin_index is valid
  testPrecondition( lower_bin_index >= 0 );
  testPrecondition( lower_bin_index < dependent_distribution.size() );

  if( dependent_distribution[lower_bin_index].first != independent_variable )
  {
    return InterpolationPolicy::interpolate(
            dependent_distribution[lower_bin_index].first,
            dependent_distribution[lower_bin_index+1].first,
            independent_variable,
            dependent_distribution[lower_bin_index].second->evaluate( dependent_variable ),
            dependent_distribution[lower_bin_index+1].second->evaluate( dependent_variable ) );
  }
  else
    return dependent_distribution[lower_bin_index].second->evaluate( dependent_variable );
}

// Evaluate a correlated value from a two dimensional distribution
template<typename DependentTwoDDistribution, typename InterpolationPolicy>
double evaluateTwoDDistributionCorrelatedWithWeightedVariable(
    const double independent_variable,
    const double weighted_dependent_variable,
    const DependentTwoDDistribution& dependent_distribution )
{
  typename DependentTwoDDistribution::const_iterator lower_bin_boundary,
                                                     upper_bin_boundary;

  findLowerAndUpperBinBoundary<DependentTwoDDistribution>(
        independent_variable,
        dependent_distribution,
        lower_bin_boundary,
        upper_bin_boundary );

  double lower_dependent_variable = weighted_dependent_variable*
      lower_bin_boundary->second->getUpperBoundOfIndepVar();

  if( lower_bin_boundary != upper_bin_boundary )
  {
    double upper_dependent_variable = weighted_dependent_variable*
      upper_bin_boundary->second->getUpperBoundOfIndepVar();

    return InterpolationPolicy::interpolate(
            lower_bin_boundary->first,
            upper_bin_boundary->first,
            independent_variable,
            lower_bin_boundary->second->evaluate( lower_dependent_variable ),
            upper_bin_boundary->second->evaluate( upper_dependent_variable ) );
  }
  else
    return lower_bin_boundary->second->evaluate( lower_dependent_variable );
}

// Evaluate a correlated value from a two dimensional distribution
template<typename DependentTwoDDistribution, typename InterpolationPolicy>
double evaluateTwoDDistributionCorrelatedWithWeightedVariable(
    const unsigned lower_bin_index,
    const double independent_variable,
    const double weighted_dependent_variable,
    const DependentTwoDDistribution& dependent_distribution )
{
  // Make sure the lower_bin_index is valid
  testPrecondition( lower_bin_index >= 0 );
  testPrecondition( lower_bin_index < dependent_distribution.size() );

  double lower_dependent_variable = weighted_dependent_variable*
      dependent_distribution[lower_bin_index].second->getUpperBoundOfIndepVar();

  if( dependent_distribution[lower_bin_index].first != independent_variable )
  {
    double upper_dependent_variable = weighted_dependent_variable*
      dependent_distribution[lower_bin_index+1].second->getUpperBoundOfIndepVar();

    return InterpolationPolicy::interpolate(
            dependent_distribution[lower_bin_index].first,
            dependent_distribution[lower_bin_index+1].first,
            independent_variable,
            dependent_distribution[lower_bin_index].second->evaluate( lower_dependent_variable ),
            dependent_distribution[lower_bin_index+1].second->evaluate( upper_dependent_variable ) );
  }
  else
    return dependent_distribution[lower_bin_index].second->evaluate( lower_dependent_variable );
}



// Evaluate a correlated PDF from a two dimensional distribution
template<typename DependentTwoDDistribution, typename InterpolationPolicy>
double evaluateTwoDDistributionCorrelatedPDF(
    const double independent_variable,
    const double dependent_variable,
    const DependentTwoDDistribution& dependent_distribution )
{
  typename DependentTwoDDistribution::const_iterator lower_bin_boundary,
                                                     upper_bin_boundary;

  findLowerAndUpperBinBoundary<DependentTwoDDistribution>(
        independent_variable,
        dependent_distribution,
        lower_bin_boundary,
        upper_bin_boundary );

  if( lower_bin_boundary != upper_bin_boundary )
  {
    return InterpolationPolicy::interpolate(
     Utility::get<0>( *lower_bin_boundary ),
     Utility::get<0>( *upper_bin_boundary ),
     independent_variable,
     Utility::get<1>( *lower_bin_boundary )->evaluatePDF( dependent_variable ),
     Utility::get<1>( *upper_bin_boundary )->evaluatePDF( dependent_variable ) );
  }
  else
    return Utility::get<1>( *lower_bin_boundary )->evaluatePDF( dependent_variable );
}

// Evaluate a correlated PDF from a two dimensional distribution
template<typename DependentTwoDDistribution, typename InterpolationPolicy>
double evaluateTwoDDistributionCorrelatedPDF(
    const unsigned lower_bin_index,
    const double independent_variable,
    const double dependent_variable,
    const DependentTwoDDistribution& dependent_distribution )
{
  // Make sure the lower_bin_index is valid
  testPrecondition( lower_bin_index >= 0 );
  testPrecondition( lower_bin_index < dependent_distribution.size() );

  if( Utility::get<0>( dependent_distribution[lower_bin_index] ) != independent_variable )
  {
    return InterpolationPolicy::interpolate(
              Utility::get<0>( dependent_distribution[lower_bin_index] ),
              Utility::get<0>( dependent_distribution[lower_bin_index+1] ),
              independent_variable,
              Utility::get<1>( dependent_distribution[lower_bin_index] )->evaluatePDF( dependent_variable ),
              Utility::get<1>( dependent_distribution[lower_bin_index+1] )->evaluatePDF( dependent_variable ) );
  }
  else
    return Utility::get<1>( dependent_distribution[lower_bin_index] )->evaluatePDF( dependent_variable );
}

// Evaluate a correlated PDF from a two dimensional distribution
template<typename DependentTwoDDistribution, typename InterpolationPolicy>
double evaluateTwoDDistributionCorrelatedPDFWithWeightedVariable(
    const double independent_variable,
    const double weighted_dependent_variable,
    const DependentTwoDDistribution& dependent_distribution )
{
  // Make sure the weighted dependent variable is valid
  testPrecondition( weighted_dependent_variable <= 1.0 );

  typename DependentTwoDDistribution::const_iterator lower_bin_boundary,
                                                     upper_bin_boundary;

  findLowerAndUpperBinBoundary<DependentTwoDDistribution>(
        independent_variable,
        dependent_distribution,
        lower_bin_boundary,
        upper_bin_boundary );

  double lower_dependent_variable = weighted_dependent_variable*
      lower_bin_boundary->second->getUpperBoundOfIndepVar();

  if( lower_bin_boundary != upper_bin_boundary )
  {
    double upper_dependent_variable = weighted_dependent_variable*
      upper_bin_boundary->second->getUpperBoundOfIndepVar();

    return InterpolationPolicy::interpolate(
            lower_bin_boundary->first,
            upper_bin_boundary->first,
            independent_variable,
            lower_bin_boundary->second->evaluatePDF( lower_dependent_variable ),
            upper_bin_boundary->second->evaluatePDF( upper_dependent_variable ) );
  }
  else
    return lower_bin_boundary->second->evaluatePDF( lower_dependent_variable );
}

// Evaluate a correlated PDF from a two dimensional distribution
template<typename DependentTwoDDistribution, typename InterpolationPolicy>
double evaluateTwoDDistributionCorrelatedPDFWithWeightedVariable(
    const unsigned lower_bin_index,
    const double independent_variable,
    const double weighted_dependent_variable,
    const DependentTwoDDistribution& dependent_distribution )
{
  // Make sure the lower_bin_index is valid
  testPrecondition( lower_bin_index >= 0 );
  testPrecondition( lower_bin_index < dependent_distribution.size() );
  // Make sure the weighted dependent variable is valid
  testPrecondition( weighted_dependent_variable <= 1.0 );

  double lower_dependent_variable = weighted_dependent_variable*
      dependent_distribution[lower_bin_index].second->getUpperBoundOfIndepVar();

  if( dependent_distribution[lower_bin_index].first != independent_variable )
  {
    double upper_dependent_variable = weighted_dependent_variable*
      dependent_distribution[lower_bin_index+1].second->getUpperBoundOfIndepVar();

    return InterpolationPolicy::interpolate(
            dependent_distribution[lower_bin_index].first,
            dependent_distribution[lower_bin_index+1].first,
            independent_variable,
            dependent_distribution[lower_bin_index].second->evaluatePDF( lower_dependent_variable ),
            dependent_distribution[lower_bin_index+1].second->evaluatePDF( upper_dependent_variable ) );
  }
  else
    return dependent_distribution[lower_bin_index].second->evaluatePDF( lower_dependent_variable );
}


// Evaluate a correlated CDF from a two dimensional distribution
template<typename DependentTwoDDistribution, typename InterpolationPolicy>
double evaluateTwoDDistributionCorrelatedCDF(
    const double independent_variable,
    const double dependent_variable,
    const DependentTwoDDistribution& dependent_distribution )
{
  typename DependentTwoDDistribution::const_iterator lower_bin_boundary,
                                                     upper_bin_boundary;

  findLowerAndUpperBinBoundary<DependentTwoDDistribution>(
        independent_variable,
        dependent_distribution,
        lower_bin_boundary,
        upper_bin_boundary );

  if( lower_bin_boundary != upper_bin_boundary )
  {
    return InterpolationPolicy::interpolate(
     Utility::get<0>( *lower_bin_boundary ),
     Utility::get<0>( *upper_bin_boundary ),
     independent_variable,
     Utility::get<1>( *lower_bin_boundary )->evaluateCDF( dependent_variable ),
     Utility::get<1>( *upper_bin_boundary )->evaluateCDF( dependent_variable ) );
  }
  else
    return Utility::get<1>( *lower_bin_boundary )->evaluateCDF( dependent_variable );
}

} // end MonteCarlo namespace

#endif // end MONTE_CARLO_TWO_D_DISTRIBUTION_HELPERS_DEF_HPP

//---------------------------------------------------------------------------//
// end MonteCarlo_TwoDDistributionHelpers_def.hpp
//---------------------------------------------------------------------------//<|MERGE_RESOLUTION|>--- conflicted
+++ resolved
@@ -59,13 +59,8 @@
 							upper_bin_boundary,
 							independent_variable );
     upper_bin_index = lower_bin_index;
-<<<<<<< HEAD
     
     if( Utility::get<0>( dependent_distribution[lower_bin_index] ) != independent_variable )
-=======
-
-    if ( dependent_distribution[lower_bin_index].first != independent_variable )
->>>>>>> f89aeb69
       ++upper_bin_index;
   }
 }
@@ -99,13 +94,8 @@
 							upper_bin_boundary,
 							independent_variable );
     upper_bin_boundary = lower_bin_boundary;
-<<<<<<< HEAD
     
     if ( Utility::get<0>( *lower_bin_boundary ) != independent_variable )
-=======
-
-    if ( lower_bin_boundary->first != independent_variable )
->>>>>>> f89aeb69
       ++upper_bin_boundary;
   }
 }
