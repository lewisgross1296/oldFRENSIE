--- conflicted
+++ resolved
@@ -25,12 +25,7 @@
   static void createCutoffElasticDistribution(
     std::shared_ptr<const CutoffElasticElectronScatteringDistribution>&
         cutoff_elastic_distribution,
-<<<<<<< HEAD
-    const Data::XSSEPRDataExtractor& raw_electroatom_data,
-    const double upper_cutoff_angle_cosine = 1.0 );
-=======
     const Data::XSSEPRDataExtractor& raw_electroatom_data );
->>>>>>> 7fdd6c71
 
 protected:
 
