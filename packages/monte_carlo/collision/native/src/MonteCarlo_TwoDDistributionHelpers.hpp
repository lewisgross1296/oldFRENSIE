--- conflicted
+++ resolved
@@ -24,16 +24,6 @@
     TwoDDistribution;
 
 //! Find the lower and upper bin boundary
-<<<<<<< HEAD
-void findLowerAndUpperBinBoundary( 
-	      const double independent_variable,
-	      const MonteCarlo::TwoDDistribution& dependent_distribution,
-	      MonteCarlo::TwoDDistribution::const_iterator& lower_bin_boundary,
-	      MonteCarlo::TwoDDistribution::const_iterator& upper_bin_boundary,
-	      double& interpolation_fraction );
-
-//! Sample a two dimensional distribution using correlated sampling 
-=======
 template<typename DependentTwoDDistribution>
 void findLowerAndUpperBinBoundary( 
 	const double independent_variable,
@@ -44,7 +34,6 @@
 
 //! Sample a two dimensional distribution using correlated sampling
 template<typename DependentTwoDDistribution> 
->>>>>>> 6fc334e6
 double sampleTwoDDistributionCorrelated( 
     const double independent_variable,
     const DependentTwoDDistribution& dependent_distribution );
@@ -55,13 +44,13 @@
     const double independent_variable,
     const DependentTwoDDistribution& dependent_distribution,
     const double random_number );
-
+/*
 //! Sample a two dimensional distribution with a random number using correlated sampling 
 double sampleTwoDDistributionCorrelatedWithRandomNumber( 
     const double independent_variable,
     const TwoDDistribution& dependent_distribution,
     const double random_number );
-
+*/
 //! Sample a two dimensional distribution using independent sampling
 template<typename DependentTwoDDistribution> 
 double sampleTwoDDistributionIndependent(
@@ -88,7 +77,7 @@
     const double independent_variable,
     const double dependent_variable,
     const DependentTwoDDistribution& dependent_distribution );
-
+/*
 //! Evaluate a correlated value from a two dimensional distribution
 double evaluateTwoDDistributionCorrelated( 
     const double independent_variable,
@@ -106,17 +95,10 @@
     const double independent_variable,
     const double dependent_variable,
     const TwoDDistribution& dependent_distribution );
-
+*/
 //! Sample an upper and lower distribution using a common random variable
 template<typename DependentDistribution> 
 double correlatedSample(
-<<<<<<< HEAD
-            const Teuchos::RCP<const Utility::TabularOneDDistribution>&
-		    upper_distribution,
-		    const Teuchos::RCP<const Utility::TabularOneDDistribution>&
-		    lower_distribution,
-		    const double interpolation_fraction );
-=======
     const Teuchos::RCP<const DependentDistribution>& upper_distribution,
 	const Teuchos::RCP<const DependentDistribution>& lower_distribution,
 	const double interpolation_fraction );
@@ -129,8 +111,7 @@
 	const Teuchos::RCP<const DependentDistribution>& lower_distribution,
 	const double interpolation_fraction,
 	const double random_number );
->>>>>>> 6fc334e6
-
+/*
 //! Sample an upper and lower distribution using a common given random variable
 double correlatedSampleWithRandomNumber(
             const Teuchos::RCP<const Utility::TabularOneDDistribution>&
@@ -139,26 +120,8 @@
 		    lower_distribution,
 		    const double interpolation_fraction,
 		    const double random_number );
-
+*/
 //! Sample an upper and lower distribution using a common random variable in a subrange
-<<<<<<< HEAD
-double correlatedSampleInSubrange( 
-		    const Teuchos::RCP<const Utility::TabularOneDDistribution>&
-		    upper_distribution,
-		    const Teuchos::RCP<const Utility::TabularOneDDistribution>&
-		    lower_distribution,
-		    const double interpolation_fraction,
-		    const double max_indep_var );
-
-//! Evaluate a correlated cdf value
-double evaluateCorrelatedCDF(
-    const Teuchos::RCP<const Utility::TabularOneDDistribution>&
-		    upper_distribution,
-    const Teuchos::RCP<const Utility::TabularOneDDistribution>&
-		    lower_distribution,
-    const double interpolation_fraction,
-    const double independent_value );
-=======
 template<typename DependentDistribution> 
 double correlatedSampleInSubrange( 
     const Teuchos::RCP<const DependentDistribution>& upper_distribution,
@@ -173,7 +136,6 @@
    const Teuchos::RCP<const DependentDistribution>& lower_distribution,
    const double interpolation_fraction,
    const double independent_value );
->>>>>>> 6fc334e6
 
 //! Evaluate a correlated pdf value
 template<typename DependentDistribution> 
@@ -190,14 +152,14 @@
 	const Teuchos::RCP<const DependentDistribution>& lower_distribution,
 	const double interpolation_fraction,
 	const double independent_value );
-
+/*
 //! Evaluate a correlated value
 double evaluateCorrelated(
    const Teuchos::RCP<const Utility::OneDDistribution>& upper_distribution,
    const Teuchos::RCP<const Utility::OneDDistribution>& lower_distribution,
    const double interpolation_fraction,
    const double independent_value );
-
+*/
 //! Sample from either the lower or upper distribution depending on interp frac
 template<typename DependentDistribution> 
 double independentSample(
