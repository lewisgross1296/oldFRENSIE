//---------------------------------------------------------------------------//
//!
//! \file   tstElectroionizationSubshellElectronScatteringDistribution.cpp
//! \author Luke Kersting
//! \brief  Electroionization electron scattering distribution unit tests
//!
//---------------------------------------------------------------------------//

// Std Lib Includes
#include <iostream>

// Trilinos Includes
#include <Teuchos_UnitTestHarness.hpp>
#include <Teuchos_VerboseObject.hpp>
#include <Teuchos_RCP.hpp>

// FRENSIE Includes
#include "MonteCarlo_ElectroionizationSubshellElectronScatteringDistribution.hpp"
#include "Data_ElectronPhotonRelaxationDataContainer.hpp"
#include "Data_ACEFileHandler.hpp"
#include "Data_XSSEPRDataExtractor.hpp"
#include "Utility_RandomNumberGenerator.hpp"
#include "Utility_HistogramDistribution.hpp"
#include "Utility_UnitTestHarnessExtensions.hpp"

//---------------------------------------------------------------------------//
// Testing Structs.
//---------------------------------------------------------------------------//
class TestElectroionizationSubshellElectronScatteringDistribution : public MonteCarlo::ElectroionizationSubshellElectronScatteringDistribution
{
public:
  TestElectroionizationSubshellElectronScatteringDistribution(
    const std::shared_ptr<Utility::FullyTabularTwoDDistribution>&
      electroionization_subshell_scattering_distribution,
    const double binding_energy,
    const bool correlated_sampling_mode_on,
    const bool unit_based_interpolation_mode_on )
    : MonteCarlo::ElectroionizationSubshellElectronScatteringDistribution(
        electroionization_subshell_scattering_distribution,
        binding_energy,
        correlated_sampling_mode_on,
        unit_based_interpolation_mode_on )
  { /* ... */ }

  ~TestElectroionizationSubshellElectronScatteringDistribution()
  { /* ... */ }

  // Allow public access to the ElectroionizationSubshellElectronScatteringDistribution protected member functions
  using MonteCarlo::ElectroionizationSubshellElectronScatteringDistribution::outgoingAngle;

};

//---------------------------------------------------------------------------//
// Testing Variables.
//---------------------------------------------------------------------------//

Teuchos::RCP<MonteCarlo::ElectroionizationSubshellElectronScatteringDistribution>
  ace_electroionization_distribution, native_electroionization_distribution,
  exact_electroionization_distribution;


Teuchos::RCP<TestElectroionizationSubshellElectronScatteringDistribution>
  exact_electroionization_distribution;

//---------------------------------------------------------------------------//
// Tests
//---------------------------------------------------------------------------//
// Check that the subshell binding energy
TEUCHOS_UNIT_TEST( ElectroionizationSubshellElectronScatteringDistribution,
                   getBindingEnergy )
{
  // Get binding energy
  double binding_energy =
    ace_electroionization_distribution->getBindingEnergy();

  // Test original electron
  TEST_EQUALITY_CONST( binding_energy, 8.8290E-02 );
}

//---------------------------------------------------------------------------//
// Check that the max secondary (knock-on) electron energy can be returned
TEUCHOS_UNIT_TEST( ElectroionizationSubshellElectronScatteringDistribution,
                   getMaxSecondaryEnergyAtIncomingEnergy )
{
  // Get max energy
  double max_energy =
    ace_electroionization_distribution->getMaxSecondaryEnergyAtIncomingEnergy( 8.829E-02 );

  // Test original electron
  TEST_EQUALITY_CONST( max_energy, 0.0 );

  // Get max energy
  max_energy =
    ace_electroionization_distribution->getMaxSecondaryEnergyAtIncomingEnergy( 1e5 );

  // Test original electron
  UTILITY_TEST_FLOATING_EQUALITY( max_energy, 4.9999955855E+04, 1e-12 );

  // Get max energy
  max_energy =
    ace_electroionization_distribution->getMaxSecondaryEnergyAtIncomingEnergy( 2.0 );

  // Test original electron
  UTILITY_TEST_FLOATING_EQUALITY( max_energy, 9.55855E-01, 1e-12 );
}

//---------------------------------------------------------------------------//
// Check that the PDF can be evaluated for a given incoming and knock-on energy
TEUCHOS_UNIT_TEST( ElectroionizationSubshellElectronScatteringDistribution,
                   evaluate_ace )
{
  double pdf = ace_electroionization_distribution->evaluate( 8.829e-2, 5e-8 );
  UTILITY_TEST_FLOATING_EQUALITY( pdf, 0.0, 1e-12 );

  pdf = ace_electroionization_distribution->evaluate( 9.12175e-2, 4.275e-4 );
  UTILITY_TEST_FLOATING_EQUALITY( pdf, 683.2234482287432229, 1e-12 );

  pdf = ace_electroionization_distribution->evaluate( 1e-1, 1e-2 );
  UTILITY_TEST_FLOATING_EQUALITY( pdf, 676.64832262108575378, 1e-12 );

  pdf = ace_electroionization_distribution->evaluate( 1.0, 1.33136131511529e-1 );
  UTILITY_TEST_FLOATING_EQUALITY( pdf, 1.4576996990397919074, 1e-12 );

  pdf = ace_electroionization_distribution->evaluate( 1.0, 9.7163E-02 );
  UTILITY_TEST_FLOATING_EQUALITY( pdf, 2.045394577710E+00, 1e-12 );

  pdf = ace_electroionization_distribution->evaluate( 1e5, 1.752970e2 );
  UTILITY_TEST_FLOATING_EQUALITY( pdf, 4.399431656723E-07, 1e-12 );
}

//---------------------------------------------------------------------------//
// Check that the PDF can be evaluated for a given incoming and knock-on energy
TEUCHOS_UNIT_TEST( ElectroionizationSubshellElectronScatteringDistribution,
                   evaluatePDF_ace )
{
  double pdf = ace_electroionization_distribution->evaluatePDF( 8.829e-2, 5e-8 );
  UTILITY_TEST_FLOATING_EQUALITY( pdf, 0.0, 1e-12 );

  pdf = ace_electroionization_distribution->evaluatePDF( 9.12175e-2, 4.275e-4 );
  UTILITY_TEST_FLOATING_EQUALITY( pdf, 683.2234482287432229, 1e-12 );

  pdf = ace_electroionization_distribution->evaluatePDF( 1e-1, 1e-2 );
  UTILITY_TEST_FLOATING_EQUALITY( pdf, 676.64832262108575378, 1e-12 );

  pdf = ace_electroionization_distribution->evaluatePDF( 1.0, 1.33136131511529e-1 );
  UTILITY_TEST_FLOATING_EQUALITY( pdf, 1.4576996990397919074, 1e-12 );

  pdf = ace_electroionization_distribution->evaluatePDF( 1.0, 9.7163E-02 );
  UTILITY_TEST_FLOATING_EQUALITY( pdf, 2.045394577710E+00, 1e-12 );

  pdf = ace_electroionization_distribution->evaluatePDF( 1e5, 1.752970e2 );
  UTILITY_TEST_FLOATING_EQUALITY( pdf, 4.399431656723E-07, 1e-12 );

  pdf = ace_electroionization_distribution->evaluatePDF( 1e5, 5e4 );
  UTILITY_TEST_FLOATING_EQUALITY( pdf, 1.337458903100E-11, 1e-12 );
}

//---------------------------------------------------------------------------//
// Check that the CDF can be evaluated for a given incoming and knock-on energy
TEUCHOS_UNIT_TEST( ElectroionizationSubshellElectronScatteringDistribution,
                   evaluateCDF_ace )
{
  double cdf = ace_electroionization_distribution->evaluateCDF( 8.829e-2, 5e-8 );
  UTILITY_TEST_FLOATING_EQUALITY( cdf, 0.0, 1e-12 );

  cdf = ace_electroionization_distribution->evaluateCDF( 9.12175e-2, 4.275e-4 );
  UTILITY_TEST_FLOATING_EQUALITY( cdf, 2.92009701772965E-01, 1e-12 );

  cdf = ace_electroionization_distribution->evaluateCDF( 1e-1, 1e-2 );
  UTILITY_TEST_FLOATING_EQUALITY( cdf, 0.67056930428109073894, 1e-12 );

  cdf = ace_electroionization_distribution->evaluateCDF( 1.0, 1.33136131511529e-1 );
  UTILITY_TEST_FLOATING_EQUALITY( cdf, 7.99240642349262E-01, 1e-12 );

  cdf = ace_electroionization_distribution->evaluateCDF( 1.0, 9.7163E-02 );
  UTILITY_TEST_FLOATING_EQUALITY( cdf, 7.299181455072E-01, 1e-12 );

  cdf = ace_electroionization_distribution->evaluateCDF( 1e5, 1.752970e2 );
  UTILITY_TEST_FLOATING_EQUALITY( cdf, 9.999123864280E-01, 1e-10 );

  cdf = ace_electroionization_distribution->evaluateCDF( 1e5, 5e4 );
  UTILITY_TEST_FLOATING_EQUALITY( cdf, 1.0, 1e-10 );
}

//---------------------------------------------------------------------------//
// Check that the screening angle can be evaluated
TEUCHOS_UNIT_TEST( ElectroionizationSubshellElectronScatteringDistribution,
                   sample_knock_on_ace )
{
  // Set fake random number stream
  std::vector<double> fake_stream( 2 );
  fake_stream[0] = 0.5;
  fake_stream[1] = 0.0;

  Utility::RandomNumberGenerator::setFakeStream( fake_stream );

  double incoming_energy = 1.0;

  double knock_on_energy, knock_on_angle_cosine;

  // sample the electron
  ace_electroionization_distribution->sample( incoming_energy,
                                              knock_on_energy,
                                              knock_on_angle_cosine );

  // Test knock-on electron
  TEST_FLOATING_EQUALITY( knock_on_angle_cosine, 0.279436961765390, 1e-12 );
  TEST_FLOATING_EQUALITY( knock_on_energy, 4.105262105768E-02, 1e-12 );


  incoming_energy = 1.1;
  // sample the electron
  ace_electroionization_distribution->sample( incoming_energy,
                                              knock_on_energy,
                                              knock_on_angle_cosine );

  // Test knock-on electron
  TEST_FLOATING_EQUALITY( knock_on_angle_cosine, 4.34461320777921E-04, 1e-12 );
  TEST_FLOATING_EQUALITY( knock_on_energy, 1e-7, 1e-12 );
}

//---------------------------------------------------------------------------//
// Check that the screening angle can be evaluated
/* Note: This tests a bug that caused electroionization to return non-realistic
 * knock-on energies. A unit based sampling routine was used to fix the problem.
 */
TEUCHOS_UNIT_TEST( ElectroionizationSubshellElectronScatteringDistribution,
                   sample_knock_on_native )
{
  // Set fake random number stream
  std::vector<double> fake_stream( 3 );
  fake_stream[0] = 0.0;
  fake_stream[1] = 1.0-1e-15;

  Utility::RandomNumberGenerator::setFakeStream( fake_stream );

  double incoming_energy = 6.041e-05;
  double knock_on_energy, knock_on_angle_cosine;

  // sample the electron at the min random number
  native_electroionization_distribution->sample( incoming_energy,
                                                 knock_on_energy,
                                                 knock_on_angle_cosine );

  // Test knock-on electron at the min random number
  TEST_FLOATING_EQUALITY( knock_on_angle_cosine, 0.0406872554892572, 1e-12 );
  TEST_FLOATING_EQUALITY( knock_on_energy, 1.0E-07, 1e-12 );

  // sample the electron at the max random number
  native_electroionization_distribution->sample( incoming_energy,
                                                 knock_on_energy,
                                                 knock_on_angle_cosine );

  // Test knock-on electron at the max random number
  TEST_FLOATING_EQUALITY( knock_on_angle_cosine, 0.677955763159096, 1e-12 );
  TEST_FLOATING_EQUALITY( knock_on_energy, 2.776500E-05, 1e-12 );
}

//---------------------------------------------------------------------------//
// Check that the screening angle can be evaluated
/* Note: This tests a bug that caused electroionization to return non-realistic
<<<<<<< HEAD
 * knock-on energies. The problem was fixed by setting the non-realistic
 * energies to the max allowed energy.
=======
 * knock-on energies. A unit based sampling routine was used to fix the problem.
>>>>>>> 84a0c863
 */
TEUCHOS_UNIT_TEST( ElectroionizationSubshellElectronScatteringDistribution,
                   sample_knock_on_native_exact )
{
  // Set fake random number stream
  std::vector<double> fake_stream( 3 );
  fake_stream[0] = 0.0;
  fake_stream[1] = 1.0-1e-15;

  Utility::RandomNumberGenerator::setFakeStream( fake_stream );

  double incoming_energy = 6.041e-05;
  double knock_on_energy, knock_on_angle_cosine;

  // sample the electron at the min random number
<<<<<<< HEAD
  native_electroionization_distribution->sample( incoming_energy,
                                                 knock_on_energy,
                                                 knock_on_angle_cosine );
=======
  exact_electroionization_distribution->sample( incoming_energy,
                                                knock_on_energy,
                                                knock_on_angle_cosine );
>>>>>>> 84a0c863

  // Test knock-on electron at the min random number
  TEST_FLOATING_EQUALITY( knock_on_angle_cosine, 0.0406872554892572, 1e-12 );
  TEST_FLOATING_EQUALITY( knock_on_energy, 1.0E-07, 1e-12 );

  // sample the electron at the max random number
  exact_electroionization_distribution->sample( incoming_energy,
                                                knock_on_energy,
                                                knock_on_angle_cosine );

  // Test knock-on electron at the max random number
  TEST_FLOATING_EQUALITY( knock_on_angle_cosine, 6.680945582865936982e-01, 1e-12 );
  TEST_FLOATING_EQUALITY( knock_on_energy, 2.696314156988312136e-05, 1e-12 );
}

//---------------------------------------------------------------------------//
// Check that the screening angle can be evaluated
TEUCHOS_UNIT_TEST( ElectroionizationSubshellElectronScatteringDistribution,
                   sample_ace )
{
  // Set fake random number stream
  std::vector<double> fake_stream( 1 );
  fake_stream[0] = 0.5;

  Utility::RandomNumberGenerator::setFakeStream( fake_stream );

  double incoming_energy = 1.0;

  double outgoing_energy, knock_on_energy,
         scattering_angle_cosine, knock_on_angle_cosine;

  // sample the electron
  ace_electroionization_distribution->samplePrimaryAndSecondary(
        incoming_energy,
        outgoing_energy,
        knock_on_energy,
        scattering_angle_cosine,
        knock_on_angle_cosine );

  // Test original electron
  TEST_FLOATING_EQUALITY( scattering_angle_cosine, 0.964446703542646, 1e-12 );
  TEST_FLOATING_EQUALITY( outgoing_energy, 8.706573789423E-01, 1e-12 );

  // Test knock-on electron
  TEST_FLOATING_EQUALITY( knock_on_angle_cosine, 0.279436961765390, 1e-12 );
  TEST_FLOATING_EQUALITY( knock_on_energy, 4.105262105768E-02, 1e-12 );

}

//---------------------------------------------------------------------------//
// Check that the screening angle can be evaluated
TEUCHOS_UNIT_TEST( ElectroionizationSubshellElectronScatteringDistribution,
                   sampleAndRecordTrials_ace )
{
  // Set fake random number stream
  std::vector<double> fake_stream( 1 );
  fake_stream[0] = 0.5;

  Utility::RandomNumberGenerator::setFakeStream( fake_stream );

  unsigned trials = 0.0;

  double incoming_energy = 1.0;

  double knock_on_energy, scattering_angle_cosine, knock_on_angle_cosine;

  // sample the electron
  ace_electroionization_distribution->sampleAndRecordTrials(
                                                        incoming_energy,
                                                        knock_on_energy,
                                                        knock_on_angle_cosine,
                                                        trials );

  // Test trials
  TEST_EQUALITY_CONST( trials, 1.0 );

  // Test knock-on electron
  TEST_FLOATING_EQUALITY( knock_on_angle_cosine, 0.279436961765390, 1e-12 );
  TEST_FLOATING_EQUALITY( knock_on_energy, 4.105262105768E-02, 1e-12 );

}

//---------------------------------------------------------------------------//
// Check that the screening angle can be evaluated
TEUCHOS_UNIT_TEST( ElectroionizationSubshellElectronScatteringDistribution,
                   scatterElectron_ace )
{
  // Set fake random number stream
  std::vector<double> fake_stream( 1 );
  fake_stream[0] = 0.5;

  Utility::RandomNumberGenerator::setFakeStream( fake_stream );

  MonteCarlo::ParticleBank bank;
  Data::SubshellType shell_of_interaction;

  MonteCarlo::ElectronState electron( 0 );
  electron.setEnergy( 1.0 );
  electron.setDirection( 0.0, 0.0, 1.0 );

  // Analytically scatter electron
  ace_electroionization_distribution->scatterElectron( electron,
                                                       bank,
                                                       shell_of_interaction );

  // Test original electron
  TEST_FLOATING_EQUALITY( electron.getZDirection(), 0.964446703542646, 1e-12 );
  TEST_FLOATING_EQUALITY( electron.getEnergy(), 8.706573789423E-01, 1e-12 );

  // Test knock-on electron
  TEST_FLOATING_EQUALITY( bank.top().getZDirection(), 0.279436961765390, 1e-12 );
  TEST_FLOATING_EQUALITY( bank.top().getEnergy(), 4.105262105768E-02, 1e-12 );

}

//---------------------------------------------------------------------------//
// Check that the screening angle can be evaluated
TEUCHOS_UNIT_TEST( ElectroionizationSubshellElectronScatteringDistribution,
                   outgoingAngle )
{
  double incoming_energy, outgoing_energy, angle_cosine;

  // test for the highest energies
  incoming_energy = 1e5; outgoing_energy = 1e5 - 1e-10;
  angle_cosine = exact_electroionization_distribution->outgoingAngle(
                                            incoming_energy, outgoing_energy );
  TEST_FLOATING_EQUALITY( angle_cosine, 1.0, 1e-12 );

  incoming_energy = 1e5; outgoing_energy = 0.0;
  angle_cosine = exact_electroionization_distribution->outgoingAngle(
                                            incoming_energy, outgoing_energy );
  TEST_EQUALITY_CONST( angle_cosine, 0.0 );


  // test for the lowest energies
  incoming_energy = 1e-5; outgoing_energy = 1e-5 - 1e-18;
  angle_cosine = exact_electroionization_distribution->outgoingAngle(
                                            incoming_energy, outgoing_energy );
  TEST_FLOATING_EQUALITY( angle_cosine, 1.0, 1e-12 );

  incoming_energy = 1e-5; outgoing_energy = 0.0;
  angle_cosine = exact_electroionization_distribution->outgoingAngle(
                                            incoming_energy, outgoing_energy );
  TEST_EQUALITY_CONST( angle_cosine, 0.0 );
}

//---------------------------------------------------------------------------//
// Custom setup
//---------------------------------------------------------------------------//
UTILITY_CUSTOM_TEUCHOS_UNIT_TEST_SETUP_BEGIN();

std::string test_ace_file_name, test_ace_table_name, test_native_file_name;

UTILITY_CUSTOM_TEUCHOS_UNIT_TEST_COMMAND_LINE_OPTIONS()
{
  clp().setOption( "test_ace_file",
                   &test_ace_file_name,
                   "Test ACE file name" );
  clp().setOption( "test_ace_table",
                   &test_ace_table_name,
                   "Test ACE table name" );
  clp().setOption( "test_native_file",
                   &test_native_file_name,
                   "Test Native file name" );
}

UTILITY_CUSTOM_TEUCHOS_UNIT_TEST_DATA_INITIALIZATION()
{
  // Create ACE distribution
  {
  // Create a file handler and data extractor
  Teuchos::RCP<Data::ACEFileHandler> ace_file_handler(
     new Data::ACEFileHandler( test_ace_file_name,
                               test_ace_table_name,
                               1u ) );
  Teuchos::RCP<Data::XSSEPRDataExtractor> xss_data_extractor(
        new Data::XSSEPRDataExtractor( ace_file_handler->getTableNXSArray(),
                                       ace_file_handler->getTableJXSArray(),
                                       ace_file_handler->getTableXSSArray() ) );

  // Extract the cross sections energy grid
  Teuchos::ArrayView<const double> energy_grid =
    xss_data_extractor->extractElectronEnergyGrid() ;

  // Extract the subshell information
  Teuchos::ArrayView<const double> subshell_endf_designators =
    xss_data_extractor->extractSubshellENDFDesignators();

  // Extract the subshell binding energies
  Teuchos::ArrayView<const double> binding_energies =
    xss_data_extractor->extractSubshellBindingEnergies();

  // Extract the electroionization data block (EION)
  Teuchos::ArrayView<const double> eion_block(
    xss_data_extractor->extractEIONBlock() );

  // Extract the location of info about first knock-on table relative to the EION block
  unsigned eion_loc = xss_data_extractor->returnEIONLoc();

  // Extract the number of subshells (N_s)
  int num_shells = subshell_endf_designators.size();

  // Extract the number of knock-on tables by subshell (N_i)
  Teuchos::Array<double> num_tables(eion_block(0,num_shells));

  // Extract the location of info about knock-on tables by subshell
  Teuchos::Array<double> table_info(eion_block(num_shells,num_shells));

  // Extract the location of knock-on tables by subshell
  Teuchos::Array<double> table_loc(eion_block(2*num_shells,num_shells));

  // Subshell
  unsigned subshell = 0;

  // Subshell table info realtive to the EION Block
  unsigned subshell_info = table_info[subshell]- eion_loc - 1;

  // Subshell table loc realtive to the EION Block
  unsigned subshell_loc = table_loc[subshell]- eion_loc - 1;

  // Extract the energies for which knock-on sampling tables are given
  Teuchos::Array<double> table_energy_grid(eion_block( subshell_info,
                                                       num_tables[subshell] ) );

  // Extract the length of the knock-on sampling tables
  Teuchos::Array<double> table_length(eion_block(
                               subshell_info + num_tables[subshell],
                               num_tables[subshell] ) );

  // Extract the offset of the knock-on sampling tables
  Teuchos::Array<double> table_offset(eion_block(
                             subshell_info + 2*num_tables[subshell],
                             num_tables[subshell] ) );

  // Create the scattering function
  Utility::FullyTabularTwoDDistribution::DistributionType
     function_data( num_tables[subshell] );

  for( unsigned n = 0; n < num_tables[subshell]; ++n )
  {
    function_data[n].first = table_energy_grid[n];

    function_data[n].second.reset(
     new Utility::HistogramDistribution(
      eion_block( subshell_loc + table_offset[n], table_length[n] ),
      eion_block( subshell_loc + table_offset[n] + table_length[n] + 1,
                  table_length[n] - 1),
      true ) );
  }

  // Create the scattering function
  std::shared_ptr<Utility::FullyTabularTwoDDistribution> subshell_distribution(
    new Utility::InterpolatedFullyTabularTwoDDistribution<Utility::LinLinLin>(
            function_data,
            1e-6,
            1e-13 ) );

  // Create the distributions
  ace_electroionization_distribution.reset(
        new MonteCarlo::ElectroionizationSubshellElectronScatteringDistribution(
                            subshell_distribution,
                            binding_energies[subshell],
                            true,
                            false ) );

  // Clear setup data
  ace_file_handler.reset();
  xss_data_extractor.reset();
  }

  // Create Native distribution
  {
  // Create the native data file container
  Teuchos::RCP<Data::ElectronPhotonRelaxationDataContainer> data_container(
    new Data::ElectronPhotonRelaxationDataContainer( test_native_file_name ) );

  std::set<unsigned> subshells = data_container->getSubshells();

  unsigned subshell = *subshells.find(6);
  double binding_energy =
    data_container->getSubshellBindingEnergy( subshell );

  // Get the energies for which knock-on sampling tables are given
  std::vector<double> energy_grid =
    data_container->getElectroionizationEnergyGrid( subshell );

  // Create the scattering function
  Utility::FullyTabularTwoDDistribution::DistributionType
     function_data( energy_grid.size() );

  for( unsigned n = 0; n < energy_grid.size(); ++n )
  {
    function_data[n].first = energy_grid[n];

    // Get the recoil energy distribution at the incoming energy
    Teuchos::Array<double> recoil_energy(
        data_container->getElectroionizationRecoilEnergy(
            subshell,
            energy_grid[n] ) );

    // Get the recoil energy pdf at the incoming energy
    Teuchos::Array<double> pdf(
        data_container->getElectroionizationRecoilPDF(
            subshell,
            energy_grid[n] ) );

    function_data[n].second.reset(
      new const Utility::TabularDistribution<Utility::LinLin>( recoil_energy,
                                                               pdf ) );
  }

  {
  // Create the scattering function
  std::shared_ptr<Utility::FullyTabularTwoDDistribution> subshell_distribution(
    new Utility::InterpolatedFullyTabularTwoDDistribution<Utility::LinLinLog>(
            function_data,
            1e-6,
            1e-16 ) );

  // Create the distributions
  native_electroionization_distribution.reset(
        new MonteCarlo::ElectroionizationSubshellElectronScatteringDistribution(
                            subshell_distribution,
                            binding_energy,
                            true,
                            true ) );
  }
  {
  // Create the scattering function
  std::shared_ptr<Utility::FullyTabularTwoDDistribution> subshell_distribution(
    new Utility::InterpolatedFullyTabularTwoDDistribution<Utility::LogLogLog>(
            function_data,
            1e-6,
            1e-16 ) );

  // Create the distributions
  exact_electroionization_distribution.reset(
<<<<<<< HEAD
        new TestElectroionizationSubshellElectronScatteringDistribution(
=======
        new MonteCarlo::ElectroionizationSubshellElectronScatteringDistribution(
>>>>>>> 84a0c863
                            subshell_distribution,
                            binding_energy,
                            true,
                            false ) );
  }
  }
<<<<<<< HEAD
=======

>>>>>>> 84a0c863

  // Initialize the random number generator
  Utility::RandomNumberGenerator::createStreams();
}

UTILITY_CUSTOM_TEUCHOS_UNIT_TEST_SETUP_END();

//---------------------------------------------------------------------------//
// end tstElectroionizationSubshellElectronScatteringDistribution.cpp
//---------------------------------------------------------------------------//<|MERGE_RESOLUTION|>--- conflicted
+++ resolved
@@ -58,10 +58,6 @@
   ace_electroionization_distribution, native_electroionization_distribution,
   exact_electroionization_distribution;
 
-
-Teuchos::RCP<TestElectroionizationSubshellElectronScatteringDistribution>
-  exact_electroionization_distribution;
-
 //---------------------------------------------------------------------------//
 // Tests
 //---------------------------------------------------------------------------//
@@ -259,12 +255,7 @@
 //---------------------------------------------------------------------------//
 // Check that the screening angle can be evaluated
 /* Note: This tests a bug that caused electroionization to return non-realistic
-<<<<<<< HEAD
- * knock-on energies. The problem was fixed by setting the non-realistic
- * energies to the max allowed energy.
-=======
  * knock-on energies. A unit based sampling routine was used to fix the problem.
->>>>>>> 84a0c863
  */
 TEUCHOS_UNIT_TEST( ElectroionizationSubshellElectronScatteringDistribution,
                    sample_knock_on_native_exact )
@@ -280,15 +271,9 @@
   double knock_on_energy, knock_on_angle_cosine;
 
   // sample the electron at the min random number
-<<<<<<< HEAD
-  native_electroionization_distribution->sample( incoming_energy,
-                                                 knock_on_energy,
-                                                 knock_on_angle_cosine );
-=======
   exact_electroionization_distribution->sample( incoming_energy,
                                                 knock_on_energy,
                                                 knock_on_angle_cosine );
->>>>>>> 84a0c863
 
   // Test knock-on electron at the min random number
   TEST_FLOATING_EQUALITY( knock_on_angle_cosine, 0.0406872554892572, 1e-12 );
@@ -402,37 +387,6 @@
   TEST_FLOATING_EQUALITY( bank.top().getZDirection(), 0.279436961765390, 1e-12 );
   TEST_FLOATING_EQUALITY( bank.top().getEnergy(), 4.105262105768E-02, 1e-12 );
 
-}
-
-//---------------------------------------------------------------------------//
-// Check that the screening angle can be evaluated
-TEUCHOS_UNIT_TEST( ElectroionizationSubshellElectronScatteringDistribution,
-                   outgoingAngle )
-{
-  double incoming_energy, outgoing_energy, angle_cosine;
-
-  // test for the highest energies
-  incoming_energy = 1e5; outgoing_energy = 1e5 - 1e-10;
-  angle_cosine = exact_electroionization_distribution->outgoingAngle(
-                                            incoming_energy, outgoing_energy );
-  TEST_FLOATING_EQUALITY( angle_cosine, 1.0, 1e-12 );
-
-  incoming_energy = 1e5; outgoing_energy = 0.0;
-  angle_cosine = exact_electroionization_distribution->outgoingAngle(
-                                            incoming_energy, outgoing_energy );
-  TEST_EQUALITY_CONST( angle_cosine, 0.0 );
-
-
-  // test for the lowest energies
-  incoming_energy = 1e-5; outgoing_energy = 1e-5 - 1e-18;
-  angle_cosine = exact_electroionization_distribution->outgoingAngle(
-                                            incoming_energy, outgoing_energy );
-  TEST_FLOATING_EQUALITY( angle_cosine, 1.0, 1e-12 );
-
-  incoming_energy = 1e-5; outgoing_energy = 0.0;
-  angle_cosine = exact_electroionization_distribution->outgoingAngle(
-                                            incoming_energy, outgoing_energy );
-  TEST_EQUALITY_CONST( angle_cosine, 0.0 );
 }
 
 //---------------------------------------------------------------------------//
@@ -626,21 +580,13 @@
 
   // Create the distributions
   exact_electroionization_distribution.reset(
-<<<<<<< HEAD
-        new TestElectroionizationSubshellElectronScatteringDistribution(
-=======
         new MonteCarlo::ElectroionizationSubshellElectronScatteringDistribution(
->>>>>>> 84a0c863
                             subshell_distribution,
                             binding_energy,
                             true,
                             false ) );
   }
   }
-<<<<<<< HEAD
-=======
-
->>>>>>> 84a0c863
 
   // Initialize the random number generator
   Utility::RandomNumberGenerator::createStreams();
