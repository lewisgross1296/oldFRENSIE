//---------------------------------------------------------------------------//
//!
//! \file   tstElectroatomicReactionNativeFactory.cpp
//! \author Luke Kersting
//! \brief  Electroatomic reaction factory using Native data unit tests
//!
//---------------------------------------------------------------------------//

// Std Lib Includes
#include <iostream>

// Trilinos Includes
#include <Teuchos_UnitTestHarness.hpp>
#include <Teuchos_VerboseObject.hpp>
#include <Teuchos_RCP.hpp>

// FRENSIE Includes
#include "MonteCarlo_ElectroatomicReactionNativeFactory.hpp"
#include "MonteCarlo_BremsstrahlungAngularDistributionType.hpp"
#include "Data_ElectronPhotonRelaxationDataContainer.hpp"
#include "Utility_UnitTestHarnessExtensions.hpp"

//---------------------------------------------------------------------------//
// Testing Variables
//---------------------------------------------------------------------------//

MonteCarlo::BremsstrahlungAngularDistributionType photon_distribution_function;
std::shared_ptr<Data::ElectronPhotonRelaxationDataContainer> data_container;
Teuchos::ArrayRCP<double> energy_grid;
Teuchos::RCP<Utility::HashBasedGridSearcher> grid_searcher;
std::shared_ptr<MonteCarlo::ElectroatomicReaction> reaction;

double eval_tol;

//---------------------------------------------------------------------------//
// LinLinLog Tests.
//---------------------------------------------------------------------------//
// Check that an coupled elastic reaction can be created
TEUCHOS_UNIT_TEST( ElectroatomicReactionNativeFactory,
<<<<<<< HEAD
                   createAnalogElasticReaction )
{
  MonteCarlo::ElectroatomicReactionNativeFactory::createAnalogElasticReaction<Utility::LinLinLog>(
=======
                   createCoupledElasticReaction_LogLogLog )
{
  bool correlated_sampling_mode_on = true;

  MonteCarlo::ElectroatomicReactionNativeFactory::createCoupledElasticReaction<Utility::LogLogLog>(
>>>>>>> 7fdd6c71
                *data_container,
                energy_grid,
                grid_searcher,
                reaction,
<<<<<<< HEAD
=======
                correlated_sampling_mode_on,
>>>>>>> 7fdd6c71
                1e-7 );

  // Test reaction properties
  TEST_EQUALITY_CONST( reaction->getReactionType(),
<<<<<<< HEAD
                       MonteCarlo::ANALOG_ELASTIC_ELECTROATOMIC_REACTION );
=======
                       MonteCarlo::COUPLED_ELASTIC_ELECTROATOMIC_REACTION );
>>>>>>> 7fdd6c71
  TEST_EQUALITY_CONST( reaction->getThresholdEnergy(), 1.0e-5 );

  // Test that the stored cross section is correct
  double energy = 1.0e-5;
<<<<<<< HEAD
  double cross_section =
    reaction->getCrossSection( energy );

  TEST_FLOATING_EQUALITY( cross_section, 2.48924e9 + 0.0, 1e-12 );

  energy = 4.0e-4;
=======
  double cross_section = reaction->getCrossSection( energy );
  TEST_FLOATING_EQUALITY( cross_section, 2.48924e+09, 1e-12 );

  energy = 4.0e-4;
  cross_section = reaction->getCrossSection( energy );
  TEST_FLOATING_EQUALITY( cross_section, 4.43663545845802366734e+08, 1e-12 );

  energy = 1.0e5;
>>>>>>> 7fdd6c71
  cross_section = reaction->getCrossSection( energy );
  TEST_FLOATING_EQUALITY( cross_section, 2.11161e+06, 1e-12 );

  // Clear the reaction
  reaction.reset();
}

//---------------------------------------------------------------------------//
// Check that an decoupled elastic reaction can be created
TEUCHOS_UNIT_TEST( ElectroatomicReactionNativeFactory,
                   createDecoupledElasticReaction_LogLogLog )
{
  bool correlated_sampling_mode_on = true;

  MonteCarlo::ElectroatomicReactionNativeFactory::createDecoupledElasticReaction<Utility::LogLogLog>(
                *data_container,
                energy_grid,
                grid_searcher,
                reaction,
                correlated_sampling_mode_on,
                1e-7 );

  // Test reaction properties
  TEST_EQUALITY_CONST( reaction->getReactionType(),
                       MonteCarlo::DECOUPLED_ELASTIC_ELECTROATOMIC_REACTION );
  TEST_EQUALITY_CONST( reaction->getThresholdEnergy(), 1.0e-5 );

<<<<<<< HEAD
  TEST_FLOATING_EQUALITY( cross_section, 4.436635458458e8 + 0.0, 1e-12 );

  energy = 1.0e5;
=======
  // Test that the stored cross section is correct
  double energy = 1.0e-5;
  double cross_section = reaction->getCrossSection( energy );
  TEST_FLOATING_EQUALITY( cross_section, 2.48924e+09, 1e-12 );

  energy = 4.0e-4;
>>>>>>> 7fdd6c71
  cross_section = reaction->getCrossSection( energy );
  TEST_FLOATING_EQUALITY( cross_section, 4.43663545845802366734e+08, 1e-12 );

<<<<<<< HEAD
  TEST_FLOATING_EQUALITY( cross_section, 8.83051e-2 + 2.1116099116949e6, 1e-12 );
=======
  energy = 1.0e5;
  cross_section = reaction->getCrossSection( energy );
  TEST_FLOATING_EQUALITY( cross_section, 2.11161e+06, 1e-12 );
>>>>>>> 7fdd6c71

  // Clear the reaction
  reaction.reset();
}

//---------------------------------------------------------------------------//
// Check that an cutoff elastic reaction can be created
TEUCHOS_UNIT_TEST( ElectroatomicReactionNativeFactory,
<<<<<<< HEAD
                   createCutoffElasticReaction )
{
  MonteCarlo::ElectroatomicReactionNativeFactory::createCutoffElasticReaction<Utility::LinLinLog>(
=======
                   createCutoffElasticReaction_LogLogLog )
{
  bool correlated_sampling_mode_on = true;

  MonteCarlo::ElectroatomicReactionNativeFactory::createCutoffElasticReaction<Utility::LogLogLog>(
>>>>>>> 7fdd6c71
                *data_container,
                energy_grid,
                grid_searcher,
                reaction,
                1.0,
<<<<<<< HEAD
=======
                correlated_sampling_mode_on,
>>>>>>> 7fdd6c71
                1e-7 );

  // Test reaction properties
  TEST_EQUALITY_CONST( reaction->getReactionType(),
                       MonteCarlo::CUTOFF_ELASTIC_ELECTROATOMIC_REACTION );
  TEST_EQUALITY_CONST( reaction->getThresholdEnergy(), 1.0e-5 );

  // Test that the stored cross section is correct
  double energy = 1.0e-5;
  double cross_section = reaction->getCrossSection( energy );
  TEST_FLOATING_EQUALITY( cross_section, 2.48924e9, 1e-12 );

  energy = 4.0e-4;
<<<<<<< HEAD
  cross_section = reaction->getCrossSection( energy );
  TEST_FLOATING_EQUALITY( cross_section, 4.436635458458e8, 1e-12 );

  energy = 1.0e5;
  cross_section = reaction->getCrossSection( energy );
  TEST_FLOATING_EQUALITY( cross_section, 8.83051e-2, 1e-12 );
=======
  cross_section = reaction->getCrossSection( energy );
  TEST_FLOATING_EQUALITY( cross_section, 4.436635458458e8, 1e-12 );

  energy = 1.0e5;
  cross_section = reaction->getCrossSection( energy );
  TEST_FLOATING_EQUALITY( cross_section, 8.83051e-2, 1e-12 );

  // Clear the reaction
  reaction.reset();
}

//---------------------------------------------------------------------------//
// Check that a screened Rutherford elastic reaction can be created
TEUCHOS_UNIT_TEST( ElectroatomicReactionNativeFactory,
                   createScreenedRutherfordElasticReaction_LogLogLog )
{
  bool correlated_sampling_mode_on = true;

  MonteCarlo::ElectroatomicReactionNativeFactory::createScreenedRutherfordElasticReaction<Utility::LogLogLog>(
                *data_container,
                energy_grid,
                grid_searcher,
                reaction,
                0.9,
                correlated_sampling_mode_on,
                1e-7 );

  // Test reaction properties
  TEST_EQUALITY_CONST( reaction->getReactionType(),
                       MonteCarlo::SCREENED_RUTHERFORD_ELASTIC_ELECTROATOMIC_REACTION );
  TEST_EQUALITY_CONST( reaction->getThresholdEnergy(), 6.654785 );

  // Test that the stored cross section is correct
  double energy = 1e1;
  double cross_section = reaction->getCrossSection( energy );
  TEST_FLOATING_EQUALITY( cross_section, 3.722e5, 1e-12 );

  energy = 1e2;
  cross_section = reaction->getCrossSection( energy );
  TEST_FLOATING_EQUALITY( cross_section, 2.0561378e6, 1e-12 );

  energy = 1e5;
  cross_section = reaction->getCrossSection( energy );
  TEST_FLOATING_EQUALITY( cross_section, 2.1116099116949e6, 1e-12 );
>>>>>>> 7fdd6c71

  // Clear the reaction
  reaction.reset();
}


//---------------------------------------------------------------------------//
// LinLinLog Tests.
//---------------------------------------------------------------------------//
// Check that an coupled elastic reaction can be created
TEUCHOS_UNIT_TEST( ElectroatomicReactionNativeFactory,
<<<<<<< HEAD
                   createScreenedRutherfordElasticReaction )
{
  MonteCarlo::ElectroatomicReactionNativeFactory::createScreenedRutherfordElasticReaction<Utility::LinLinLog>(
=======
                   createCoupledElasticReaction_LinLinLog )
{
  bool correlated_sampling_mode_on = true;

  MonteCarlo::ElectroatomicReactionNativeFactory::createCoupledElasticReaction<Utility::LinLinLog>(
>>>>>>> 7fdd6c71
                *data_container,
                energy_grid,
                grid_searcher,
                reaction,
<<<<<<< HEAD
                0.9,
=======
                correlated_sampling_mode_on,
>>>>>>> 7fdd6c71
                1e-7 );

  // Test reaction properties
  TEST_EQUALITY_CONST( reaction->getReactionType(),
<<<<<<< HEAD
                       MonteCarlo::SCREENED_RUTHERFORD_ELASTIC_ELECTROATOMIC_REACTION );
  TEST_EQUALITY_CONST( reaction->getThresholdEnergy(), 6.654785 );

  // Test that the stored cross section is correct
  double energy = 1e1;
  double cross_section =
    reaction->getCrossSection( energy );

  TEST_FLOATING_EQUALITY( cross_section, 3.722e5, 1e-12 );

  energy = 1e2;
=======
                       MonteCarlo::COUPLED_ELASTIC_ELECTROATOMIC_REACTION );
  TEST_EQUALITY_CONST( reaction->getThresholdEnergy(), 1.0e-5 );

  // Test that the stored cross section is correct
  double energy = 1.0e-5;
  double cross_section = reaction->getCrossSection( energy );
  TEST_FLOATING_EQUALITY( cross_section, 2.48924e+09, 1e-12 );

  energy = 4.0e-4;
  cross_section = reaction->getCrossSection( energy );
  TEST_FLOATING_EQUALITY( cross_section, 4.43663545845802366734e+08, 1e-12 );

  energy = 1.0e5;
>>>>>>> 7fdd6c71
  cross_section = reaction->getCrossSection( energy );
  TEST_FLOATING_EQUALITY( cross_section, 2.11161e+06, 1e-12 );

  // Clear the reaction
  reaction.reset();
}

//---------------------------------------------------------------------------//
// Check that an decoupled elastic reaction can be created
TEUCHOS_UNIT_TEST( ElectroatomicReactionNativeFactory,
                   createDecoupledElasticReaction_LinLinLog )
{
  bool correlated_sampling_mode_on = true;

  MonteCarlo::ElectroatomicReactionNativeFactory::createDecoupledElasticReaction<Utility::LinLinLog>(
                *data_container,
                energy_grid,
                grid_searcher,
                reaction,
                correlated_sampling_mode_on,
                1e-7 );

<<<<<<< HEAD
  TEST_FLOATING_EQUALITY( cross_section, 2.0561378e6, 1e-12 );

  energy = 1e5;
=======
  // Test reaction properties
  TEST_EQUALITY_CONST( reaction->getReactionType(),
                       MonteCarlo::DECOUPLED_ELASTIC_ELECTROATOMIC_REACTION );
  TEST_EQUALITY_CONST( reaction->getThresholdEnergy(), 1.0e-5 );

  // Test that the stored cross section is correct
  double energy = 1.0e-5;
  double cross_section = reaction->getCrossSection( energy );
  TEST_FLOATING_EQUALITY( cross_section, 2.48924e+09, 1e-12 );

  energy = 4.0e-4;
>>>>>>> 7fdd6c71
  cross_section = reaction->getCrossSection( energy );
  TEST_FLOATING_EQUALITY( cross_section, 4.43663545845802366734e+08, 1e-12 );

<<<<<<< HEAD
  TEST_FLOATING_EQUALITY( cross_section, 2.1116099116949e6, 1e-12 );
=======
  energy = 1.0e5;
  cross_section = reaction->getCrossSection( energy );
  TEST_FLOATING_EQUALITY( cross_section, 2.11161e+06, 1e-12 );
>>>>>>> 7fdd6c71

  // Clear the reaction
  reaction.reset();
}

//---------------------------------------------------------------------------//
// Check that an hybrid elastic reaction can be created
TEUCHOS_UNIT_TEST( ElectroatomicReactionNativeFactory,
<<<<<<< HEAD
                   createMomentPreservingElasticReaction )
=======
                   createHybridElasticReaction_LinLinLog )
>>>>>>> 7fdd6c71
{
  bool correlated_sampling_mode_on = true;
  double cutoff_angle_cosine = 0.9;

  MonteCarlo::ElectroatomicReactionNativeFactory::createHybridElasticReaction<Utility::LinLinLog>(
                *data_container,
                energy_grid,
                grid_searcher,
                reaction,
<<<<<<< HEAD
                0.9,
                1e-7 );

  // Test reaction properties
  TEST_EQUALITY_CONST( reaction->getReactionType(),
                       MonteCarlo::MOMENT_PRESERVING_ELASTIC_ELECTROATOMIC_REACTION );
  TEST_EQUALITY_CONST( reaction->getThresholdEnergy(), 1e-5 );

  // Test that the stored cross section is correct
  double energy = 1e-5;
  double cross_section =
    reaction->getCrossSection( energy );

  TEST_FLOATING_EQUALITY( cross_section, 1.10632944155859e8, 1e-12 );

  energy = 4e-4;
=======
                cutoff_angle_cosine,
                correlated_sampling_mode_on,
                1e-14 );

  // Test reaction properties
  TEST_EQUALITY_CONST( reaction->getReactionType(),
                       MonteCarlo::HYBRID_ELASTIC_ELECTROATOMIC_REACTION );
  TEST_EQUALITY_CONST( reaction->getThresholdEnergy(), 1.0e-5 );

  // Test that the stored cross section is correct
  double energy = 1.0e-5;
  double cross_section = reaction->getCrossSection( energy );
  TEST_FLOATING_EQUALITY( cross_section, 2.4754121265454507e+09, 1e-12 );

  energy = 4.0e-4;
  cross_section = reaction->getCrossSection( energy );
  TEST_FLOATING_EQUALITY( cross_section, 5.2888196704079199e+08, 1e-12 );

  energy = 1.0e5;
>>>>>>> 7fdd6c71
  cross_section = reaction->getCrossSection( energy );
  TEST_FLOATING_EQUALITY( cross_section, 2.2050564844577009e-03, 1e-12 );

<<<<<<< HEAD
  TEST_FLOATING_EQUALITY( cross_section, 6.8927580042035654e+07, 1e-12 );

  energy = 1e5;
=======
  // Clear the reaction
  reaction.reset();
}

//---------------------------------------------------------------------------//
// Check that an cutoff elastic reaction can be created
TEUCHOS_UNIT_TEST( ElectroatomicReactionNativeFactory,
                   createCutoffElasticReaction_LinLinLog )
{
  bool correlated_sampling_mode_on = true;

  MonteCarlo::ElectroatomicReactionNativeFactory::createCutoffElasticReaction<Utility::LinLinLog>(
                *data_container,
                energy_grid,
                grid_searcher,
                reaction,
                1.0,
                correlated_sampling_mode_on,
                1e-7 );

  // Test reaction properties
  TEST_EQUALITY_CONST( reaction->getReactionType(),
                       MonteCarlo::CUTOFF_ELASTIC_ELECTROATOMIC_REACTION );
  TEST_EQUALITY_CONST( reaction->getThresholdEnergy(), 1.0e-5 );

  // Test that the stored cross section is correct
  double energy = 1.0e-5;
  double cross_section = reaction->getCrossSection( energy );
  TEST_FLOATING_EQUALITY( cross_section, 2.48924e9, 1e-12 );

  energy = 4.0e-4;
>>>>>>> 7fdd6c71
  cross_section = reaction->getCrossSection( energy );
  TEST_FLOATING_EQUALITY( cross_section, 4.436635458458e8, 1e-12 );

<<<<<<< HEAD
  TEST_FLOATING_EQUALITY( cross_section, 2.20377030499672E-03, 1e-12 );
=======
  energy = 1.0e5;
  cross_section = reaction->getCrossSection( energy );
  TEST_FLOATING_EQUALITY( cross_section, 8.83051e-2, 1e-12 );
>>>>>>> 7fdd6c71

  // Clear the reaction
  reaction.reset();
}

//---------------------------------------------------------------------------//
// Check that a screened Rutherford elastic reaction can be created
TEUCHOS_UNIT_TEST( ElectroatomicReactionNativeFactory,
<<<<<<< HEAD
                   createAtomicExcitationReaction )
{
  MonteCarlo::ElectroatomicReactionNativeFactory::createAtomicExcitationReaction(
                               *data_container,
                               energy_grid,
                               grid_searcher,
                               reaction);

  // Test reaction properties
  TEST_EQUALITY_CONST( reaction->getReactionType(),
                       MonteCarlo::ATOMIC_EXCITATION_ELECTROATOMIC_REACTION );
  TEST_EQUALITY_CONST( reaction->getThresholdEnergy(), 1.0e-5 );

  // Test that the stored cross section is correct
  double cross_section = reaction->getCrossSection( 1.0e-5 );
  TEST_FLOATING_EQUALITY( cross_section, 8.75755e6, 1e-12 );

  cross_section = reaction->getCrossSection( 4.0e-4 );
  TEST_FLOATING_EQUALITY( cross_section, 6.22682e8, 1e-12 );

=======
                   createScreenedRutherfordElasticReaction_LinLinLog )
{
  bool correlated_sampling_mode_on = true;

  MonteCarlo::ElectroatomicReactionNativeFactory::createScreenedRutherfordElasticReaction<Utility::LinLinLog>(
                *data_container,
                energy_grid,
                grid_searcher,
                reaction,
                0.9,
                correlated_sampling_mode_on,
                1e-7 );

  // Test reaction properties
  TEST_EQUALITY_CONST( reaction->getReactionType(),
                       MonteCarlo::SCREENED_RUTHERFORD_ELASTIC_ELECTROATOMIC_REACTION );
  TEST_EQUALITY_CONST( reaction->getThresholdEnergy(), 6.654785 );

  // Test that the stored cross section is correct
  double energy = 1e1;
  double cross_section = reaction->getCrossSection( energy );
  TEST_FLOATING_EQUALITY( cross_section, 3.722e5, 1e-12 );

  energy = 1e2;
  cross_section = reaction->getCrossSection( energy );
  TEST_FLOATING_EQUALITY( cross_section, 2.0561378e6, 1e-12 );

  energy = 1e5;
  cross_section = reaction->getCrossSection( energy );
  TEST_FLOATING_EQUALITY( cross_section, 2.1116099116949e6, 1e-12 );

  // Clear the reaction
  reaction.reset();
}

//---------------------------------------------------------------------------//
// Check that an moment preserving elastic reaction can be created
TEUCHOS_UNIT_TEST( ElectroatomicReactionNativeFactory,
                   createMomentPreservingElasticReaction_LinLinLog )
{
  bool correlated_sampling_mode_on = true;

  MonteCarlo::ElectroatomicReactionNativeFactory::createMomentPreservingElasticReaction<Utility::LinLinLog>(
                *data_container,
                energy_grid,
                grid_searcher,
                reaction,
                0.9,
                correlated_sampling_mode_on,
                1e-7 );

  // Test reaction properties
  TEST_EQUALITY_CONST( reaction->getReactionType(),
                       MonteCarlo::MOMENT_PRESERVING_ELASTIC_ELECTROATOMIC_REACTION );
  TEST_EQUALITY_CONST( reaction->getThresholdEnergy(), 1e-5 );

  // Test that the stored cross section is correct
  double energy = 1e-5;
  double cross_section = reaction->getCrossSection( energy );
  TEST_FLOATING_EQUALITY( cross_section, 1.1063294415585944e+08, 1e-12 );

  energy = 4.0e-4;
  cross_section = reaction->getCrossSection( energy );
  TEST_FLOATING_EQUALITY( cross_section, 1.9356264227342713e+08, 1e-12 );

  energy = 1.0e5;
  cross_section = reaction->getCrossSection( energy );
  TEST_FLOATING_EQUALITY( cross_section, 2.2037700886489448e-03, 1e-12 );

  // Clear the reaction
  reaction.reset();
}

//---------------------------------------------------------------------------//
// Check that an atomic excitation reaction can be created
TEUCHOS_UNIT_TEST( ElectroatomicReactionNativeFactory,
                   createAtomicExcitationReaction )
{
  MonteCarlo::ElectroatomicReactionNativeFactory::createAtomicExcitationReaction(
                               *data_container,
                               energy_grid,
                               grid_searcher,
                               reaction);

  // Test reaction properties
  TEST_EQUALITY_CONST( reaction->getReactionType(),
                       MonteCarlo::ATOMIC_EXCITATION_ELECTROATOMIC_REACTION );
  TEST_EQUALITY_CONST( reaction->getThresholdEnergy(), 1.0e-5 );

  // Test that the stored cross section is correct
  double cross_section = reaction->getCrossSection( 1.0e-5 );
  TEST_FLOATING_EQUALITY( cross_section, 8.75755e6, 1e-12 );

  cross_section = reaction->getCrossSection( 4.0e-4 );
  TEST_FLOATING_EQUALITY( cross_section, 6.22682e8, 1e-12 );

>>>>>>> 7fdd6c71
  cross_section = reaction->getCrossSection( 1.0e5 );
  TEST_FLOATING_EQUALITY( cross_section, 1.57861e6, 1e-12 );

  // Clear the reaction
  reaction.reset();
}

//---------------------------------------------------------------------------//
// Check that the electroionization subshell reactions can be created
TEUCHOS_UNIT_TEST( ElectroatomicReactionNativeFactory,
<<<<<<< HEAD
                   createSubshellElectroelectricReactions )
=======
                   createSubshellElectroionizationReactions )
>>>>>>> 7fdd6c71
{
  std::vector<std::shared_ptr<MonteCarlo::ElectroatomicReaction> > reactions;
  bool correlated_sampling_mode_on = true;
  bool unit_based_interpolation_mode_on = true;

<<<<<<< HEAD
  MonteCarlo::ElectroatomicReactionNativeFactory::createSubshellElectroionizationReactions(
=======
  MonteCarlo::ElectroatomicReactionNativeFactory::createSubshellElectroionizationReactions<MonteCarlo::ElectroatomicReaction,Utility::LinLinLog>(
>>>>>>> 7fdd6c71
                               *data_container,
                               energy_grid,
                               grid_searcher,
                               reactions,
                               correlated_sampling_mode_on,
                               unit_based_interpolation_mode_on,
                               eval_tol );

  TEST_EQUALITY_CONST( reactions.size(), 24 );

  // Test the first shell's reaction properties
  TEST_EQUALITY_CONST(
              reactions.front()->getReactionType(),
              MonteCarlo::K_SUBSHELL_ELECTROIONIZATION_ELECTROATOMIC_REACTION );
  TEST_EQUALITY_CONST( reactions.front()->getThresholdEnergy(),
<<<<<<< HEAD
                       8.82899999999999935e-2 );
=======
                       8.829e-2 );
>>>>>>> 7fdd6c71

  // Test the first shell's stored cross section is correct
  double cross_section = reactions.front()->getCrossSection( 8.829e-2 );
  TEST_FLOATING_EQUALITY( cross_section, 0.0, 1e-12 );

  cross_section = reactions.front()->getCrossSection( 1.0e-1 );
  TEST_FLOATING_EQUALITY( cross_section, 9.2835e-1, 1e-12 );

  cross_section = reactions.front()->getCrossSection( 1.58489e2 );
  TEST_FLOATING_EQUALITY( cross_section, 2.788860e1, 1e-12 );

  cross_section = reactions.front()->getCrossSection( 1.0e5 );
  TEST_FLOATING_EQUALITY( cross_section, 3.649190e1, 1e-12 );

  // Check the last shell's reaction properties
  TEST_EQUALITY_CONST(
          reactions.back()->getReactionType(),
          MonteCarlo::P3_SUBSHELL_ELECTROIONIZATION_ELECTROATOMIC_REACTION );
  TEST_EQUALITY_CONST( reactions.back()->getThresholdEnergy(), 1.0e-5 );
<<<<<<< HEAD

  cross_section = reactions.back()->getCrossSection( 1.0e-5 );
  TEST_FLOATING_EQUALITY( cross_section, 1.0653e8, 1e-12 );

  cross_section = reactions.back()->getCrossSection( 1.0e-3 );
  TEST_FLOATING_EQUALITY( cross_section, 3.248850e7, 1e-12 );

  cross_section = reactions.back()->getCrossSection( 1.0 );
  TEST_FLOATING_EQUALITY( cross_section, 2.0335e5, 1e-12 );

=======

  cross_section = reactions.back()->getCrossSection( 1.0e-5 );
  TEST_FLOATING_EQUALITY( cross_section, 1.0653e8, 1e-12 );

  cross_section = reactions.back()->getCrossSection( 1.0e-3 );
  TEST_FLOATING_EQUALITY( cross_section, 3.248850e7, 1e-12 );

  cross_section = reactions.back()->getCrossSection( 1.0 );
  TEST_FLOATING_EQUALITY( cross_section, 2.0335e5, 1e-12 );

>>>>>>> 7fdd6c71
  cross_section = reactions.back()->getCrossSection( 1.0e5 );
  TEST_FLOATING_EQUALITY( cross_section, 1.82234e5, 1e-12 );
}

//---------------------------------------------------------------------------//
// Check that a basic (dipole distribution) bremsstrahlung reaction can be created
TEUCHOS_UNIT_TEST( ElectroatomicReactionNativeFactory,
                   createBremsstrahlungReaction_dipole )
{
  photon_distribution_function = MonteCarlo::DIPOLE_DISTRIBUTION;
  bool correlated_sampling_mode_on = true;
  bool unit_based_interpolation_mode_on = true;

  MonteCarlo::ElectroatomicReactionNativeFactory::createBremsstrahlungReaction(
                               *data_container,
                               energy_grid,
                               grid_searcher,
                               reaction,
                               photon_distribution_function,
                               correlated_sampling_mode_on,
                               unit_based_interpolation_mode_on,
                               eval_tol );

  // Test reaction properties
  TEST_EQUALITY_CONST( reaction->getReactionType(),
                       MonteCarlo::BREMSSTRAHLUNG_ELECTROATOMIC_REACTION );
  TEST_EQUALITY_CONST( reaction->getThresholdEnergy(), 1.0e-5 );

  // Test that the stored cross section is correct
  double cross_section =
<<<<<<< HEAD
    reaction->getCrossSection( reaction->getThresholdEnergy() );

  TEST_FLOATING_EQUALITY( cross_section, 4.8698e3, 1e-12 );

  cross_section = reaction->getCrossSection( 1.0e-3 );

  TEST_FLOATING_EQUALITY( cross_section, 9.528370e3, 1e-12 );

  cross_section = reaction->getCrossSection( 4.0e1 );

  TEST_FLOATING_EQUALITY( cross_section, 1.405050e3, 1e-12 );

  cross_section = reaction->getCrossSection( 1.0e5 );

=======
            reaction->getCrossSection( reaction->getThresholdEnergy() );
  TEST_FLOATING_EQUALITY( cross_section, 4.8698e3, 1e-12 );

  cross_section = reaction->getCrossSection( 1.0e-3 );
  TEST_FLOATING_EQUALITY( cross_section, 9.528370e3, 1e-12 );

  cross_section = reaction->getCrossSection( 4.0e1 );
  TEST_FLOATING_EQUALITY( cross_section, 1.405050e3, 1e-12 );

  cross_section = reaction->getCrossSection( 1.0e5 );
>>>>>>> 7fdd6c71
  TEST_EQUALITY_CONST( cross_section, 1.95417e3 );

  // Clear the reaction
  reaction.reset();
}

//---------------------------------------------------------------------------//
/* Check that a electroatom with detailed 2BS photon angular distribution
 * data can be created
 */
TEUCHOS_UNIT_TEST( ElectroatomicReactionNativeFactory,
                   createBremsstrahlungReaction_2bs )
{
  photon_distribution_function = MonteCarlo::TWOBS_DISTRIBUTION;
  bool correlated_sampling_mode_on = true;
  bool unit_based_interpolation_mode_on = false;

  MonteCarlo::ElectroatomicReactionNativeFactory::createBremsstrahlungReaction(
                               *data_container,
                               energy_grid,
                               grid_searcher,
                               reaction,
                               photon_distribution_function,
                               correlated_sampling_mode_on,
                               unit_based_interpolation_mode_on,
                               eval_tol );

  // Test reaction properties
  TEST_EQUALITY_CONST( reaction->getReactionType(),
                       MonteCarlo::BREMSSTRAHLUNG_ELECTROATOMIC_REACTION );
  TEST_EQUALITY_CONST( reaction->getThresholdEnergy(), 1.0e-5 );

  // Test that the stored cross section is correct
  double cross_section =
                reaction->getCrossSection( reaction->getThresholdEnergy() );
  TEST_FLOATING_EQUALITY( cross_section, 4.8698e3, 1e-12 );

  cross_section = reaction->getCrossSection( 1.0e-3 );
  TEST_FLOATING_EQUALITY( cross_section, 9.528370e3, 1e-12 );

<<<<<<< HEAD
  TEST_FLOATING_EQUALITY( cross_section, 4.8698e3, 1e-12 );

  cross_section = reaction->getCrossSection( 1.0e-3 );

  TEST_FLOATING_EQUALITY( cross_section, 9.528370e3, 1e-12 );

  cross_section = reaction->getCrossSection( 4.0e1 );

  TEST_FLOATING_EQUALITY( cross_section, 1.405050e3, 1e-12 );

  cross_section = reaction->getCrossSection( 1.0e5 );

  TEST_EQUALITY_CONST( cross_section, 1.95417e3 );
=======
  cross_section = reaction->getCrossSection( 4.0e1 );
  TEST_FLOATING_EQUALITY( cross_section, 1.405050e3, 1e-12 );

  cross_section = reaction->getCrossSection( 1.0e5 );
  TEST_EQUALITY_CONST( cross_section, 1.95417e3 );

  // Clear the reaction
  reaction.reset();
}


//---------------------------------------------------------------------------//
// LinLinLin Tests.
//---------------------------------------------------------------------------//
// Check that an coupled elastic reaction can be created
TEUCHOS_UNIT_TEST( ElectroatomicReactionNativeFactory,
                   createCoupledElasticReaction_LinLinLin )
{
  bool correlated_sampling_mode_on = true;

  MonteCarlo::ElectroatomicReactionNativeFactory::createCoupledElasticReaction<Utility::LinLinLin>(
                *data_container,
                energy_grid,
                grid_searcher,
                reaction,
                correlated_sampling_mode_on,
                1e-7 );

  // Test reaction properties
  TEST_EQUALITY_CONST( reaction->getReactionType(),
                       MonteCarlo::COUPLED_ELASTIC_ELECTROATOMIC_REACTION );
  TEST_EQUALITY_CONST( reaction->getThresholdEnergy(), 1.0e-5 );

  // Test that the stored cross section is correct
  double energy = 1.0e-5;
  double cross_section = reaction->getCrossSection( energy );
  TEST_FLOATING_EQUALITY( cross_section, 2.48924e+09, 1e-12 );

  energy = 4.0e-4;
  cross_section = reaction->getCrossSection( energy );
  TEST_FLOATING_EQUALITY( cross_section, 4.43663545845802366734e+08, 1e-12 );

  energy = 1.0e5;
  cross_section = reaction->getCrossSection( energy );
  TEST_FLOATING_EQUALITY( cross_section, 2.11161e+06, 1e-12 );
>>>>>>> 7fdd6c71

  // Clear the reaction
  reaction.reset();
}

//---------------------------------------------------------------------------//
// Check that an cutoff elastic reaction can be created
TEUCHOS_UNIT_TEST( ElectroatomicReactionNativeFactory,
                   createCutoffElasticReaction_LinLinLin )
{
  bool correlated_sampling_mode_on = true;

<<<<<<< HEAD
//---------------------------------------------------------------------------//
// LinLinLog Tests.
//---------------------------------------------------------------------------//
// Check that an analog elastic reaction can be created
TEUCHOS_UNIT_TEST( ElectroatomicReactionNativeFactory,
                   createAnalogElasticReaction_lin )
{
  MonteCarlo::ElectroatomicReactionNativeFactory::createAnalogElasticReaction<Utility::LinLinLin>(
=======
  MonteCarlo::ElectroatomicReactionNativeFactory::createCutoffElasticReaction<Utility::LinLinLin>(
                *data_container,
                energy_grid,
                grid_searcher,
                reaction,
                0.999999,
                correlated_sampling_mode_on,
                1e-7 );

  // Test reaction properties
  TEST_EQUALITY_CONST( reaction->getReactionType(),
                       MonteCarlo::CUTOFF_ELASTIC_ELECTROATOMIC_REACTION );
  TEST_EQUALITY_CONST( reaction->getThresholdEnergy(), 1.0e-5 );

  // Test that the stored cross section is correct
  double energy = 1.0e-5;
  double cross_section = reaction->getCrossSection( energy );
  TEST_FLOATING_EQUALITY( cross_section, 2.48924e9, 1e-12 );

  energy = 4.0e-4;
  cross_section = reaction->getCrossSection( energy );
  TEST_FLOATING_EQUALITY( cross_section, 4.436635458458e8, 1e-12 );

  energy = 1.0e5;
  cross_section = reaction->getCrossSection( energy );
  TEST_FLOATING_EQUALITY( cross_section, 8.83051e-2, 1e-12 );

  // Clear the reaction
  reaction.reset();
}

//---------------------------------------------------------------------------//
// Check that an moment preserving elastic reaction can be created
TEUCHOS_UNIT_TEST( ElectroatomicReactionNativeFactory,
                   createMomentPreservingElasticReaction_LinLinLin )
{
  bool correlated_sampling_mode_on = true;

  MonteCarlo::ElectroatomicReactionNativeFactory::createMomentPreservingElasticReaction<Utility::LinLinLin>(
>>>>>>> 7fdd6c71
                *data_container,
                energy_grid,
                grid_searcher,
                reaction,
<<<<<<< HEAD
                1e-7 );

  // Test reaction properties
  TEST_EQUALITY_CONST( reaction->getReactionType(),
                       MonteCarlo::ANALOG_ELASTIC_ELECTROATOMIC_REACTION );
=======
                0.9,
                correlated_sampling_mode_on,
                1e-7 );

  // Test reaction properties
  TEST_EQUALITY_CONST( reaction->getReactionType(),
                       MonteCarlo::MOMENT_PRESERVING_ELASTIC_ELECTROATOMIC_REACTION );
  TEST_EQUALITY_CONST( reaction->getThresholdEnergy(), 1e-5 );

  // Test that the stored cross section is correct
  double energy = 1e-5;
  double cross_section = reaction->getCrossSection( energy );
  TEST_FLOATING_EQUALITY( cross_section, 1.1063294415585944e+08, 1e-12 );

  energy = 4.0e-4;
  cross_section = reaction->getCrossSection( energy );
  TEST_FLOATING_EQUALITY( cross_section, 1.9356264227342713e+08, 1e-12 );

  energy = 1.0e5;
  cross_section = reaction->getCrossSection( energy );
  TEST_FLOATING_EQUALITY( cross_section, 2.2037700886489448e-03, 1e-12 );

  // Clear the reaction
  reaction.reset();
}

//---------------------------------------------------------------------------//
// Check that the electroionization subshell reactions can be created
TEUCHOS_UNIT_TEST( ElectroatomicReactionNativeFactory,
                   createSubshellElectroionizationReactions_LinLinLin )
{
  std::vector<std::shared_ptr<MonteCarlo::ElectroatomicReaction> > reactions;
  bool correlated_sampling_mode_on = true;
  bool unit_based_interpolation_mode_on = false;

  MonteCarlo::ElectroatomicReactionNativeFactory::createSubshellElectroionizationReactions<MonteCarlo::ElectroatomicReaction,Utility::LinLinLin>(
                               *data_container,
                               energy_grid,
                               grid_searcher,
                               reactions,
                               correlated_sampling_mode_on,
                               unit_based_interpolation_mode_on,
                               eval_tol );

  TEST_EQUALITY_CONST( reactions.size(), 24 );

  // Test the first shell's reaction properties
  TEST_EQUALITY_CONST(
              reactions.front()->getReactionType(),
              MonteCarlo::K_SUBSHELL_ELECTROIONIZATION_ELECTROATOMIC_REACTION );
  TEST_EQUALITY_CONST( reactions.front()->getThresholdEnergy(),
                       8.82899999999999935e-2 );

  // Test the first shell's stored cross section is correct
  double cross_section = reactions.front()->getCrossSection( 8.829e-2 );
  TEST_FLOATING_EQUALITY( cross_section, 0.0, 1e-12 );

  cross_section = reactions.front()->getCrossSection( 1.0e-1 );
  TEST_FLOATING_EQUALITY( cross_section, 9.2835e-1, 1e-12 );

  cross_section = reactions.front()->getCrossSection( 1.58489e2 );
  TEST_FLOATING_EQUALITY( cross_section, 2.788860e1, 1e-12 );

  cross_section = reactions.front()->getCrossSection( 1.0e5 );
  TEST_FLOATING_EQUALITY( cross_section, 3.649190e1, 1e-12 );

  // Check the last shell's reaction properties
  TEST_EQUALITY_CONST(
          reactions.back()->getReactionType(),
          MonteCarlo::P3_SUBSHELL_ELECTROIONIZATION_ELECTROATOMIC_REACTION );
  TEST_EQUALITY_CONST( reactions.back()->getThresholdEnergy(), 1.0e-5 );

  cross_section = reactions.back()->getCrossSection( 1.0e-5 );
  TEST_FLOATING_EQUALITY( cross_section, 1.0653e8, 1e-12 );

  cross_section = reactions.back()->getCrossSection( 1.0e-3 );
  TEST_FLOATING_EQUALITY( cross_section, 3.248850e7, 1e-12 );

  cross_section = reactions.back()->getCrossSection( 1.0 );
  TEST_FLOATING_EQUALITY( cross_section, 2.0335e5, 1e-12 );

  cross_section = reactions.back()->getCrossSection( 1.0e5 );
  TEST_FLOATING_EQUALITY( cross_section, 1.82234e5, 1e-12 );
}

//---------------------------------------------------------------------------//
// Check that a basic (dipole distribution) bremsstrahlung reaction can be created
TEUCHOS_UNIT_TEST( ElectroatomicReactionNativeFactory,
                   createBremsstrahlungReaction_dipole_LinLinLin )
{
  photon_distribution_function = MonteCarlo::DIPOLE_DISTRIBUTION;
  bool correlated_sampling_mode_on = true;
  bool unit_based_interpolation_mode_on = true;

  MonteCarlo::ElectroatomicReactionNativeFactory::createBremsstrahlungReaction<MonteCarlo::ElectroatomicReaction,Utility::LinLinLin>(
                               *data_container,
                               energy_grid,
                               grid_searcher,
                               reaction,
                               photon_distribution_function,
                               correlated_sampling_mode_on,
                               unit_based_interpolation_mode_on,
                               eval_tol );

  // Test reaction properties
  TEST_EQUALITY_CONST( reaction->getReactionType(),
                       MonteCarlo::BREMSSTRAHLUNG_ELECTROATOMIC_REACTION );
>>>>>>> 7fdd6c71
  TEST_EQUALITY_CONST( reaction->getThresholdEnergy(), 1.0e-5 );

  // Test that the stored cross section is correct
  double energy = 1.0e-5;
  double cross_section =
<<<<<<< HEAD
    reaction->getCrossSection( energy );

  TEST_FLOATING_EQUALITY( cross_section, 2.48924e9 + 0.0, 1e-12 );

  energy = 4.0e-4;
  cross_section = reaction->getCrossSection( energy );

  TEST_FLOATING_EQUALITY( cross_section, 4.436635458458e8 + 0.0, 1e-12 );

  energy = 1.0e5;
  cross_section = reaction->getCrossSection( energy );

  TEST_FLOATING_EQUALITY( cross_section, 8.83051e-2 + 2.1116099116949e6, 1e-12 );

  // Clear the reaction
  reaction.reset();
}

//---------------------------------------------------------------------------//
// Check that an cutoff elastic reaction can be created
TEUCHOS_UNIT_TEST( ElectroatomicReactionNativeFactory,
                   createCutoffElasticReaction_lin )
{
  MonteCarlo::ElectroatomicReactionNativeFactory::createCutoffElasticReaction<Utility::LinLinLin>(
                *data_container,
                energy_grid,
                grid_searcher,
                reaction,
                1.0,
                1e-7 );

  // Test reaction properties
  TEST_EQUALITY_CONST( reaction->getReactionType(),
                       MonteCarlo::CUTOFF_ELASTIC_ELECTROATOMIC_REACTION );
  TEST_EQUALITY_CONST( reaction->getThresholdEnergy(), 1.0e-5 );

  // Test that the stored cross section is correct
  double energy = 1.0e-5;
  double cross_section = reaction->getCrossSection( energy );
  TEST_FLOATING_EQUALITY( cross_section, 2.48924e9, 1e-12 );

  energy = 4.0e-4;
  cross_section = reaction->getCrossSection( energy );
  TEST_FLOATING_EQUALITY( cross_section, 4.436635458458e8, 1e-12 );

  energy = 1.0e5;
  cross_section = reaction->getCrossSection( energy );
  TEST_FLOATING_EQUALITY( cross_section, 8.83051e-2, 1e-12 );
=======
    reaction->getCrossSection( reaction->getThresholdEnergy() );
  TEST_FLOATING_EQUALITY( cross_section, 4.8698e3, 1e-12 );

  cross_section = reaction->getCrossSection( 1.0e-3 );
  TEST_FLOATING_EQUALITY( cross_section, 9.528370e3, 1e-12 );

  cross_section = reaction->getCrossSection( 4.0e1 );
  TEST_FLOATING_EQUALITY( cross_section, 1.405050e3, 1e-12 );

  cross_section = reaction->getCrossSection( 1.0e5 );
  TEST_EQUALITY_CONST( cross_section, 1.95417e3 );

  // Clear the reaction
  reaction.reset();
}

//---------------------------------------------------------------------------//
/* Check that a electroatom with detailed 2BS photon angular distribution
 * data can be created
 */
TEUCHOS_UNIT_TEST( ElectroatomicReactionNativeFactory,
                   createBremsstrahlungReaction_2bs_LinLinLin )
{
  photon_distribution_function = MonteCarlo::TWOBS_DISTRIBUTION;
  bool correlated_sampling_mode_on = true;
  bool unit_based_interpolation_mode_on = false;

  MonteCarlo::ElectroatomicReactionNativeFactory::createBremsstrahlungReaction<MonteCarlo::ElectroatomicReaction,Utility::LinLinLin>(
                               *data_container,
                               energy_grid,
                               grid_searcher,
                               reaction,
                               photon_distribution_function,
                               correlated_sampling_mode_on,
                               unit_based_interpolation_mode_on,
                               eval_tol );

  // Test reaction properties
  TEST_EQUALITY_CONST( reaction->getReactionType(),
                       MonteCarlo::BREMSSTRAHLUNG_ELECTROATOMIC_REACTION );
  TEST_EQUALITY_CONST( reaction->getThresholdEnergy(), 1.0e-5 );

  // Test that the stored cross section is correct
  double cross_section =
    reaction->getCrossSection( reaction->getThresholdEnergy() );
  TEST_FLOATING_EQUALITY( cross_section, 4.8698e3, 1e-12 );

  cross_section = reaction->getCrossSection( 1.0e-3 );
  TEST_FLOATING_EQUALITY( cross_section, 9.528370e3, 1e-12 );

  cross_section = reaction->getCrossSection( 4.0e1 );
  TEST_FLOATING_EQUALITY( cross_section, 1.40505e3, 1e-12 );

  cross_section = reaction->getCrossSection( 1.0e5 );
  TEST_EQUALITY_CONST( cross_section, 1.95417e3 );
>>>>>>> 7fdd6c71

  // Clear the reaction
  reaction.reset();
}

//---------------------------------------------------------------------------//
<<<<<<< HEAD
// Check that an moment preserving elastic reaction can be created
TEUCHOS_UNIT_TEST( ElectroatomicReactionNativeFactory,
                   createMomentPreservingElasticReaction_lin )
{
  MonteCarlo::ElectroatomicReactionNativeFactory::createMomentPreservingElasticReaction<Utility::LinLinLin>(
                *data_container,
                energy_grid,
                grid_searcher,
                reaction,
                0.9,
                1e-7 );

  // Test reaction properties
  TEST_EQUALITY_CONST( reaction->getReactionType(),
                       MonteCarlo::MOMENT_PRESERVING_ELASTIC_ELECTROATOMIC_REACTION );
  TEST_EQUALITY_CONST( reaction->getThresholdEnergy(), 1e-5 );

  // Test that the stored cross section is correct
  double energy = 1e-5;
  double cross_section = reaction->getCrossSection( energy );
  TEST_FLOATING_EQUALITY( cross_section, 1.10632944155859e8, 1e-12 );

  energy = 4e-4;
  cross_section = reaction->getCrossSection( energy );
  TEST_FLOATING_EQUALITY( cross_section, 6.8927580042035654e+07, 1e-12 );

  energy = 1e5;
  cross_section = reaction->getCrossSection( energy );
  TEST_FLOATING_EQUALITY( cross_section, 2.20377030499672E-03, 1e-12 );

  // Clear the reaction
  reaction.reset();
}

//---------------------------------------------------------------------------//
// Check that the electroionization subshell reactions can be created
TEUCHOS_UNIT_TEST( ElectroatomicReactionNativeFactory,
                   createSubshellElectroionizationReactions_lin )
{
  std::vector<std::shared_ptr<MonteCarlo::ElectroatomicReaction> > reactions;
  bool correlated_sampling_mode_on = true;
  bool unit_based_interpolation_mode_on = false;

  MonteCarlo::ElectroatomicReactionNativeFactory::createSubshellElectroionizationReactions<MonteCarlo::ElectroatomicReaction,Utility::LinLinLin>(
                               *data_container,
                               energy_grid,
                               grid_searcher,
                               reactions,
                               correlated_sampling_mode_on,
                               unit_based_interpolation_mode_on,
                               eval_tol );

  TEST_EQUALITY_CONST( reactions.size(), 24 );

  // Test the first shell's reaction properties
  TEST_EQUALITY_CONST(
              reactions.front()->getReactionType(),
              MonteCarlo::K_SUBSHELL_ELECTROIONIZATION_ELECTROATOMIC_REACTION );
  TEST_EQUALITY_CONST( reactions.front()->getThresholdEnergy(),
                       8.82899999999999935e-2 );

  // Test the first shell's stored cross section is correct
  double cross_section = reactions.front()->getCrossSection( 8.829e-2 );
  TEST_FLOATING_EQUALITY( cross_section, 0.0, 1e-12 );

  cross_section = reactions.front()->getCrossSection( 1.0e-1 );
  TEST_FLOATING_EQUALITY( cross_section, 9.2835e-1, 1e-12 );

  cross_section = reactions.front()->getCrossSection( 1.58489e2 );
  TEST_FLOATING_EQUALITY( cross_section, 2.788860e1, 1e-12 );

  cross_section = reactions.front()->getCrossSection( 1.0e5 );
  TEST_FLOATING_EQUALITY( cross_section, 3.649190e1, 1e-12 );

  // Check the last shell's reaction properties
  TEST_EQUALITY_CONST(
          reactions.back()->getReactionType(),
          MonteCarlo::P3_SUBSHELL_ELECTROIONIZATION_ELECTROATOMIC_REACTION );
  TEST_EQUALITY_CONST( reactions.back()->getThresholdEnergy(), 1.0e-5 );

  cross_section = reactions.back()->getCrossSection( 1.0e-5 );
  TEST_FLOATING_EQUALITY( cross_section, 1.0653e8, 1e-12 );

  cross_section = reactions.back()->getCrossSection( 1.0e-3 );
  TEST_FLOATING_EQUALITY( cross_section, 3.248850e7, 1e-12 );

  cross_section = reactions.back()->getCrossSection( 1.0 );
  TEST_FLOATING_EQUALITY( cross_section, 2.0335e5, 1e-12 );

  cross_section = reactions.back()->getCrossSection( 1.0e5 );
  TEST_FLOATING_EQUALITY( cross_section, 1.82234e5, 1e-12 );
}

//---------------------------------------------------------------------------//
// Check that a basic (dipole distribution) bremsstrahlung reaction can be created
TEUCHOS_UNIT_TEST( ElectroatomicReactionNativeFactory,
                   createBremsstrahlungReaction_dipole_lin )
{
  photon_distribution_function = MonteCarlo::DIPOLE_DISTRIBUTION;
  bool correlated_sampling_mode_on = true;
  bool unit_based_interpolation_mode_on = true;

  MonteCarlo::ElectroatomicReactionNativeFactory::createBremsstrahlungReaction<MonteCarlo::ElectroatomicReaction,Utility::LinLinLin>(
                               *data_container,
                               energy_grid,
                               grid_searcher,
                               reaction,
                               photon_distribution_function,
                               correlated_sampling_mode_on,
                               unit_based_interpolation_mode_on,
                               eval_tol );

  // Test reaction properties
  TEST_EQUALITY_CONST( reaction->getReactionType(),
                       MonteCarlo::BREMSSTRAHLUNG_ELECTROATOMIC_REACTION );
  TEST_EQUALITY_CONST( reaction->getThresholdEnergy(), 1.0e-5 );

  // Test that the stored cross section is correct
  double cross_section =
    reaction->getCrossSection( reaction->getThresholdEnergy() );
  TEST_FLOATING_EQUALITY( cross_section, 4.8698e3, 1e-12 );

  cross_section = reaction->getCrossSection( 1.0e-3 );
  TEST_FLOATING_EQUALITY( cross_section, 9.528370e3, 1e-12 );

  cross_section = reaction->getCrossSection( 4.0e1 );
  TEST_FLOATING_EQUALITY( cross_section, 1.405050e3, 1e-12 );

  cross_section = reaction->getCrossSection( 1.0e5 );
  TEST_EQUALITY_CONST( cross_section, 1.95417e3 );

  // Clear the reaction
  reaction.reset();
}

//---------------------------------------------------------------------------//
/* Check that a electroatom with detailed 2BS photon angular distribution
 * data can be created
 */
TEUCHOS_UNIT_TEST( ElectroatomicReactionNativeFactory,
                   createBremsstrahlungReaction_2bs_lin )
{
  photon_distribution_function = MonteCarlo::TWOBS_DISTRIBUTION;
  bool correlated_sampling_mode_on = true;
  bool unit_based_interpolation_mode_on = false;

  MonteCarlo::ElectroatomicReactionNativeFactory::createBremsstrahlungReaction<MonteCarlo::ElectroatomicReaction,Utility::LinLinLin>(
                               *data_container,
                               energy_grid,
                               grid_searcher,
                               reaction,
                               photon_distribution_function,
                               correlated_sampling_mode_on,
                               unit_based_interpolation_mode_on,
                               eval_tol );

  // Test reaction properties
  TEST_EQUALITY_CONST( reaction->getReactionType(),
                       MonteCarlo::BREMSSTRAHLUNG_ELECTROATOMIC_REACTION );
=======
// Check that a void absorption reaction can be created
TEUCHOS_UNIT_TEST( ElectroatomicReactionNativeFactory,
                   createVoidAbsorptionReaction )
{
  MonteCarlo::ElectroatomicReactionNativeFactory::createVoidAbsorptionReaction(
                                                reaction );

  // Test reaction properties
  TEST_EQUALITY_CONST( reaction->getReactionType(),
                       MonteCarlo::TOTAL_ABSORPTION_ELECTROATOMIC_REACTION );
>>>>>>> 7fdd6c71
  TEST_EQUALITY_CONST( reaction->getThresholdEnergy(), 1.0e-5 );

  // Test that the stored cross section is correct
  double cross_section =
    reaction->getCrossSection( reaction->getThresholdEnergy() );
<<<<<<< HEAD
  TEST_FLOATING_EQUALITY( cross_section, 4.8698e3, 1e-12 );

  cross_section = reaction->getCrossSection( 1.0e-3 );
  TEST_FLOATING_EQUALITY( cross_section, 9.528370e3, 1e-12 );

  cross_section = reaction->getCrossSection( 4.0e1 );
  TEST_FLOATING_EQUALITY( cross_section, 1.40505e3, 1e-12 );

  cross_section = reaction->getCrossSection( 1.0e5 );
  TEST_EQUALITY_CONST( cross_section, 1.95417e3 );
=======
  TEST_EQUALITY_CONST( cross_section, 0.0);

  cross_section = reaction->getCrossSection( 1.0e-4 );
  TEST_EQUALITY_CONST( cross_section, 0.0);

  cross_section = reaction->getCrossSection( 1.79008e-4 );
  TEST_EQUALITY_CONST( cross_section, 0.0);

  cross_section = reaction->getCrossSection( 1.0e5 );
  TEST_EQUALITY_CONST( cross_section, 0.0);
>>>>>>> 7fdd6c71

  // Clear the reaction
  reaction.reset();
}

//---------------------------------------------------------------------------//
<<<<<<< HEAD
// Check that a void absorption reaction can be created
TEUCHOS_UNIT_TEST( ElectroatomicReactionNativeFactory,
                   createVoidAbsorptionReaction )
{
  MonteCarlo::ElectroatomicReactionNativeFactory::createVoidAbsorptionReaction(
                                                reaction );

  // Test reaction properties
  TEST_EQUALITY_CONST( reaction->getReactionType(),
                       MonteCarlo::TOTAL_ABSORPTION_ELECTROATOMIC_REACTION );
  TEST_EQUALITY_CONST( reaction->getThresholdEnergy(), 1.0e-5 );

  // Test that the stored cross section is correct
  double cross_section =
    reaction->getCrossSection( reaction->getThresholdEnergy() );
  TEST_EQUALITY_CONST( cross_section, 0.0);

  cross_section = reaction->getCrossSection( 1.0e-4 );
  TEST_EQUALITY_CONST( cross_section, 0.0);

  cross_section = reaction->getCrossSection( 1.79008e-4 );
  TEST_EQUALITY_CONST( cross_section, 0.0);

  cross_section = reaction->getCrossSection( 1.0e5 );
  TEST_EQUALITY_CONST( cross_section, 0.0);

  // Clear the reaction
  reaction.reset();
=======
// Custom setup
//---------------------------------------------------------------------------//
UTILITY_CUSTOM_TEUCHOS_UNIT_TEST_SETUP_BEGIN();

std::string test_native_file_name;

UTILITY_CUSTOM_TEUCHOS_UNIT_TEST_COMMAND_LINE_OPTIONS()
{
  clp().setOption( "test_native_file",
                   &test_native_file_name,
                   "Test Native file name" );
}

UTILITY_CUSTOM_TEUCHOS_UNIT_TEST_DATA_INITIALIZATION()
{
  eval_tol = 1e-7;

  // Create the native data file container
  data_container.reset( new Data::ElectronPhotonRelaxationDataContainer(
                             test_native_file_name ) );

  // Extract the common energy grid
  energy_grid.deepCopy( data_container->getElectronEnergyGrid() );

  // Create the hash-based grid searcher
  grid_searcher.reset( new Utility::StandardHashBasedGridSearcher<Teuchos::ArrayRCP<const double>,false>(
                 energy_grid,
                 energy_grid[0],
                 energy_grid[energy_grid.size()-1],
                 100 ) );
>>>>>>> 7fdd6c71
}

UTILITY_CUSTOM_TEUCHOS_UNIT_TEST_SETUP_END();

//---------------------------------------------------------------------------//
// Custom setup
//---------------------------------------------------------------------------//
UTILITY_CUSTOM_TEUCHOS_UNIT_TEST_SETUP_BEGIN();

std::string test_native_file_name;

UTILITY_CUSTOM_TEUCHOS_UNIT_TEST_COMMAND_LINE_OPTIONS()
{
  clp().setOption( "test_native_file",
                   &test_native_file_name,
                   "Test Native file name" );
}

UTILITY_CUSTOM_TEUCHOS_UNIT_TEST_DATA_INITIALIZATION()
{
  eval_tol = 1e-7;

  // Create the native data file container
  data_container.reset( new Data::ElectronPhotonRelaxationDataContainer(
                             test_native_file_name ) );

  // Extract the common energy grid
  energy_grid.deepCopy( data_container->getElectronEnergyGrid() );

  // Create the hash-based grid searcher
  grid_searcher.reset( new Utility::StandardHashBasedGridSearcher<Teuchos::ArrayRCP<const double>,false>(
                 energy_grid,
                 energy_grid[0],
                 energy_grid[energy_grid.size()-1],
                 100 ) );
}

UTILITY_CUSTOM_TEUCHOS_UNIT_TEST_SETUP_END();

//---------------------------------------------------------------------------//
// end tstElectroatomicReactionNativeFactory.cpp
//---------------------------------------------------------------------------//
<|MERGE_RESOLUTION|>--- conflicted
+++ resolved
@@ -37,46 +37,25 @@
 //---------------------------------------------------------------------------//
 // Check that an coupled elastic reaction can be created
 TEUCHOS_UNIT_TEST( ElectroatomicReactionNativeFactory,
-<<<<<<< HEAD
-                   createAnalogElasticReaction )
-{
-  MonteCarlo::ElectroatomicReactionNativeFactory::createAnalogElasticReaction<Utility::LinLinLog>(
-=======
                    createCoupledElasticReaction_LogLogLog )
 {
   bool correlated_sampling_mode_on = true;
 
   MonteCarlo::ElectroatomicReactionNativeFactory::createCoupledElasticReaction<Utility::LogLogLog>(
->>>>>>> 7fdd6c71
-                *data_container,
-                energy_grid,
-                grid_searcher,
-                reaction,
-<<<<<<< HEAD
-=======
-                correlated_sampling_mode_on,
->>>>>>> 7fdd6c71
-                1e-7 );
-
-  // Test reaction properties
-  TEST_EQUALITY_CONST( reaction->getReactionType(),
-<<<<<<< HEAD
-                       MonteCarlo::ANALOG_ELASTIC_ELECTROATOMIC_REACTION );
-=======
+                *data_container,
+                energy_grid,
+                grid_searcher,
+                reaction,
+                correlated_sampling_mode_on,
+                1e-7 );
+
+  // Test reaction properties
+  TEST_EQUALITY_CONST( reaction->getReactionType(),
                        MonteCarlo::COUPLED_ELASTIC_ELECTROATOMIC_REACTION );
->>>>>>> 7fdd6c71
   TEST_EQUALITY_CONST( reaction->getThresholdEnergy(), 1.0e-5 );
 
   // Test that the stored cross section is correct
   double energy = 1.0e-5;
-<<<<<<< HEAD
-  double cross_section =
-    reaction->getCrossSection( energy );
-
-  TEST_FLOATING_EQUALITY( cross_section, 2.48924e9 + 0.0, 1e-12 );
-
-  energy = 4.0e-4;
-=======
   double cross_section = reaction->getCrossSection( energy );
   TEST_FLOATING_EQUALITY( cross_section, 2.48924e+09, 1e-12 );
 
@@ -85,7 +64,6 @@
   TEST_FLOATING_EQUALITY( cross_section, 4.43663545845802366734e+08, 1e-12 );
 
   energy = 1.0e5;
->>>>>>> 7fdd6c71
   cross_section = reaction->getCrossSection( energy );
   TEST_FLOATING_EQUALITY( cross_section, 2.11161e+06, 1e-12 );
 
@@ -113,28 +91,18 @@
                        MonteCarlo::DECOUPLED_ELASTIC_ELECTROATOMIC_REACTION );
   TEST_EQUALITY_CONST( reaction->getThresholdEnergy(), 1.0e-5 );
 
-<<<<<<< HEAD
-  TEST_FLOATING_EQUALITY( cross_section, 4.436635458458e8 + 0.0, 1e-12 );
-
-  energy = 1.0e5;
-=======
   // Test that the stored cross section is correct
   double energy = 1.0e-5;
   double cross_section = reaction->getCrossSection( energy );
   TEST_FLOATING_EQUALITY( cross_section, 2.48924e+09, 1e-12 );
 
   energy = 4.0e-4;
->>>>>>> 7fdd6c71
   cross_section = reaction->getCrossSection( energy );
   TEST_FLOATING_EQUALITY( cross_section, 4.43663545845802366734e+08, 1e-12 );
 
-<<<<<<< HEAD
-  TEST_FLOATING_EQUALITY( cross_section, 8.83051e-2 + 2.1116099116949e6, 1e-12 );
-=======
   energy = 1.0e5;
   cross_section = reaction->getCrossSection( energy );
   TEST_FLOATING_EQUALITY( cross_section, 2.11161e+06, 1e-12 );
->>>>>>> 7fdd6c71
 
   // Clear the reaction
   reaction.reset();
@@ -143,26 +111,17 @@
 //---------------------------------------------------------------------------//
 // Check that an cutoff elastic reaction can be created
 TEUCHOS_UNIT_TEST( ElectroatomicReactionNativeFactory,
-<<<<<<< HEAD
-                   createCutoffElasticReaction )
-{
-  MonteCarlo::ElectroatomicReactionNativeFactory::createCutoffElasticReaction<Utility::LinLinLog>(
-=======
                    createCutoffElasticReaction_LogLogLog )
 {
   bool correlated_sampling_mode_on = true;
 
   MonteCarlo::ElectroatomicReactionNativeFactory::createCutoffElasticReaction<Utility::LogLogLog>(
->>>>>>> 7fdd6c71
                 *data_container,
                 energy_grid,
                 grid_searcher,
                 reaction,
                 1.0,
-<<<<<<< HEAD
-=======
-                correlated_sampling_mode_on,
->>>>>>> 7fdd6c71
+                correlated_sampling_mode_on,
                 1e-7 );
 
   // Test reaction properties
@@ -176,14 +135,6 @@
   TEST_FLOATING_EQUALITY( cross_section, 2.48924e9, 1e-12 );
 
   energy = 4.0e-4;
-<<<<<<< HEAD
-  cross_section = reaction->getCrossSection( energy );
-  TEST_FLOATING_EQUALITY( cross_section, 4.436635458458e8, 1e-12 );
-
-  energy = 1.0e5;
-  cross_section = reaction->getCrossSection( energy );
-  TEST_FLOATING_EQUALITY( cross_section, 8.83051e-2, 1e-12 );
-=======
   cross_section = reaction->getCrossSection( energy );
   TEST_FLOATING_EQUALITY( cross_section, 4.436635458458e8, 1e-12 );
 
@@ -228,7 +179,6 @@
   energy = 1e5;
   cross_section = reaction->getCrossSection( energy );
   TEST_FLOATING_EQUALITY( cross_section, 2.1116099116949e6, 1e-12 );
->>>>>>> 7fdd6c71
 
   // Clear the reaction
   reaction.reset();
@@ -240,130 +190,206 @@
 //---------------------------------------------------------------------------//
 // Check that an coupled elastic reaction can be created
 TEUCHOS_UNIT_TEST( ElectroatomicReactionNativeFactory,
-<<<<<<< HEAD
-                   createScreenedRutherfordElasticReaction )
-{
+                   createCoupledElasticReaction_LinLinLog )
+{
+  bool correlated_sampling_mode_on = true;
+
+  MonteCarlo::ElectroatomicReactionNativeFactory::createCoupledElasticReaction<Utility::LinLinLog>(
+                *data_container,
+                energy_grid,
+                grid_searcher,
+                reaction,
+                correlated_sampling_mode_on,
+                1e-7 );
+
+  // Test reaction properties
+  TEST_EQUALITY_CONST( reaction->getReactionType(),
+                       MonteCarlo::COUPLED_ELASTIC_ELECTROATOMIC_REACTION );
+  TEST_EQUALITY_CONST( reaction->getThresholdEnergy(), 1.0e-5 );
+
+  // Test that the stored cross section is correct
+  double energy = 1.0e-5;
+  double cross_section = reaction->getCrossSection( energy );
+  TEST_FLOATING_EQUALITY( cross_section, 2.48924e+09, 1e-12 );
+
+  energy = 4.0e-4;
+  cross_section = reaction->getCrossSection( energy );
+  TEST_FLOATING_EQUALITY( cross_section, 4.43663545845802366734e+08, 1e-12 );
+
+  energy = 1.0e5;
+  cross_section = reaction->getCrossSection( energy );
+  TEST_FLOATING_EQUALITY( cross_section, 2.11161e+06, 1e-12 );
+
+  // Clear the reaction
+  reaction.reset();
+}
+
+//---------------------------------------------------------------------------//
+// Check that an decoupled elastic reaction can be created
+TEUCHOS_UNIT_TEST( ElectroatomicReactionNativeFactory,
+                   createDecoupledElasticReaction_LinLinLog )
+{
+  bool correlated_sampling_mode_on = true;
+
+  MonteCarlo::ElectroatomicReactionNativeFactory::createDecoupledElasticReaction<Utility::LinLinLog>(
+                *data_container,
+                energy_grid,
+                grid_searcher,
+                reaction,
+                correlated_sampling_mode_on,
+                1e-7 );
+
+  // Test reaction properties
+  TEST_EQUALITY_CONST( reaction->getReactionType(),
+                       MonteCarlo::DECOUPLED_ELASTIC_ELECTROATOMIC_REACTION );
+  TEST_EQUALITY_CONST( reaction->getThresholdEnergy(), 1.0e-5 );
+
+  // Test that the stored cross section is correct
+  double energy = 1.0e-5;
+  double cross_section = reaction->getCrossSection( energy );
+  TEST_FLOATING_EQUALITY( cross_section, 2.48924e+09, 1e-12 );
+
+  energy = 4.0e-4;
+  cross_section = reaction->getCrossSection( energy );
+  TEST_FLOATING_EQUALITY( cross_section, 4.43663545845802366734e+08, 1e-12 );
+
+  energy = 1.0e5;
+  cross_section = reaction->getCrossSection( energy );
+  TEST_FLOATING_EQUALITY( cross_section, 2.11161e+06, 1e-12 );
+
+  // Clear the reaction
+  reaction.reset();
+}
+
+//---------------------------------------------------------------------------//
+// Check that an hybrid elastic reaction can be created
+TEUCHOS_UNIT_TEST( ElectroatomicReactionNativeFactory,
+                   createHybridElasticReaction_LinLinLog )
+{
+  bool correlated_sampling_mode_on = true;
+  double cutoff_angle_cosine = 0.9;
+
+  MonteCarlo::ElectroatomicReactionNativeFactory::createHybridElasticReaction<Utility::LinLinLog>(
+                *data_container,
+                energy_grid,
+                grid_searcher,
+                reaction,
+                cutoff_angle_cosine,
+                correlated_sampling_mode_on,
+                1e-14 );
+
+  // Test reaction properties
+  TEST_EQUALITY_CONST( reaction->getReactionType(),
+                       MonteCarlo::HYBRID_ELASTIC_ELECTROATOMIC_REACTION );
+  TEST_EQUALITY_CONST( reaction->getThresholdEnergy(), 1.0e-5 );
+
+  // Test that the stored cross section is correct
+  double energy = 1.0e-5;
+  double cross_section = reaction->getCrossSection( energy );
+  TEST_FLOATING_EQUALITY( cross_section, 2.4754121265454507e+09, 1e-12 );
+
+  energy = 4.0e-4;
+  cross_section = reaction->getCrossSection( energy );
+  TEST_FLOATING_EQUALITY( cross_section, 5.2888196704079199e+08, 1e-12 );
+
+  energy = 1.0e5;
+  cross_section = reaction->getCrossSection( energy );
+  TEST_FLOATING_EQUALITY( cross_section, 2.2050564844577009e-03, 1e-12 );
+
+  // Clear the reaction
+  reaction.reset();
+}
+
+//---------------------------------------------------------------------------//
+// Check that an cutoff elastic reaction can be created
+TEUCHOS_UNIT_TEST( ElectroatomicReactionNativeFactory,
+                   createCutoffElasticReaction_LinLinLog )
+{
+  bool correlated_sampling_mode_on = true;
+
+  MonteCarlo::ElectroatomicReactionNativeFactory::createCutoffElasticReaction<Utility::LinLinLog>(
+                *data_container,
+                energy_grid,
+                grid_searcher,
+                reaction,
+                1.0,
+                correlated_sampling_mode_on,
+                1e-7 );
+
+  // Test reaction properties
+  TEST_EQUALITY_CONST( reaction->getReactionType(),
+                       MonteCarlo::CUTOFF_ELASTIC_ELECTROATOMIC_REACTION );
+  TEST_EQUALITY_CONST( reaction->getThresholdEnergy(), 1.0e-5 );
+
+  // Test that the stored cross section is correct
+  double energy = 1.0e-5;
+  double cross_section = reaction->getCrossSection( energy );
+  TEST_FLOATING_EQUALITY( cross_section, 2.48924e9, 1e-12 );
+
+  energy = 4.0e-4;
+  cross_section = reaction->getCrossSection( energy );
+  TEST_FLOATING_EQUALITY( cross_section, 4.436635458458e8, 1e-12 );
+
+  energy = 1.0e5;
+  cross_section = reaction->getCrossSection( energy );
+  TEST_FLOATING_EQUALITY( cross_section, 8.83051e-2, 1e-12 );
+
+  // Clear the reaction
+  reaction.reset();
+}
+
+//---------------------------------------------------------------------------//
+// Check that a screened Rutherford elastic reaction can be created
+TEUCHOS_UNIT_TEST( ElectroatomicReactionNativeFactory,
+                   createScreenedRutherfordElasticReaction_LinLinLog )
+{
+  bool correlated_sampling_mode_on = true;
+
   MonteCarlo::ElectroatomicReactionNativeFactory::createScreenedRutherfordElasticReaction<Utility::LinLinLog>(
-=======
-                   createCoupledElasticReaction_LinLinLog )
-{
-  bool correlated_sampling_mode_on = true;
-
-  MonteCarlo::ElectroatomicReactionNativeFactory::createCoupledElasticReaction<Utility::LinLinLog>(
->>>>>>> 7fdd6c71
-                *data_container,
-                energy_grid,
-                grid_searcher,
-                reaction,
-<<<<<<< HEAD
+                *data_container,
+                energy_grid,
+                grid_searcher,
+                reaction,
                 0.9,
-=======
-                correlated_sampling_mode_on,
->>>>>>> 7fdd6c71
-                1e-7 );
-
-  // Test reaction properties
-  TEST_EQUALITY_CONST( reaction->getReactionType(),
-<<<<<<< HEAD
+                correlated_sampling_mode_on,
+                1e-7 );
+
+  // Test reaction properties
+  TEST_EQUALITY_CONST( reaction->getReactionType(),
                        MonteCarlo::SCREENED_RUTHERFORD_ELASTIC_ELECTROATOMIC_REACTION );
   TEST_EQUALITY_CONST( reaction->getThresholdEnergy(), 6.654785 );
 
   // Test that the stored cross section is correct
   double energy = 1e1;
-  double cross_section =
-    reaction->getCrossSection( energy );
-
+  double cross_section = reaction->getCrossSection( energy );
   TEST_FLOATING_EQUALITY( cross_section, 3.722e5, 1e-12 );
 
   energy = 1e2;
-=======
-                       MonteCarlo::COUPLED_ELASTIC_ELECTROATOMIC_REACTION );
-  TEST_EQUALITY_CONST( reaction->getThresholdEnergy(), 1.0e-5 );
-
-  // Test that the stored cross section is correct
-  double energy = 1.0e-5;
-  double cross_section = reaction->getCrossSection( energy );
-  TEST_FLOATING_EQUALITY( cross_section, 2.48924e+09, 1e-12 );
-
-  energy = 4.0e-4;
-  cross_section = reaction->getCrossSection( energy );
-  TEST_FLOATING_EQUALITY( cross_section, 4.43663545845802366734e+08, 1e-12 );
-
-  energy = 1.0e5;
->>>>>>> 7fdd6c71
-  cross_section = reaction->getCrossSection( energy );
-  TEST_FLOATING_EQUALITY( cross_section, 2.11161e+06, 1e-12 );
-
-  // Clear the reaction
-  reaction.reset();
-}
-
-//---------------------------------------------------------------------------//
-// Check that an decoupled elastic reaction can be created
-TEUCHOS_UNIT_TEST( ElectroatomicReactionNativeFactory,
-                   createDecoupledElasticReaction_LinLinLog )
-{
-  bool correlated_sampling_mode_on = true;
-
-  MonteCarlo::ElectroatomicReactionNativeFactory::createDecoupledElasticReaction<Utility::LinLinLog>(
-                *data_container,
-                energy_grid,
-                grid_searcher,
-                reaction,
-                correlated_sampling_mode_on,
-                1e-7 );
-
-<<<<<<< HEAD
+  cross_section = reaction->getCrossSection( energy );
   TEST_FLOATING_EQUALITY( cross_section, 2.0561378e6, 1e-12 );
 
   energy = 1e5;
-=======
-  // Test reaction properties
-  TEST_EQUALITY_CONST( reaction->getReactionType(),
-                       MonteCarlo::DECOUPLED_ELASTIC_ELECTROATOMIC_REACTION );
-  TEST_EQUALITY_CONST( reaction->getThresholdEnergy(), 1.0e-5 );
-
-  // Test that the stored cross section is correct
-  double energy = 1.0e-5;
-  double cross_section = reaction->getCrossSection( energy );
-  TEST_FLOATING_EQUALITY( cross_section, 2.48924e+09, 1e-12 );
-
-  energy = 4.0e-4;
->>>>>>> 7fdd6c71
-  cross_section = reaction->getCrossSection( energy );
-  TEST_FLOATING_EQUALITY( cross_section, 4.43663545845802366734e+08, 1e-12 );
-
-<<<<<<< HEAD
+  cross_section = reaction->getCrossSection( energy );
   TEST_FLOATING_EQUALITY( cross_section, 2.1116099116949e6, 1e-12 );
-=======
-  energy = 1.0e5;
-  cross_section = reaction->getCrossSection( energy );
-  TEST_FLOATING_EQUALITY( cross_section, 2.11161e+06, 1e-12 );
->>>>>>> 7fdd6c71
-
-  // Clear the reaction
-  reaction.reset();
-}
-
-//---------------------------------------------------------------------------//
-// Check that an hybrid elastic reaction can be created
-TEUCHOS_UNIT_TEST( ElectroatomicReactionNativeFactory,
-<<<<<<< HEAD
-                   createMomentPreservingElasticReaction )
-=======
-                   createHybridElasticReaction_LinLinLog )
->>>>>>> 7fdd6c71
-{
-  bool correlated_sampling_mode_on = true;
-  double cutoff_angle_cosine = 0.9;
-
-  MonteCarlo::ElectroatomicReactionNativeFactory::createHybridElasticReaction<Utility::LinLinLog>(
-                *data_container,
-                energy_grid,
-                grid_searcher,
-                reaction,
-<<<<<<< HEAD
+
+  // Clear the reaction
+  reaction.reset();
+}
+
+//---------------------------------------------------------------------------//
+// Check that an moment preserving elastic reaction can be created
+TEUCHOS_UNIT_TEST( ElectroatomicReactionNativeFactory,
+                   createMomentPreservingElasticReaction_LinLinLog )
+{
+  bool correlated_sampling_mode_on = true;
+
+  MonteCarlo::ElectroatomicReactionNativeFactory::createMomentPreservingElasticReaction<Utility::LinLinLog>(
+                *data_container,
+                energy_grid,
+                grid_searcher,
+                reaction,
                 0.9,
+                correlated_sampling_mode_on,
                 1e-7 );
 
   // Test reaction properties
@@ -373,92 +399,24 @@
 
   // Test that the stored cross section is correct
   double energy = 1e-5;
-  double cross_section =
-    reaction->getCrossSection( energy );
-
-  TEST_FLOATING_EQUALITY( cross_section, 1.10632944155859e8, 1e-12 );
-
-  energy = 4e-4;
-=======
-                cutoff_angle_cosine,
-                correlated_sampling_mode_on,
-                1e-14 );
-
-  // Test reaction properties
-  TEST_EQUALITY_CONST( reaction->getReactionType(),
-                       MonteCarlo::HYBRID_ELASTIC_ELECTROATOMIC_REACTION );
-  TEST_EQUALITY_CONST( reaction->getThresholdEnergy(), 1.0e-5 );
-
-  // Test that the stored cross section is correct
-  double energy = 1.0e-5;
-  double cross_section = reaction->getCrossSection( energy );
-  TEST_FLOATING_EQUALITY( cross_section, 2.4754121265454507e+09, 1e-12 );
-
-  energy = 4.0e-4;
-  cross_section = reaction->getCrossSection( energy );
-  TEST_FLOATING_EQUALITY( cross_section, 5.2888196704079199e+08, 1e-12 );
-
-  energy = 1.0e5;
->>>>>>> 7fdd6c71
-  cross_section = reaction->getCrossSection( energy );
-  TEST_FLOATING_EQUALITY( cross_section, 2.2050564844577009e-03, 1e-12 );
-
-<<<<<<< HEAD
-  TEST_FLOATING_EQUALITY( cross_section, 6.8927580042035654e+07, 1e-12 );
-
-  energy = 1e5;
-=======
-  // Clear the reaction
-  reaction.reset();
-}
-
-//---------------------------------------------------------------------------//
-// Check that an cutoff elastic reaction can be created
-TEUCHOS_UNIT_TEST( ElectroatomicReactionNativeFactory,
-                   createCutoffElasticReaction_LinLinLog )
-{
-  bool correlated_sampling_mode_on = true;
-
-  MonteCarlo::ElectroatomicReactionNativeFactory::createCutoffElasticReaction<Utility::LinLinLog>(
-                *data_container,
-                energy_grid,
-                grid_searcher,
-                reaction,
-                1.0,
-                correlated_sampling_mode_on,
-                1e-7 );
-
-  // Test reaction properties
-  TEST_EQUALITY_CONST( reaction->getReactionType(),
-                       MonteCarlo::CUTOFF_ELASTIC_ELECTROATOMIC_REACTION );
-  TEST_EQUALITY_CONST( reaction->getThresholdEnergy(), 1.0e-5 );
-
-  // Test that the stored cross section is correct
-  double energy = 1.0e-5;
-  double cross_section = reaction->getCrossSection( energy );
-  TEST_FLOATING_EQUALITY( cross_section, 2.48924e9, 1e-12 );
-
-  energy = 4.0e-4;
->>>>>>> 7fdd6c71
-  cross_section = reaction->getCrossSection( energy );
-  TEST_FLOATING_EQUALITY( cross_section, 4.436635458458e8, 1e-12 );
-
-<<<<<<< HEAD
-  TEST_FLOATING_EQUALITY( cross_section, 2.20377030499672E-03, 1e-12 );
-=======
-  energy = 1.0e5;
-  cross_section = reaction->getCrossSection( energy );
-  TEST_FLOATING_EQUALITY( cross_section, 8.83051e-2, 1e-12 );
->>>>>>> 7fdd6c71
-
-  // Clear the reaction
-  reaction.reset();
-}
-
-//---------------------------------------------------------------------------//
-// Check that a screened Rutherford elastic reaction can be created
-TEUCHOS_UNIT_TEST( ElectroatomicReactionNativeFactory,
-<<<<<<< HEAD
+  double cross_section = reaction->getCrossSection( energy );
+  TEST_FLOATING_EQUALITY( cross_section, 1.1063294415585944e+08, 1e-12 );
+
+  energy = 4.0e-4;
+  cross_section = reaction->getCrossSection( energy );
+  TEST_FLOATING_EQUALITY( cross_section, 1.9356264227342713e+08, 1e-12 );
+
+  energy = 1.0e5;
+  cross_section = reaction->getCrossSection( energy );
+  TEST_FLOATING_EQUALITY( cross_section, 2.2037700886489448e-03, 1e-12 );
+
+  // Clear the reaction
+  reaction.reset();
+}
+
+//---------------------------------------------------------------------------//
+// Check that an atomic excitation reaction can be created
+TEUCHOS_UNIT_TEST( ElectroatomicReactionNativeFactory,
                    createAtomicExcitationReaction )
 {
   MonteCarlo::ElectroatomicReactionNativeFactory::createAtomicExcitationReaction(
@@ -479,104 +437,6 @@
   cross_section = reaction->getCrossSection( 4.0e-4 );
   TEST_FLOATING_EQUALITY( cross_section, 6.22682e8, 1e-12 );
 
-=======
-                   createScreenedRutherfordElasticReaction_LinLinLog )
-{
-  bool correlated_sampling_mode_on = true;
-
-  MonteCarlo::ElectroatomicReactionNativeFactory::createScreenedRutherfordElasticReaction<Utility::LinLinLog>(
-                *data_container,
-                energy_grid,
-                grid_searcher,
-                reaction,
-                0.9,
-                correlated_sampling_mode_on,
-                1e-7 );
-
-  // Test reaction properties
-  TEST_EQUALITY_CONST( reaction->getReactionType(),
-                       MonteCarlo::SCREENED_RUTHERFORD_ELASTIC_ELECTROATOMIC_REACTION );
-  TEST_EQUALITY_CONST( reaction->getThresholdEnergy(), 6.654785 );
-
-  // Test that the stored cross section is correct
-  double energy = 1e1;
-  double cross_section = reaction->getCrossSection( energy );
-  TEST_FLOATING_EQUALITY( cross_section, 3.722e5, 1e-12 );
-
-  energy = 1e2;
-  cross_section = reaction->getCrossSection( energy );
-  TEST_FLOATING_EQUALITY( cross_section, 2.0561378e6, 1e-12 );
-
-  energy = 1e5;
-  cross_section = reaction->getCrossSection( energy );
-  TEST_FLOATING_EQUALITY( cross_section, 2.1116099116949e6, 1e-12 );
-
-  // Clear the reaction
-  reaction.reset();
-}
-
-//---------------------------------------------------------------------------//
-// Check that an moment preserving elastic reaction can be created
-TEUCHOS_UNIT_TEST( ElectroatomicReactionNativeFactory,
-                   createMomentPreservingElasticReaction_LinLinLog )
-{
-  bool correlated_sampling_mode_on = true;
-
-  MonteCarlo::ElectroatomicReactionNativeFactory::createMomentPreservingElasticReaction<Utility::LinLinLog>(
-                *data_container,
-                energy_grid,
-                grid_searcher,
-                reaction,
-                0.9,
-                correlated_sampling_mode_on,
-                1e-7 );
-
-  // Test reaction properties
-  TEST_EQUALITY_CONST( reaction->getReactionType(),
-                       MonteCarlo::MOMENT_PRESERVING_ELASTIC_ELECTROATOMIC_REACTION );
-  TEST_EQUALITY_CONST( reaction->getThresholdEnergy(), 1e-5 );
-
-  // Test that the stored cross section is correct
-  double energy = 1e-5;
-  double cross_section = reaction->getCrossSection( energy );
-  TEST_FLOATING_EQUALITY( cross_section, 1.1063294415585944e+08, 1e-12 );
-
-  energy = 4.0e-4;
-  cross_section = reaction->getCrossSection( energy );
-  TEST_FLOATING_EQUALITY( cross_section, 1.9356264227342713e+08, 1e-12 );
-
-  energy = 1.0e5;
-  cross_section = reaction->getCrossSection( energy );
-  TEST_FLOATING_EQUALITY( cross_section, 2.2037700886489448e-03, 1e-12 );
-
-  // Clear the reaction
-  reaction.reset();
-}
-
-//---------------------------------------------------------------------------//
-// Check that an atomic excitation reaction can be created
-TEUCHOS_UNIT_TEST( ElectroatomicReactionNativeFactory,
-                   createAtomicExcitationReaction )
-{
-  MonteCarlo::ElectroatomicReactionNativeFactory::createAtomicExcitationReaction(
-                               *data_container,
-                               energy_grid,
-                               grid_searcher,
-                               reaction);
-
-  // Test reaction properties
-  TEST_EQUALITY_CONST( reaction->getReactionType(),
-                       MonteCarlo::ATOMIC_EXCITATION_ELECTROATOMIC_REACTION );
-  TEST_EQUALITY_CONST( reaction->getThresholdEnergy(), 1.0e-5 );
-
-  // Test that the stored cross section is correct
-  double cross_section = reaction->getCrossSection( 1.0e-5 );
-  TEST_FLOATING_EQUALITY( cross_section, 8.75755e6, 1e-12 );
-
-  cross_section = reaction->getCrossSection( 4.0e-4 );
-  TEST_FLOATING_EQUALITY( cross_section, 6.22682e8, 1e-12 );
-
->>>>>>> 7fdd6c71
   cross_section = reaction->getCrossSection( 1.0e5 );
   TEST_FLOATING_EQUALITY( cross_section, 1.57861e6, 1e-12 );
 
@@ -587,21 +447,13 @@
 //---------------------------------------------------------------------------//
 // Check that the electroionization subshell reactions can be created
 TEUCHOS_UNIT_TEST( ElectroatomicReactionNativeFactory,
-<<<<<<< HEAD
-                   createSubshellElectroelectricReactions )
-=======
                    createSubshellElectroionizationReactions )
->>>>>>> 7fdd6c71
 {
   std::vector<std::shared_ptr<MonteCarlo::ElectroatomicReaction> > reactions;
   bool correlated_sampling_mode_on = true;
   bool unit_based_interpolation_mode_on = true;
 
-<<<<<<< HEAD
-  MonteCarlo::ElectroatomicReactionNativeFactory::createSubshellElectroionizationReactions(
-=======
   MonteCarlo::ElectroatomicReactionNativeFactory::createSubshellElectroionizationReactions<MonteCarlo::ElectroatomicReaction,Utility::LinLinLog>(
->>>>>>> 7fdd6c71
                                *data_container,
                                energy_grid,
                                grid_searcher,
@@ -617,11 +469,7 @@
               reactions.front()->getReactionType(),
               MonteCarlo::K_SUBSHELL_ELECTROIONIZATION_ELECTROATOMIC_REACTION );
   TEST_EQUALITY_CONST( reactions.front()->getThresholdEnergy(),
-<<<<<<< HEAD
-                       8.82899999999999935e-2 );
-=======
                        8.829e-2 );
->>>>>>> 7fdd6c71
 
   // Test the first shell's stored cross section is correct
   double cross_section = reactions.front()->getCrossSection( 8.829e-2 );
@@ -641,7 +489,6 @@
           reactions.back()->getReactionType(),
           MonteCarlo::P3_SUBSHELL_ELECTROIONIZATION_ELECTROATOMIC_REACTION );
   TEST_EQUALITY_CONST( reactions.back()->getThresholdEnergy(), 1.0e-5 );
-<<<<<<< HEAD
 
   cross_section = reactions.back()->getCrossSection( 1.0e-5 );
   TEST_FLOATING_EQUALITY( cross_section, 1.0653e8, 1e-12 );
@@ -652,18 +499,6 @@
   cross_section = reactions.back()->getCrossSection( 1.0 );
   TEST_FLOATING_EQUALITY( cross_section, 2.0335e5, 1e-12 );
 
-=======
-
-  cross_section = reactions.back()->getCrossSection( 1.0e-5 );
-  TEST_FLOATING_EQUALITY( cross_section, 1.0653e8, 1e-12 );
-
-  cross_section = reactions.back()->getCrossSection( 1.0e-3 );
-  TEST_FLOATING_EQUALITY( cross_section, 3.248850e7, 1e-12 );
-
-  cross_section = reactions.back()->getCrossSection( 1.0 );
-  TEST_FLOATING_EQUALITY( cross_section, 2.0335e5, 1e-12 );
-
->>>>>>> 7fdd6c71
   cross_section = reactions.back()->getCrossSection( 1.0e5 );
   TEST_FLOATING_EQUALITY( cross_section, 1.82234e5, 1e-12 );
 }
@@ -694,22 +529,6 @@
 
   // Test that the stored cross section is correct
   double cross_section =
-<<<<<<< HEAD
-    reaction->getCrossSection( reaction->getThresholdEnergy() );
-
-  TEST_FLOATING_EQUALITY( cross_section, 4.8698e3, 1e-12 );
-
-  cross_section = reaction->getCrossSection( 1.0e-3 );
-
-  TEST_FLOATING_EQUALITY( cross_section, 9.528370e3, 1e-12 );
-
-  cross_section = reaction->getCrossSection( 4.0e1 );
-
-  TEST_FLOATING_EQUALITY( cross_section, 1.405050e3, 1e-12 );
-
-  cross_section = reaction->getCrossSection( 1.0e5 );
-
-=======
             reaction->getCrossSection( reaction->getThresholdEnergy() );
   TEST_FLOATING_EQUALITY( cross_section, 4.8698e3, 1e-12 );
 
@@ -720,7 +539,6 @@
   TEST_FLOATING_EQUALITY( cross_section, 1.405050e3, 1e-12 );
 
   cross_section = reaction->getCrossSection( 1.0e5 );
->>>>>>> 7fdd6c71
   TEST_EQUALITY_CONST( cross_section, 1.95417e3 );
 
   // Clear the reaction
@@ -761,21 +579,6 @@
   cross_section = reaction->getCrossSection( 1.0e-3 );
   TEST_FLOATING_EQUALITY( cross_section, 9.528370e3, 1e-12 );
 
-<<<<<<< HEAD
-  TEST_FLOATING_EQUALITY( cross_section, 4.8698e3, 1e-12 );
-
-  cross_section = reaction->getCrossSection( 1.0e-3 );
-
-  TEST_FLOATING_EQUALITY( cross_section, 9.528370e3, 1e-12 );
-
-  cross_section = reaction->getCrossSection( 4.0e1 );
-
-  TEST_FLOATING_EQUALITY( cross_section, 1.405050e3, 1e-12 );
-
-  cross_section = reaction->getCrossSection( 1.0e5 );
-
-  TEST_EQUALITY_CONST( cross_section, 1.95417e3 );
-=======
   cross_section = reaction->getCrossSection( 4.0e1 );
   TEST_FLOATING_EQUALITY( cross_section, 1.405050e3, 1e-12 );
 
@@ -821,7 +624,6 @@
   energy = 1.0e5;
   cross_section = reaction->getCrossSection( energy );
   TEST_FLOATING_EQUALITY( cross_section, 2.11161e+06, 1e-12 );
->>>>>>> 7fdd6c71
 
   // Clear the reaction
   reaction.reset();
@@ -834,16 +636,6 @@
 {
   bool correlated_sampling_mode_on = true;
 
-<<<<<<< HEAD
-//---------------------------------------------------------------------------//
-// LinLinLog Tests.
-//---------------------------------------------------------------------------//
-// Check that an analog elastic reaction can be created
-TEUCHOS_UNIT_TEST( ElectroatomicReactionNativeFactory,
-                   createAnalogElasticReaction_lin )
-{
-  MonteCarlo::ElectroatomicReactionNativeFactory::createAnalogElasticReaction<Utility::LinLinLin>(
-=======
   MonteCarlo::ElectroatomicReactionNativeFactory::createCutoffElasticReaction<Utility::LinLinLin>(
                 *data_container,
                 energy_grid,
@@ -883,18 +675,10 @@
   bool correlated_sampling_mode_on = true;
 
   MonteCarlo::ElectroatomicReactionNativeFactory::createMomentPreservingElasticReaction<Utility::LinLinLin>(
->>>>>>> 7fdd6c71
-                *data_container,
-                energy_grid,
-                grid_searcher,
-                reaction,
-<<<<<<< HEAD
-                1e-7 );
-
-  // Test reaction properties
-  TEST_EQUALITY_CONST( reaction->getReactionType(),
-                       MonteCarlo::ANALOG_ELASTIC_ELECTROATOMIC_REACTION );
-=======
+                *data_container,
+                energy_grid,
+                grid_searcher,
+                reaction,
                 0.9,
                 correlated_sampling_mode_on,
                 1e-7 );
@@ -1002,62 +786,10 @@
   // Test reaction properties
   TEST_EQUALITY_CONST( reaction->getReactionType(),
                        MonteCarlo::BREMSSTRAHLUNG_ELECTROATOMIC_REACTION );
->>>>>>> 7fdd6c71
-  TEST_EQUALITY_CONST( reaction->getThresholdEnergy(), 1.0e-5 );
-
-  // Test that the stored cross section is correct
-  double energy = 1.0e-5;
+  TEST_EQUALITY_CONST( reaction->getThresholdEnergy(), 1.0e-5 );
+
+  // Test that the stored cross section is correct
   double cross_section =
-<<<<<<< HEAD
-    reaction->getCrossSection( energy );
-
-  TEST_FLOATING_EQUALITY( cross_section, 2.48924e9 + 0.0, 1e-12 );
-
-  energy = 4.0e-4;
-  cross_section = reaction->getCrossSection( energy );
-
-  TEST_FLOATING_EQUALITY( cross_section, 4.436635458458e8 + 0.0, 1e-12 );
-
-  energy = 1.0e5;
-  cross_section = reaction->getCrossSection( energy );
-
-  TEST_FLOATING_EQUALITY( cross_section, 8.83051e-2 + 2.1116099116949e6, 1e-12 );
-
-  // Clear the reaction
-  reaction.reset();
-}
-
-//---------------------------------------------------------------------------//
-// Check that an cutoff elastic reaction can be created
-TEUCHOS_UNIT_TEST( ElectroatomicReactionNativeFactory,
-                   createCutoffElasticReaction_lin )
-{
-  MonteCarlo::ElectroatomicReactionNativeFactory::createCutoffElasticReaction<Utility::LinLinLin>(
-                *data_container,
-                energy_grid,
-                grid_searcher,
-                reaction,
-                1.0,
-                1e-7 );
-
-  // Test reaction properties
-  TEST_EQUALITY_CONST( reaction->getReactionType(),
-                       MonteCarlo::CUTOFF_ELASTIC_ELECTROATOMIC_REACTION );
-  TEST_EQUALITY_CONST( reaction->getThresholdEnergy(), 1.0e-5 );
-
-  // Test that the stored cross section is correct
-  double energy = 1.0e-5;
-  double cross_section = reaction->getCrossSection( energy );
-  TEST_FLOATING_EQUALITY( cross_section, 2.48924e9, 1e-12 );
-
-  energy = 4.0e-4;
-  cross_section = reaction->getCrossSection( energy );
-  TEST_FLOATING_EQUALITY( cross_section, 4.436635458458e8, 1e-12 );
-
-  energy = 1.0e5;
-  cross_section = reaction->getCrossSection( energy );
-  TEST_FLOATING_EQUALITY( cross_section, 8.83051e-2, 1e-12 );
-=======
     reaction->getCrossSection( reaction->getThresholdEnergy() );
   TEST_FLOATING_EQUALITY( cross_section, 4.8698e3, 1e-12 );
 
@@ -1113,220 +845,12 @@
 
   cross_section = reaction->getCrossSection( 1.0e5 );
   TEST_EQUALITY_CONST( cross_section, 1.95417e3 );
->>>>>>> 7fdd6c71
-
-  // Clear the reaction
-  reaction.reset();
-}
-
-//---------------------------------------------------------------------------//
-<<<<<<< HEAD
-// Check that an moment preserving elastic reaction can be created
-TEUCHOS_UNIT_TEST( ElectroatomicReactionNativeFactory,
-                   createMomentPreservingElasticReaction_lin )
-{
-  MonteCarlo::ElectroatomicReactionNativeFactory::createMomentPreservingElasticReaction<Utility::LinLinLin>(
-                *data_container,
-                energy_grid,
-                grid_searcher,
-                reaction,
-                0.9,
-                1e-7 );
-
-  // Test reaction properties
-  TEST_EQUALITY_CONST( reaction->getReactionType(),
-                       MonteCarlo::MOMENT_PRESERVING_ELASTIC_ELECTROATOMIC_REACTION );
-  TEST_EQUALITY_CONST( reaction->getThresholdEnergy(), 1e-5 );
-
-  // Test that the stored cross section is correct
-  double energy = 1e-5;
-  double cross_section = reaction->getCrossSection( energy );
-  TEST_FLOATING_EQUALITY( cross_section, 1.10632944155859e8, 1e-12 );
-
-  energy = 4e-4;
-  cross_section = reaction->getCrossSection( energy );
-  TEST_FLOATING_EQUALITY( cross_section, 6.8927580042035654e+07, 1e-12 );
-
-  energy = 1e5;
-  cross_section = reaction->getCrossSection( energy );
-  TEST_FLOATING_EQUALITY( cross_section, 2.20377030499672E-03, 1e-12 );
-
-  // Clear the reaction
-  reaction.reset();
-}
-
-//---------------------------------------------------------------------------//
-// Check that the electroionization subshell reactions can be created
-TEUCHOS_UNIT_TEST( ElectroatomicReactionNativeFactory,
-                   createSubshellElectroionizationReactions_lin )
-{
-  std::vector<std::shared_ptr<MonteCarlo::ElectroatomicReaction> > reactions;
-  bool correlated_sampling_mode_on = true;
-  bool unit_based_interpolation_mode_on = false;
-
-  MonteCarlo::ElectroatomicReactionNativeFactory::createSubshellElectroionizationReactions<MonteCarlo::ElectroatomicReaction,Utility::LinLinLin>(
-                               *data_container,
-                               energy_grid,
-                               grid_searcher,
-                               reactions,
-                               correlated_sampling_mode_on,
-                               unit_based_interpolation_mode_on,
-                               eval_tol );
-
-  TEST_EQUALITY_CONST( reactions.size(), 24 );
-
-  // Test the first shell's reaction properties
-  TEST_EQUALITY_CONST(
-              reactions.front()->getReactionType(),
-              MonteCarlo::K_SUBSHELL_ELECTROIONIZATION_ELECTROATOMIC_REACTION );
-  TEST_EQUALITY_CONST( reactions.front()->getThresholdEnergy(),
-                       8.82899999999999935e-2 );
-
-  // Test the first shell's stored cross section is correct
-  double cross_section = reactions.front()->getCrossSection( 8.829e-2 );
-  TEST_FLOATING_EQUALITY( cross_section, 0.0, 1e-12 );
-
-  cross_section = reactions.front()->getCrossSection( 1.0e-1 );
-  TEST_FLOATING_EQUALITY( cross_section, 9.2835e-1, 1e-12 );
-
-  cross_section = reactions.front()->getCrossSection( 1.58489e2 );
-  TEST_FLOATING_EQUALITY( cross_section, 2.788860e1, 1e-12 );
-
-  cross_section = reactions.front()->getCrossSection( 1.0e5 );
-  TEST_FLOATING_EQUALITY( cross_section, 3.649190e1, 1e-12 );
-
-  // Check the last shell's reaction properties
-  TEST_EQUALITY_CONST(
-          reactions.back()->getReactionType(),
-          MonteCarlo::P3_SUBSHELL_ELECTROIONIZATION_ELECTROATOMIC_REACTION );
-  TEST_EQUALITY_CONST( reactions.back()->getThresholdEnergy(), 1.0e-5 );
-
-  cross_section = reactions.back()->getCrossSection( 1.0e-5 );
-  TEST_FLOATING_EQUALITY( cross_section, 1.0653e8, 1e-12 );
-
-  cross_section = reactions.back()->getCrossSection( 1.0e-3 );
-  TEST_FLOATING_EQUALITY( cross_section, 3.248850e7, 1e-12 );
-
-  cross_section = reactions.back()->getCrossSection( 1.0 );
-  TEST_FLOATING_EQUALITY( cross_section, 2.0335e5, 1e-12 );
-
-  cross_section = reactions.back()->getCrossSection( 1.0e5 );
-  TEST_FLOATING_EQUALITY( cross_section, 1.82234e5, 1e-12 );
-}
-
-//---------------------------------------------------------------------------//
-// Check that a basic (dipole distribution) bremsstrahlung reaction can be created
-TEUCHOS_UNIT_TEST( ElectroatomicReactionNativeFactory,
-                   createBremsstrahlungReaction_dipole_lin )
-{
-  photon_distribution_function = MonteCarlo::DIPOLE_DISTRIBUTION;
-  bool correlated_sampling_mode_on = true;
-  bool unit_based_interpolation_mode_on = true;
-
-  MonteCarlo::ElectroatomicReactionNativeFactory::createBremsstrahlungReaction<MonteCarlo::ElectroatomicReaction,Utility::LinLinLin>(
-                               *data_container,
-                               energy_grid,
-                               grid_searcher,
-                               reaction,
-                               photon_distribution_function,
-                               correlated_sampling_mode_on,
-                               unit_based_interpolation_mode_on,
-                               eval_tol );
-
-  // Test reaction properties
-  TEST_EQUALITY_CONST( reaction->getReactionType(),
-                       MonteCarlo::BREMSSTRAHLUNG_ELECTROATOMIC_REACTION );
-  TEST_EQUALITY_CONST( reaction->getThresholdEnergy(), 1.0e-5 );
-
-  // Test that the stored cross section is correct
-  double cross_section =
-    reaction->getCrossSection( reaction->getThresholdEnergy() );
-  TEST_FLOATING_EQUALITY( cross_section, 4.8698e3, 1e-12 );
-
-  cross_section = reaction->getCrossSection( 1.0e-3 );
-  TEST_FLOATING_EQUALITY( cross_section, 9.528370e3, 1e-12 );
-
-  cross_section = reaction->getCrossSection( 4.0e1 );
-  TEST_FLOATING_EQUALITY( cross_section, 1.405050e3, 1e-12 );
-
-  cross_section = reaction->getCrossSection( 1.0e5 );
-  TEST_EQUALITY_CONST( cross_section, 1.95417e3 );
-
-  // Clear the reaction
-  reaction.reset();
-}
-
-//---------------------------------------------------------------------------//
-/* Check that a electroatom with detailed 2BS photon angular distribution
- * data can be created
- */
-TEUCHOS_UNIT_TEST( ElectroatomicReactionNativeFactory,
-                   createBremsstrahlungReaction_2bs_lin )
-{
-  photon_distribution_function = MonteCarlo::TWOBS_DISTRIBUTION;
-  bool correlated_sampling_mode_on = true;
-  bool unit_based_interpolation_mode_on = false;
-
-  MonteCarlo::ElectroatomicReactionNativeFactory::createBremsstrahlungReaction<MonteCarlo::ElectroatomicReaction,Utility::LinLinLin>(
-                               *data_container,
-                               energy_grid,
-                               grid_searcher,
-                               reaction,
-                               photon_distribution_function,
-                               correlated_sampling_mode_on,
-                               unit_based_interpolation_mode_on,
-                               eval_tol );
-
-  // Test reaction properties
-  TEST_EQUALITY_CONST( reaction->getReactionType(),
-                       MonteCarlo::BREMSSTRAHLUNG_ELECTROATOMIC_REACTION );
-=======
-// Check that a void absorption reaction can be created
-TEUCHOS_UNIT_TEST( ElectroatomicReactionNativeFactory,
-                   createVoidAbsorptionReaction )
-{
-  MonteCarlo::ElectroatomicReactionNativeFactory::createVoidAbsorptionReaction(
-                                                reaction );
-
-  // Test reaction properties
-  TEST_EQUALITY_CONST( reaction->getReactionType(),
-                       MonteCarlo::TOTAL_ABSORPTION_ELECTROATOMIC_REACTION );
->>>>>>> 7fdd6c71
-  TEST_EQUALITY_CONST( reaction->getThresholdEnergy(), 1.0e-5 );
-
-  // Test that the stored cross section is correct
-  double cross_section =
-    reaction->getCrossSection( reaction->getThresholdEnergy() );
-<<<<<<< HEAD
-  TEST_FLOATING_EQUALITY( cross_section, 4.8698e3, 1e-12 );
-
-  cross_section = reaction->getCrossSection( 1.0e-3 );
-  TEST_FLOATING_EQUALITY( cross_section, 9.528370e3, 1e-12 );
-
-  cross_section = reaction->getCrossSection( 4.0e1 );
-  TEST_FLOATING_EQUALITY( cross_section, 1.40505e3, 1e-12 );
-
-  cross_section = reaction->getCrossSection( 1.0e5 );
-  TEST_EQUALITY_CONST( cross_section, 1.95417e3 );
-=======
-  TEST_EQUALITY_CONST( cross_section, 0.0);
-
-  cross_section = reaction->getCrossSection( 1.0e-4 );
-  TEST_EQUALITY_CONST( cross_section, 0.0);
-
-  cross_section = reaction->getCrossSection( 1.79008e-4 );
-  TEST_EQUALITY_CONST( cross_section, 0.0);
-
-  cross_section = reaction->getCrossSection( 1.0e5 );
-  TEST_EQUALITY_CONST( cross_section, 0.0);
->>>>>>> 7fdd6c71
-
-  // Clear the reaction
-  reaction.reset();
-}
-
-//---------------------------------------------------------------------------//
-<<<<<<< HEAD
+
+  // Clear the reaction
+  reaction.reset();
+}
+
+//---------------------------------------------------------------------------//
 // Check that a void absorption reaction can be created
 TEUCHOS_UNIT_TEST( ElectroatomicReactionNativeFactory,
                    createVoidAbsorptionReaction )
@@ -1355,7 +879,9 @@
 
   // Clear the reaction
   reaction.reset();
-=======
+}
+
+//---------------------------------------------------------------------------//
 // Custom setup
 //---------------------------------------------------------------------------//
 UTILITY_CUSTOM_TEUCHOS_UNIT_TEST_SETUP_BEGIN();
@@ -1386,46 +912,10 @@
                  energy_grid[0],
                  energy_grid[energy_grid.size()-1],
                  100 ) );
->>>>>>> 7fdd6c71
 }
 
 UTILITY_CUSTOM_TEUCHOS_UNIT_TEST_SETUP_END();
 
 //---------------------------------------------------------------------------//
-// Custom setup
-//---------------------------------------------------------------------------//
-UTILITY_CUSTOM_TEUCHOS_UNIT_TEST_SETUP_BEGIN();
-
-std::string test_native_file_name;
-
-UTILITY_CUSTOM_TEUCHOS_UNIT_TEST_COMMAND_LINE_OPTIONS()
-{
-  clp().setOption( "test_native_file",
-                   &test_native_file_name,
-                   "Test Native file name" );
-}
-
-UTILITY_CUSTOM_TEUCHOS_UNIT_TEST_DATA_INITIALIZATION()
-{
-  eval_tol = 1e-7;
-
-  // Create the native data file container
-  data_container.reset( new Data::ElectronPhotonRelaxationDataContainer(
-                             test_native_file_name ) );
-
-  // Extract the common energy grid
-  energy_grid.deepCopy( data_container->getElectronEnergyGrid() );
-
-  // Create the hash-based grid searcher
-  grid_searcher.reset( new Utility::StandardHashBasedGridSearcher<Teuchos::ArrayRCP<const double>,false>(
-                 energy_grid,
-                 energy_grid[0],
-                 energy_grid[energy_grid.size()-1],
-                 100 ) );
-}
-
-UTILITY_CUSTOM_TEUCHOS_UNIT_TEST_SETUP_END();
-
-//---------------------------------------------------------------------------//
 // end tstElectroatomicReactionNativeFactory.cpp
 //---------------------------------------------------------------------------//
