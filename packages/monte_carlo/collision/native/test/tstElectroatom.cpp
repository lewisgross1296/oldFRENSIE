--- conflicted
+++ resolved
@@ -133,26 +133,15 @@
 	       MonteCarlo::Q3_SUBSHELL_ELECTROIONIZATION_ELECTROATOMIC_REACTION ) );
 
   TEST_ASSERT( scattering_types.count(
-<<<<<<< HEAD
-	       MonteCarlo::ANALOG_ELASTIC_ELECTROATOMIC_REACTION ) );
+	       MonteCarlo::CUTOFF_ELASTIC_ELECTROATOMIC_REACTION ) );
   TEST_ASSERT( scattering_types.count(
 	       MonteCarlo::SCREENED_RUTHERFORD_ELASTIC_ELECTROATOMIC_REACTION ) );
   TEST_ASSERT( scattering_types.count(
 	       MonteCarlo::MOMENT_PRESERVING_ELASTIC_ELECTROATOMIC_REACTION ) );
-=======
-	       MonteCarlo::CUTOFF_ELASTIC_ELECTROATOMIC_REACTION ) );
->>>>>>> 6fc334e6
   TEST_ASSERT( scattering_types.count(
 	       MonteCarlo::BREMSSTRAHLUNG_ELECTROATOMIC_REACTION ) );
   TEST_ASSERT( scattering_types.count(
 	       MonteCarlo::ATOMIC_EXCITATION_ELECTROATOMIC_REACTION ) );
-<<<<<<< HEAD
-=======
-  TEST_ASSERT( scattering_types.count(
-	       MonteCarlo::SCREENED_RUTHERFORD_ELASTIC_ELECTROATOMIC_REACTION ) );
-  TEST_ASSERT( scattering_types.count(
-	       MonteCarlo::MOMENT_PRESERVING_ELASTIC_ELECTROATOMIC_REACTION ) );
->>>>>>> 6fc334e6
 }
 
 //---------------------------------------------------------------------------//
@@ -346,31 +335,19 @@
   // Analog Elastic
   cross_section = ace_electroatom->getReactionCrossSection(
                     2.000000000000E-03,
-<<<<<<< HEAD
-                    MonteCarlo::ANALOG_ELASTIC_ELECTROATOMIC_REACTION );
-=======
                     MonteCarlo::CUTOFF_ELASTIC_ELECTROATOMIC_REACTION );
->>>>>>> 6fc334e6
 
   TEST_EQUALITY_CONST( cross_section, 0.0 );
 
   cross_section = ace_electroatom->getReactionCrossSection(
                     4.000000000000E-04,
-<<<<<<< HEAD
-                    MonteCarlo::ANALOG_ELASTIC_ELECTROATOMIC_REACTION );
-=======
                     MonteCarlo::CUTOFF_ELASTIC_ELECTROATOMIC_REACTION );
->>>>>>> 6fc334e6
   
   TEST_EQUALITY_CONST( cross_section, 0.0 );
   
   cross_section = ace_electroatom->getReactionCrossSection(
                     9.000000000000E-05,
-<<<<<<< HEAD
-                    MonteCarlo::ANALOG_ELASTIC_ELECTROATOMIC_REACTION );
-=======
                     MonteCarlo::CUTOFF_ELASTIC_ELECTROATOMIC_REACTION );
->>>>>>> 6fc334e6
   
   TEST_EQUALITY_CONST( cross_section, 0.0 );
 
@@ -602,17 +579,10 @@
 
     Teuchos::RCP<MonteCarlo::ElectroatomicReaction> ae_reaction(
 	    new MonteCarlo::AtomicExcitationElectroatomicReaction<Utility::LinLin>(
-<<<<<<< HEAD
-			    energy_grid,
-			    ae_cross_section,
-			    ae_threshold_index,
-                            ae_energy_loss_distribution ) );
-=======
                 energy_grid,
                 ae_cross_section,
                 ae_threshold_index,
                 ae_energy_loss_distribution ) );
->>>>>>> 6fc334e6
     
     Teuchos::ArrayView<const double> raw_b_cross_section = 
       xss_data_extractor->extractBremsstrahlungCrossSection();
