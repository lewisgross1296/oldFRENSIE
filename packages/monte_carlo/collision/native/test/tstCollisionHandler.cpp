//---------------------------------------------------------------------------//
//!
//! \file   tstCollisionHandler.cpp
//! \author Alex Robinson
//! \brief  Collision handler class unit tests
//!
//---------------------------------------------------------------------------//

// Std Lib Includes
#include <iostream>

// Trilinos Includes
#include <Teuchos_UnitTestHarness.hpp>
#include <Teuchos_RCP.hpp>
#include <Teuchos_ParameterList.hpp>
#include <Teuchos_XMLParameterListCoreHelpers.hpp>

// FRENSIE Includes
#include "MonteCarlo_NuclideFactory.hpp"
#include "MonteCarlo_NeutronMaterial.hpp"
#include "MonteCarlo_PhotoatomFactory.hpp"
#include "MonteCarlo_PhotonMaterial.hpp"
#include "MonteCarlo_AdjointPhotoatomFactory.hpp"
#include "MonteCarlo_AdjointPhotonMaterial.hpp"
#include "MonteCarlo_ElectroatomFactory.hpp"
#include "MonteCarlo_ElectronMaterial.hpp"
#include "MonteCarlo_CollisionHandler.hpp"
#include "Utility_UnitTestHarnessExtensions.hpp"

//---------------------------------------------------------------------------//
// Testing Variables.
//---------------------------------------------------------------------------//

Teuchos::RCP<const MonteCarlo::NeutronMaterial> neutron_hydrogen;
Teuchos::RCP<const MonteCarlo::PhotonMaterial> photon_hydrogen;
Teuchos::RCP<const MonteCarlo::AdjointPhotonMaterial> adjoint_photon_hydrogen;
Teuchos::RCP<const MonteCarlo::ElectronMaterial> electron_hydrogen;

std::shared_ptr<MonteCarlo::CollisionHandler> collision_handler;

//---------------------------------------------------------------------------//
// Tests.
//---------------------------------------------------------------------------//
// Check that material can be added to the collision handler
TEUCHOS_UNIT_TEST( CollisionHandler, addMaterial_neutron_only )
{
  collision_handler.reset( new MonteCarlo::CollisionHandler );
  
  TEST_ASSERT( collision_handler->isCellVoid( 1, MonteCarlo::NEUTRON ) );

  Teuchos::Array<Geometry::ModuleTraits::InternalCellHandle>
    cells_containing_material( 1, 1 );
  
  collision_handler->addMaterial( neutron_hydrogen, cells_containing_material );

  TEST_ASSERT( !collision_handler->isCellVoid( 1, MonteCarlo::NEUTRON ) );
}

//---------------------------------------------------------------------------//
// Check that material can be added to the collision handler
TEUCHOS_UNIT_TEST( CollisionHandler, addMaterial_photon_only )
{
  collision_handler.reset( new MonteCarlo::CollisionHandler );

  TEST_ASSERT( collision_handler->isCellVoid( 1, MonteCarlo::PHOTON ) );

  Teuchos::Array<Geometry::ModuleTraits::InternalCellHandle>
    cells_containing_material( 1, 1 );

  collision_handler->addMaterial( photon_hydrogen, cells_containing_material );

  TEST_ASSERT( !collision_handler->isCellVoid( 1, MonteCarlo::PHOTON ) );
}

//---------------------------------------------------------------------------//
// Check that material can be added to the collision handler
TEUCHOS_UNIT_TEST( CollisionHandler, addMaterial_adjoint_photon_only )
{
  collision_handler.reset( new MonteCarlo::CollisionHandler );

  TEST_ASSERT( collision_handler->isCellVoid(1, MonteCarlo::ADJOINT_PHOTON) );

  Teuchos::Array<Geometry::ModuleTraits::InternalCellHandle>
    cells_containing_material( 1, 1 );

  collision_handler->addMaterial( adjoint_photon_hydrogen,
                                  cells_containing_material );

  TEST_ASSERT( !collision_handler->isCellVoid(1, MonteCarlo::ADJOINT_PHOTON) );
}

//---------------------------------------------------------------------------//
// Check that material can be added to the collision handler
TEUCHOS_UNIT_TEST( CollisionHandler, addMaterial_electron_only )
{
  collision_handler.reset( new MonteCarlo::CollisionHandler );

  TEST_ASSERT( collision_handler->isCellVoid( 1, MonteCarlo::ELECTRON ) );

  Teuchos::Array<Geometry::ModuleTraits::InternalCellHandle>
    cells_containing_material( 1, 1 );

  collision_handler->addMaterial( electron_hydrogen,
                                  cells_containing_material );

  TEST_ASSERT( !collision_handler->isCellVoid( 1, MonteCarlo::ELECTRON ) );
}

//---------------------------------------------------------------------------//
// Check that material can be added to the collision handler
TEUCHOS_UNIT_TEST( CollisionHandler, addMaterial_neutron_photon )
{
  collision_handler.reset( new MonteCarlo::CollisionHandler );

  TEST_ASSERT( collision_handler->isCellVoid( 1, MonteCarlo::NEUTRON ) );
  TEST_ASSERT( collision_handler->isCellVoid( 1, MonteCarlo::PHOTON ) );

  Teuchos::Array<Geometry::ModuleTraits::InternalCellHandle>
    cells_containing_material( 1, 1 );

  collision_handler->addMaterial( neutron_hydrogen,
                                  photon_hydrogen,
                                  cells_containing_material );

  TEST_ASSERT( !collision_handler->isCellVoid( 1, MonteCarlo::NEUTRON ) );
  TEST_ASSERT( !collision_handler->isCellVoid( 1, MonteCarlo::PHOTON ) );
}

//---------------------------------------------------------------------------//
// Check that material can be added to the collision handler
TEUCHOS_UNIT_TEST( CollisionHandler, addMaterial_photon_electron )
{
  collision_handler.reset( new MonteCarlo::CollisionHandler );

  TEST_ASSERT( collision_handler->isCellVoid( 1, MonteCarlo::PHOTON ) );
  TEST_ASSERT( collision_handler->isCellVoid( 1, MonteCarlo::ELECTRON ) );

  Teuchos::Array<Geometry::ModuleTraits::InternalCellHandle>
    cells_containing_material( 1, 1 );

  collision_handler->addMaterial( photon_hydrogen,
                                  electron_hydrogen,
                                  cells_containing_material );

  TEST_ASSERT( !collision_handler->isCellVoid( 1, MonteCarlo::PHOTON ) );
  TEST_ASSERT( !collision_handler->isCellVoid( 1, MonteCarlo::ELECTRON ) );
}

//---------------------------------------------------------------------------//
// Check that material can be added to the collision handler
TEUCHOS_UNIT_TEST( CollisionHandler, addMaterial_neutron_photon_electron )
{
  collision_handler.reset( new MonteCarlo::CollisionHandler );

  TEST_ASSERT( collision_handler->isCellVoid( 1, MonteCarlo::NEUTRON ) );
  TEST_ASSERT( collision_handler->isCellVoid( 1, MonteCarlo::PHOTON ) );
  TEST_ASSERT( collision_handler->isCellVoid( 1, MonteCarlo::ELECTRON ) );

  Teuchos::Array<Geometry::ModuleTraits::InternalCellHandle>
    cells_containing_material( 1, 1 );

  collision_handler->addMaterial( neutron_hydrogen,
                                  photon_hydrogen,
                                  electron_hydrogen,
                                  cells_containing_material );

  TEST_ASSERT( !collision_handler->isCellVoid( 1, MonteCarlo::NEUTRON ) );
  TEST_ASSERT( !collision_handler->isCellVoid( 1, MonteCarlo::PHOTON ) );
  TEST_ASSERT( !collision_handler->isCellVoid( 1, MonteCarlo::ELECTRON ) );
}

//---------------------------------------------------------------------------//
// Check that the macroscopic total cross section in a cell can be retrieved
TEUCHOS_UNIT_TEST( CollisionHandler, getMacroscopicTotalCrossSection )
{
  collision_handler.reset( new MonteCarlo::CollisionHandler );

  Teuchos::Array<Geometry::ModuleTraits::InternalCellHandle>
    cells_containing_material( 1, 1 );

  collision_handler->addMaterial( neutron_hydrogen,
                                  photon_hydrogen,
                                  electron_hydrogen,
                                  cells_containing_material );
  
  collision_handler->addMaterial( adjoint_photon_hydrogen,
                                  cells_containing_material );

  // Neutron cross sections
  MonteCarlo::NeutronState neutron( 0ull );
  neutron.setEnergy( 1.0 );
  neutron.setCell( 1 );

  double cross_section =
    collision_handler->getMacroscopicTotalCrossSection( neutron );

  TEST_ASSERT( cross_section > 0.0 );

  // Photon cross sections
  MonteCarlo::PhotonState photon( 0 );
  photon.setEnergy( 1.0 );
  photon.setCell( 1 );

  cross_section =
    collision_handler->getMacroscopicTotalCrossSection( photon );

  TEST_ASSERT( cross_section > 0.0 );

  // Electron cross sections
  MonteCarlo::ElectronState electron( 0 );
  electron.setEnergy( 1.0 );
  electron.setCell( 1 );

  cross_section =
    collision_handler->getMacroscopicTotalCrossSection( electron );

  TEST_ASSERT( cross_section > 0.0 );

  // Adjoint photon cross sections
  MonteCarlo::AdjointPhotonState adjoint_photon( 0 );
  adjoint_photon.setEnergy( 1.0 );
  adjoint_photon.setCell( 1 );

  cross_section =
    collision_handler->getMacroscopicTotalCrossSection( adjoint_photon );

  TEST_ASSERT( cross_section > 0.0 );
}

//---------------------------------------------------------------------------//
// Check that the macroscopic total forward cross section in a cell can be
// retrieved
TEUCHOS_UNIT_TEST( CollisionHandler, getMacroscopicTotalForwardCrossSection )
{
  collision_handler.reset( new MonteCarlo::CollisionHandler );

  Teuchos::Array<Geometry::ModuleTraits::InternalCellHandle>
    cells_containing_material( 1, 1 );

  collision_handler->addMaterial( neutron_hydrogen,
                                  photon_hydrogen,
                                  electron_hydrogen,
                                  cells_containing_material );
  
  collision_handler->addMaterial( adjoint_photon_hydrogen,
                                  cells_containing_material );

  // Neutron cross sections
  MonteCarlo::NeutronState neutron( 0ull );
  neutron.setEnergy( 1.0 );
  neutron.setCell( 1 );

  double cross_section =
    collision_handler->getMacroscopicTotalForwardCrossSection( neutron );

  TEST_ASSERT( cross_section > 0.0 );

  // Photon cross sections
  MonteCarlo::PhotonState photon( 0 );
  photon.setEnergy( 1.0 );
  photon.setCell( 1 );

  cross_section =
    collision_handler->getMacroscopicTotalForwardCrossSection( photon );

  TEST_ASSERT( cross_section > 0.0 );

  // Electron cross sections
  MonteCarlo::ElectronState electron( 0 );
  electron.setEnergy( 1.0 );
  electron.setCell( 1 );

  cross_section =
    collision_handler->getMacroscopicTotalForwardCrossSection( electron );

  TEST_ASSERT( cross_section > 0.0 );

  // Adjoint photon cross sections
  MonteCarlo::AdjointPhotonState adjoint_photon( 0 );
  adjoint_photon.setEnergy( 1.0 );
  adjoint_photon.setCell( 1 );

  cross_section =
    collision_handler->getMacroscopicTotalForwardCrossSection( adjoint_photon );

  TEST_ASSERT( cross_section > 0.0 );
}

//---------------------------------------------------------------------------//
// Check that a neutron can collide with the material in a cell
TEUCHOS_UNIT_TEST( CollisionHandler, collideWithCellMaterial_analogue )
{
  collision_handler.reset( new MonteCarlo::CollisionHandler );

  Teuchos::Array<Geometry::ModuleTraits::InternalCellHandle>
    cells_containing_material( 1, 1 );

  collision_handler->addMaterial( neutron_hydrogen,
                                  photon_hydrogen,
                                  electron_hydrogen,
                                  cells_containing_material );
  
  collision_handler->addMaterial( adjoint_photon_hydrogen,
                                  cells_containing_material );
  
  // Neutron collision
  MonteCarlo::NeutronState neutron( 0ull );
  neutron.setCell( 1 );
  neutron.setDirection( 0.0, 0.0, 1.0 );
  neutron.setEnergy( 1.0 );
  neutron.setWeight( 1.0 );

  MonteCarlo::ParticleBank bank;

  collision_handler->collideWithCellMaterial( neutron, bank );

  TEST_EQUALITY_CONST( neutron.getWeight(), 1.0 );

  // Photon collision
  MonteCarlo::PhotonState photon( 0 );
  photon.setCell( 1 );
  photon.setDirection( 0.0, 0.0, 1.0 );
  photon.setEnergy( 1.0 );
  photon.setWeight( 1.0 );

  collision_handler->collideWithCellMaterial( photon, bank );

  TEST_EQUALITY_CONST( photon.getWeight(), 1.0 );

  // Electron collision
  MonteCarlo::ElectronState electron( 0 );
  electron.setCell( 1 );
  electron.setDirection( 0.0, 0.0, 1.0 );
  electron.setEnergy( 1.0 );
  electron.setWeight( 1.0 );

  collision_handler->collideWithCellMaterial( electron, bank );

  TEST_EQUALITY_CONST( electron.getWeight(), 1.0 );

  // Adjoint photon collision
  MonteCarlo::AdjointPhotonState adjoint_photon( 0 );
  adjoint_photon.setCell( 1 );
  adjoint_photon.setDirection( 0.0, 0.0, 1.0 );
  adjoint_photon.setEnergy( 1.0 );
  adjoint_photon.setWeight( 1.0 );

  collision_handler->collideWithCellMaterial( adjoint_photon, bank );
  
  TEST_FLOATING_EQUALITY( adjoint_photon.getWeight(),
                          1.8606465722488712,
                          1e-12 );
}

//---------------------------------------------------------------------------//
// Check that a neutron can collide with the material in a cell
TEUCHOS_UNIT_TEST( CollisionHandler, collideWithCellMaterial_survival_bias )
{
  collision_handler.reset( new MonteCarlo::CollisionHandler( false ) );

  Teuchos::Array<Geometry::ModuleTraits::InternalCellHandle>
    cells_containing_material( 1, 1 );

  collision_handler->addMaterial( neutron_hydrogen,
                                  photon_hydrogen,
                                  electron_hydrogen,
                                  cells_containing_material );
  
  collision_handler->addMaterial( adjoint_photon_hydrogen,
                                  cells_containing_material );
  
  // Neutron collision
  MonteCarlo::NeutronState neutron( 0ull );
  neutron.setCell( 1 );
  neutron.setDirection( 0.0, 0.0, 1.0 );
  neutron.setEnergy( 1.0 );
  neutron.setWeight( 1.0 );

  MonteCarlo::ParticleBank bank;
  
  collision_handler->collideWithCellMaterial( neutron, bank );
  out.precision( 18 );
  TEST_FLOATING_EQUALITY( neutron.getWeight(), 
                          9.99992063679718601e-01,
                          1e-12 );

  // Photon collision
  MonteCarlo::PhotonState photon( 0 );
  photon.setCell( 1 );
  photon.setDirection( 0.0, 0.0, 1.0 );
  photon.setEnergy( 1.0 );
  photon.setWeight( 1.0 );

  collision_handler->collideWithCellMaterial( photon, bank );

  TEST_FLOATING_EQUALITY( photon.getWeight(),
                          9.99999990707165831e-01,
                          1e-12 );

  // Electron collision
  MonteCarlo::ElectronState electron( 0 );
  electron.setCell( 1 );
  electron.setDirection( 0.0, 0.0, 1.0 );
  electron.setEnergy( 1.0 );
  electron.setWeight( 1.0 );

  collision_handler->collideWithCellMaterial( electron, bank );

  TEST_FLOATING_EQUALITY( electron.getWeight(), 1.0, 1e-12 );

  // Adjoint photon collision
  MonteCarlo::AdjointPhotonState adjoint_photon( 0 );
  adjoint_photon.setCell( 1 );
  adjoint_photon.setDirection( 0.0, 0.0, 1.0 );
  adjoint_photon.setEnergy( 1.0 );
  adjoint_photon.setWeight( 1.0 );

  collision_handler->collideWithCellMaterial( adjoint_photon, bank );
  
  TEST_FLOATING_EQUALITY( adjoint_photon.getWeight(),
                          1.8606465722488712,
                          1e-12 );
}

//---------------------------------------------------------------------------//
// Custom setup
//---------------------------------------------------------------------------//
UTILITY_CUSTOM_TEUCHOS_UNIT_TEST_SETUP_BEGIN();

std::string test_cross_sections_xml_directory;

UTILITY_CUSTOM_TEUCHOS_UNIT_TEST_COMMAND_LINE_OPTIONS()
{
  clp().setOption( "test_cross_sections_xml_directory",
                   &test_cross_sections_xml_directory,
                   "Directory where test cross_sections.xml file is located.");
}

UTILITY_CUSTOM_TEUCHOS_UNIT_TEST_DATA_INITIALIZATION()
{
  // Assign the name of the cross_sections.xml file with path
  std::string cross_section_xml_file = test_cross_sections_xml_directory;
  cross_section_xml_file += "/cross_sections.xml";

  Teuchos::ParameterList cross_section_table_info;
  
  // Read in the xml file storing the cross section table information
  Teuchos::updateParametersFromXmlFile(
			         cross_section_xml_file,
			         Teuchos::inoutArg(cross_section_table_info) );

  std::unordered_set<std::string> nuclide_aliases;
  nuclide_aliases.insert( "H-1_293.6K" );

  // Create the properties
  MonteCarlo::SimulationProperties properties;
  properties.setNumberOfPhotonHashGridBins( 1000 );
  properties.setIncoherentModelType( MonteCarlo::DECOUPLED_HALF_PROFILE_DB_HYBRID_INCOHERENT_MODEL );
  properties.setKahnSamplingCutoffEnergy( 3.0 );
  properties.setAtomicRelaxationModeOn( MonteCarlo::PHOTON );
  properties.setDetailedPairProductionModeOff();
  properties.setNumberOfElectronHashGridBins( 1000 );
  properties.setBremsstrahlungAngularDistributionFunction( MonteCarlo::TWOBS_DISTRIBUTION );
  properties.setElasticCutoffAngleCosine( 1.0 );
  properties.setAtomicRelaxationModeOn( MonteCarlo::ELECTRON );
  properties.setMaxAdjointPhotonEnergy( 20.0 );
  properties.setNumberOfAdjointPhotonHashGridBins( 100 );
  properties.setIncoherentAdjointModelType( MonteCarlo::WH_INCOHERENT_ADJOINT_MODEL );
  
  // Create the nuclide factory
  MonteCarlo::NuclideFactory nuclide_factory(test_cross_sections_xml_directory,
					     cross_section_table_info,
					     nuclide_aliases,
<<<<<<< HEAD
                                             properties );

  std::unordered_map<std::string,Teuchos::RCP<MonteCarlo::Nuclide> >
    nuclide_map;

  nuclide_factory.createNuclideMap( nuclide_map );
  
  // Create hydrogen
  Teuchos::Array<double> nuclide_fractions( 1 );
  Teuchos::Array<std::string> nuclide_names( 1 );
  
  nuclide_fractions[0] = -1.0;
  nuclide_names[0] = "H-1_293.6K";
  
  neutron_hydrogen.reset( new MonteCarlo::NeutronMaterial( 0,
=======
					     false,
					     false );

    std::unordered_map<std::string,Teuchos::RCP<MonteCarlo::Nuclide> >
      nuclide_map;

    nuclide_factory.createNuclideMap( nuclide_map );

    // Create cold hydrogen
    Teuchos::Array<double> nuclide_fractions( 1 );
    Teuchos::Array<std::string> nuclide_names( 1 );

    nuclide_fractions[0] = -1.0;
    nuclide_names[0] = "H-1_293.6K";

    cold_hydrogen.reset( new MonteCarlo::NeutronMaterial( 0,
							  -1.0,
							  nuclide_map,
							  nuclide_fractions,
							  nuclide_names ) );

    // Create hot hydrogen
    nuclide_names[0] = "H-1_900K";

    hot_hydrogen.reset( new MonteCarlo::NeutronMaterial( 1,
							 -1.0,
							 nuclide_map,
							 nuclide_fractions,
							 nuclide_names ) );

    // Assign the atom fractions and names
    std::unordered_set<std::string> atom_aliases;
    atom_aliases.insert( "Pb" );

    Teuchos::Array<double> atom_fractions( 1 );
    Teuchos::Array<std::string> atom_names( 1 );

    atom_fractions[0] = -1.0; // weight fraction
    atom_names[0] = "Pb";

    // Create the atomic relaxation factory
    Teuchos::RCP<MonteCarlo::AtomicRelaxationModelFactory>
      atomic_relaxation_model_factory(
				new MonteCarlo::AtomicRelaxationModelFactory );

    MonteCarlo::PhotoatomFactory photoatom_factory(
		 test_cross_sections_xml_directory,
		 cross_section_table_info,
		 atom_aliases,
		 atomic_relaxation_model_factory,
		 1000,
		 MonteCarlo::DECOUPLED_HALF_PROFILE_DB_HYBRID_INCOHERENT_MODEL,
		 3.0,
		 false,
		 true );

    std::unordered_map<std::string,Teuchos::RCP<MonteCarlo::Photoatom> >
      photoatom_map;

    photoatom_factory.createPhotoatomMap( photoatom_map );

    // Create lead for photons
    photon_lead.reset( new MonteCarlo::PhotonMaterial( 0,
                                                       -1.0,
                                                       photoatom_map,
                                                       atom_fractions,
                                                       atom_names ) );

    double upper_cutoff_angle_cosine = 1.0;
    unsigned hash_grid_bins = 1000;

    // Create the electroatom factory
    MonteCarlo::ElectroatomFactory electroatom_factory(
                test_cross_sections_xml_directory,
                cross_section_table_info,
                atom_aliases,
                atomic_relaxation_model_factory,
                hash_grid_bins,
                true,
                true,
                true,
                true,
                true,
                MonteCarlo::TWOBS_DISTRIBUTION,
                upper_cutoff_angle_cosine );

    std::unordered_map<std::string,Teuchos::RCP<MonteCarlo::Electroatom> >
      electroatom_map;

    electroatom_factory.createElectroatomMap( electroatom_map );

    // Create lead for electrons
    electron_lead.reset( new MonteCarlo::ElectronMaterial( 0,
>>>>>>> 4586d2b9
                                                           -1.0,
                                                           nuclide_map,
                                                           nuclide_fractions,
                                                           nuclide_names ) );
  
  // Create the atomic relaxation factory
  Teuchos::RCP<MonteCarlo::AtomicRelaxationModelFactory>
    atomic_relaxation_model_factory(
                                new MonteCarlo::AtomicRelaxationModelFactory );

  // Create the photoatom factory
  MonteCarlo::PhotoatomFactory photoatom_factory(
                                             test_cross_sections_xml_directory,
                                             cross_section_table_info,
                                             nuclide_aliases,
                                             atomic_relaxation_model_factory,
                                             properties );

  std::unordered_map<std::string,Teuchos::RCP<MonteCarlo::Photoatom> >
    photoatom_map;

  photoatom_factory.createPhotoatomMap( photoatom_map );
  
  // Create hydrogen for photons
  photon_hydrogen.reset( new MonteCarlo::PhotonMaterial( 0,
                                                         -1.0,
                                                         photoatom_map,
                                                         nuclide_fractions,
                                                         nuclide_names ) );

  // Create the electroatom factory
  MonteCarlo::ElectroatomFactory electroatom_factory(
                                             test_cross_sections_xml_directory,
                                             cross_section_table_info,
                                             nuclide_aliases,
                                             atomic_relaxation_model_factory,
                                             properties );

  std::unordered_map<std::string,Teuchos::RCP<MonteCarlo::Electroatom> >
    electroatom_map;

  electroatom_factory.createElectroatomMap( electroatom_map );
  
  // Create hydgrogen for electrons
  electron_hydrogen.reset( new MonteCarlo::ElectronMaterial( 0,
                                                             -1.0,
                                                             electroatom_map,
                                                             nuclide_fractions,
                                                             nuclide_names ) );

  // Create the atom factory
  MonteCarlo::AdjointPhotoatomFactory factory(
                                             test_cross_sections_xml_directory,
                                             cross_section_table_info,
                                             nuclide_aliases,
                                             properties );

  std::unordered_map<std::string,Teuchos::RCP<MonteCarlo::AdjointPhotoatom> >
    adjoint_photoatom_map;

  factory.createAdjointPhotoatomMap( adjoint_photoatom_map );

  // Create hydrogen for adjoint photons
  adjoint_photon_hydrogen.reset( new MonteCarlo::AdjointPhotonMaterial(
                                                         0,
                                                         -1.0,
                                                         adjoint_photoatom_map,
                                                         nuclide_fractions,
                                                         nuclide_names ) );

  // Initialize the random number generator
  Utility::RandomNumberGenerator::createStreams();
}

UTILITY_CUSTOM_TEUCHOS_UNIT_TEST_SETUP_END();

//---------------------------------------------------------------------------//
// end tstCollisionHandler.cpp
//---------------------------------------------------------------------------//<|MERGE_RESOLUTION|>--- conflicted
+++ resolved
@@ -446,8 +446,8 @@
   
   // Read in the xml file storing the cross section table information
   Teuchos::updateParametersFromXmlFile(
-			         cross_section_xml_file,
-			         Teuchos::inoutArg(cross_section_table_info) );
+                                 cross_section_xml_file,
+                                 Teuchos::inoutArg(cross_section_table_info) );
 
   std::unordered_set<std::string> nuclide_aliases;
   nuclide_aliases.insert( "H-1_293.6K" );
@@ -468,11 +468,10 @@
   properties.setIncoherentAdjointModelType( MonteCarlo::WH_INCOHERENT_ADJOINT_MODEL );
   
   // Create the nuclide factory
-  MonteCarlo::NuclideFactory nuclide_factory(test_cross_sections_xml_directory,
-					     cross_section_table_info,
-					     nuclide_aliases,
-<<<<<<< HEAD
-                                             properties );
+  MonteCarlo::NuclideFactory nuclide_factory( test_cross_sections_xml_directory,
+                                              cross_section_table_info,
+                                              nuclide_aliases,
+                                              properties );
 
   std::unordered_map<std::string,Teuchos::RCP<MonteCarlo::Nuclide> >
     nuclide_map;
@@ -487,101 +486,6 @@
   nuclide_names[0] = "H-1_293.6K";
   
   neutron_hydrogen.reset( new MonteCarlo::NeutronMaterial( 0,
-=======
-					     false,
-					     false );
-
-    std::unordered_map<std::string,Teuchos::RCP<MonteCarlo::Nuclide> >
-      nuclide_map;
-
-    nuclide_factory.createNuclideMap( nuclide_map );
-
-    // Create cold hydrogen
-    Teuchos::Array<double> nuclide_fractions( 1 );
-    Teuchos::Array<std::string> nuclide_names( 1 );
-
-    nuclide_fractions[0] = -1.0;
-    nuclide_names[0] = "H-1_293.6K";
-
-    cold_hydrogen.reset( new MonteCarlo::NeutronMaterial( 0,
-							  -1.0,
-							  nuclide_map,
-							  nuclide_fractions,
-							  nuclide_names ) );
-
-    // Create hot hydrogen
-    nuclide_names[0] = "H-1_900K";
-
-    hot_hydrogen.reset( new MonteCarlo::NeutronMaterial( 1,
-							 -1.0,
-							 nuclide_map,
-							 nuclide_fractions,
-							 nuclide_names ) );
-
-    // Assign the atom fractions and names
-    std::unordered_set<std::string> atom_aliases;
-    atom_aliases.insert( "Pb" );
-
-    Teuchos::Array<double> atom_fractions( 1 );
-    Teuchos::Array<std::string> atom_names( 1 );
-
-    atom_fractions[0] = -1.0; // weight fraction
-    atom_names[0] = "Pb";
-
-    // Create the atomic relaxation factory
-    Teuchos::RCP<MonteCarlo::AtomicRelaxationModelFactory>
-      atomic_relaxation_model_factory(
-				new MonteCarlo::AtomicRelaxationModelFactory );
-
-    MonteCarlo::PhotoatomFactory photoatom_factory(
-		 test_cross_sections_xml_directory,
-		 cross_section_table_info,
-		 atom_aliases,
-		 atomic_relaxation_model_factory,
-		 1000,
-		 MonteCarlo::DECOUPLED_HALF_PROFILE_DB_HYBRID_INCOHERENT_MODEL,
-		 3.0,
-		 false,
-		 true );
-
-    std::unordered_map<std::string,Teuchos::RCP<MonteCarlo::Photoatom> >
-      photoatom_map;
-
-    photoatom_factory.createPhotoatomMap( photoatom_map );
-
-    // Create lead for photons
-    photon_lead.reset( new MonteCarlo::PhotonMaterial( 0,
-                                                       -1.0,
-                                                       photoatom_map,
-                                                       atom_fractions,
-                                                       atom_names ) );
-
-    double upper_cutoff_angle_cosine = 1.0;
-    unsigned hash_grid_bins = 1000;
-
-    // Create the electroatom factory
-    MonteCarlo::ElectroatomFactory electroatom_factory(
-                test_cross_sections_xml_directory,
-                cross_section_table_info,
-                atom_aliases,
-                atomic_relaxation_model_factory,
-                hash_grid_bins,
-                true,
-                true,
-                true,
-                true,
-                true,
-                MonteCarlo::TWOBS_DISTRIBUTION,
-                upper_cutoff_angle_cosine );
-
-    std::unordered_map<std::string,Teuchos::RCP<MonteCarlo::Electroatom> >
-      electroatom_map;
-
-    electroatom_factory.createElectroatomMap( electroatom_map );
-
-    // Create lead for electrons
-    electron_lead.reset( new MonteCarlo::ElectronMaterial( 0,
->>>>>>> 4586d2b9
                                                            -1.0,
                                                            nuclide_map,
                                                            nuclide_fractions,
