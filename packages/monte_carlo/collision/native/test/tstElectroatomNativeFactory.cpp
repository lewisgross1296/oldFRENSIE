//---------------------------------------------------------------------------//
//!
//! \file   tstElectroatomNativeFactory.cpp
//! \author Luke Kersting
//! \brief  Electroatom factory using Native data unit tests
//!
//---------------------------------------------------------------------------//

// Std Lib Includes
#include <iostream>
#include <memory>

// Boost Includes
#include <boost/unordered_set.hpp>

// Trilinos Includes
#include <Teuchos_UnitTestHarness.hpp>
#include <Teuchos_VerboseObject.hpp>
#include <Teuchos_RCP.hpp>

// FRENSIE Includes
#include "MonteCarlo_ElectroatomNativeFactory.hpp"
#include "MonteCarlo_ElectroatomicReactionType.hpp"
#include "MonteCarlo_AtomicRelaxationModelFactory.hpp"
#include "MonteCarlo_BremsstrahlungAngularDistributionType.hpp"
#include "MonteCarlo_CutoffElasticElectronScatteringDistribution.hpp"
#include "MonteCarlo_ElasticElectronScatteringDistributionNativeFactory.hpp"
#include "MonteCarlo_SimulationProperties.hpp"
#include "Data_ElectronPhotonRelaxationDataContainer.hpp"
#include "Utility_UnitTestHarnessExtensions.hpp"
#include "Utility_InterpolationPolicy.hpp"
#include "Utility_PhysicalConstants.hpp"
#include "Utility_UnitTestHarnessExtensions.hpp"

//---------------------------------------------------------------------------//
// Testing Variables
//---------------------------------------------------------------------------//

std::shared_ptr<Data::ElectronPhotonRelaxationDataContainer> data_container;
Teuchos::RCP<MonteCarlo::AtomicRelaxationModel> relaxation_model;
std::string electroatom_name;
double atomic_weight;

//---------------------------------------------------------------------------//
// Tests.
//---------------------------------------------------------------------------//
/* Check that a electroatom with detailed 2BS photon angular distribution
 * data can be created
 */
TEUCHOS_UNIT_TEST( ElectroatomNativeFactory, createElectroatom_default )
{
  MonteCarlo::SimulationProperties properties;
<<<<<<< HEAD
  properties.setBremsstrahlungAngularDistributionFunction( MonteCarlo::TWOBS_DISTRIBUTION );
  properties.setElasticCutoffAngleCosine( 1.0 );
  properties.setAtomicRelaxationModeOn( MonteCarlo::ELECTRON );
  properties.setNumberOfElectronHashGridBins( 100 );
=======
>>>>>>> f89aeb69

  Teuchos::RCP<MonteCarlo::Electroatom> atom;
  
  MonteCarlo::ElectroatomNativeFactory::createElectroatom( *data_container,
                                                           electroatom_name,
                                                           atomic_weight,
                                                           relaxation_model,
                                                           properties,
                                                           atom );

  // Test the electroatom properties
  TEST_EQUALITY_CONST( atom->getAtomName(), "Pb-Native" );
  TEST_EQUALITY_CONST( atom->getAtomicNumber(), 82 );
  TEST_FLOATING_EQUALITY( atom->getAtomicWeight(), 207.1999470456033, 1e-12 );

  // Test that the total cross section can be returned
  double energy = 1.0e-5;
  double cross_section = atom->getTotalCrossSection( energy );
  TEST_FLOATING_EQUALITY( cross_section, 2.62906011980000019073e+09, 1e-12 );

  energy = 2.0e-1;
  cross_section = atom->getTotalCrossSection( energy );
  TEST_FLOATING_EQUALITY( cross_section, 2.25222252404707632959e+07, 1e-12 );

  energy = 1.0e5;
  cross_section = atom->getTotalCrossSection( energy );
  TEST_FLOATING_EQUALITY( cross_section, 4.95701304790000058711e+06, 1e-12 );


  // Test that the absorption cross section can be returned
  cross_section = atom->getAbsorptionCrossSection( 1.0e-2 );
  TEST_EQUALITY_CONST( cross_section, 0.0 );

  cross_section = atom->getAbsorptionCrossSection( 2.0e-3 );
  TEST_EQUALITY_CONST( cross_section, 0.0 );

  cross_section = atom->getAbsorptionCrossSection( 4.0e-4 );
  TEST_EQUALITY_CONST( cross_section, 0.0 );

  cross_section = atom->getAbsorptionCrossSection( 9.0e-5 );
  TEST_EQUALITY_CONST( cross_section, 0.0 );


MonteCarlo::ElectroatomicReactionType reaction;

  // Test that the atomic excitation cross section can be returned
  reaction = MonteCarlo::ATOMIC_EXCITATION_ELECTROATOMIC_REACTION;
  cross_section = atom->getReactionCrossSection( 2e-1, reaction );
  TEST_FLOATING_EQUALITY( cross_section, 4.21237e6, 1e-12 );

  cross_section = atom->getReactionCrossSection( 2.0e-3, reaction );
  TEST_FLOATING_EQUALITY( cross_section, 1.96517e8, 1e-12 );

  cross_section = atom->getReactionCrossSection( 4.0e-4, reaction );
  TEST_FLOATING_EQUALITY( cross_section, 6.22682e8, 1e-12 );

  cross_section = atom->getReactionCrossSection( 9.0e-5, reaction );
  TEST_FLOATING_EQUALITY( cross_section, 1.16042e9, 1e-12 );


  // Test that the bremsstrahlung cross section can be returned
  reaction = MonteCarlo::BREMSSTRAHLUNG_ELECTROATOMIC_REACTION;
  cross_section = atom->getReactionCrossSection( 2e-1,reaction );
  TEST_FLOATING_EQUALITY( cross_section, 1.98241e3, 1e-12 );

  cross_section = atom->getReactionCrossSection( 1.0e-3,reaction );
  TEST_FLOATING_EQUALITY( cross_section, 9.52837e3, 1e-12 );

  cross_section = atom->getReactionCrossSection( 5.520610e-4,reaction );
  TEST_FLOATING_EQUALITY( cross_section, 9.23519e3, 1e-12 );

  cross_section = atom->getReactionCrossSection( 1.0e-5,reaction );
  TEST_FLOATING_EQUALITY( cross_section, 4.8698e3, 1e-12 );



  // Test that the decoupled elastic cross section can be returned
  reaction = MonteCarlo::DECOUPLED_ELASTIC_ELECTROATOMIC_REACTION;
  cross_section = atom->getReactionCrossSection( 1.0e5, reaction );
  TEST_FLOATING_EQUALITY( cross_section, 2.11161e+06, 1e-12 );

  cross_section = atom->getReactionCrossSection( 1.995260e1, reaction );
  TEST_FLOATING_EQUALITY( cross_section, 2.14554e+06, 1e-12 );

  cross_section = atom->getReactionCrossSection( 6.309570e0, reaction );
  TEST_FLOATING_EQUALITY( cross_section, 2.68623e+06, 1e-12 );

  cross_section = atom->getReactionCrossSection( 2e-1, reaction );
  TEST_FLOATING_EQUALITY( cross_section, 1.61118815071382801980e+07, 1e-12 );

  cross_section = atom->getReactionCrossSection( 1.995260e-3, reaction );
  TEST_FLOATING_EQUALITY( cross_section, 2.10301e+08, 1e-12 );

  cross_section = atom->getReactionCrossSection( 1.995260e-4, reaction );
  TEST_FLOATING_EQUALITY( cross_section, 6.1309e+08, 1e-12 );

  cross_section = atom->getReactionCrossSection( 1.0e-5, reaction );
  TEST_FLOATING_EQUALITY( cross_section, 2.48924e+09, 1e-12 );


  // Test that the coupled elastic cross section can be returned
  reaction = MonteCarlo::COUPLED_ELASTIC_ELECTROATOMIC_REACTION;
  cross_section = atom->getReactionCrossSection( 1e5, reaction );
  TEST_EQUALITY_CONST( cross_section, 0.0 );

  cross_section = atom->getReactionCrossSection( 1e-3, reaction );
  TEST_EQUALITY_CONST( cross_section, 0.0 );

  cross_section = atom->getReactionCrossSection( 1e-5, reaction );
  TEST_EQUALITY_CONST( cross_section, 0.0 );


  // Test that there is no cutoff elastic cross section
  reaction = MonteCarlo::CUTOFF_ELASTIC_ELECTROATOMIC_REACTION;
  cross_section = atom->getReactionCrossSection( 1e5, reaction );
  TEST_EQUALITY_CONST( cross_section, 0.0 );

  cross_section = atom->getReactionCrossSection( 1e-3, reaction );
  TEST_EQUALITY_CONST( cross_section, 0.0 );

  cross_section = atom->getReactionCrossSection( 1e-5, reaction );
  TEST_EQUALITY_CONST( cross_section, 0.0 );


  // Test that there is no total electroionization
  reaction = MonteCarlo::TOTAL_ELECTROIONIZATION_ELECTROATOMIC_REACTION;
  cross_section = atom->getReactionCrossSection( 1.0e-5, reaction );
  TEST_EQUALITY_CONST( cross_section, 0.0 );

  cross_section = atom->getReactionCrossSection( 1.0e5, reaction );
  TEST_EQUALITY_CONST( cross_section, 0.0 );


  // Test that the K subshell electroionization cross section can be returned
  reaction = MonteCarlo::K_SUBSHELL_ELECTROIONIZATION_ELECTROATOMIC_REACTION;
  cross_section = atom->getReactionCrossSection( 1.0e-5, reaction );
  TEST_EQUALITY_CONST( cross_section, 0.0 );

  cross_section = atom->getReactionCrossSection( 9.121750e-2, reaction );
  TEST_FLOATING_EQUALITY( cross_section, 2.500920e-1, 1e-12 );

  cross_section = atom->getReactionCrossSection( 1.0e5, reaction );
  TEST_FLOATING_EQUALITY( cross_section, 3.649190e1, 1e-12 );


  // Test that the P3 subshell electroionization cross section can be returned
  reaction = MonteCarlo::P3_SUBSHELL_ELECTROIONIZATION_ELECTROATOMIC_REACTION;
  cross_section = atom->getReactionCrossSection( 1.0e-5, reaction );
  TEST_FLOATING_EQUALITY( cross_section, 1.0653e8, 1e-12 );

  cross_section = atom->getReactionCrossSection( 1.0e-3, reaction );
  TEST_FLOATING_EQUALITY( cross_section, 3.248850e7, 1e-12 );

  cross_section = atom->getReactionCrossSection( 1.0e5, reaction );
  TEST_FLOATING_EQUALITY( cross_section, 1.82234e5, 1e-12 );
}

//---------------------------------------------------------------------------//
/* Check that a electroatom with an coupled elastic distribution and
 * detailed 2BS photon angular distribution data and can be created */
TEUCHOS_UNIT_TEST( ElectroatomNativeFactory, createElectroatom_coupled )
{
  MonteCarlo::SimulationProperties properties;
  properties.setBremsstrahlungAngularDistributionFunction( MonteCarlo::TWOBS_DISTRIBUTION );
  properties.setElectronTwoDInterpPolicy( MonteCarlo::LINLINLOG_INTERPOLATION );
  properties.setElasticElectronDistributionMode( MonteCarlo::COUPLED_DISTRIBUTION );
  properties.setElasticCutoffAngleCosine( 1.0 );
  properties.setAtomicRelaxationModeOn( MonteCarlo::ELECTRON );
  properties.setNumberOfElectronHashGridBins( 100 );

  Teuchos::RCP<MonteCarlo::Electroatom> atom;
  
  MonteCarlo::ElectroatomNativeFactory::createElectroatom( *data_container,
                                                           electroatom_name,
                                                           atomic_weight,
                                                           relaxation_model,
                                                           properties,
                                                           atom );

  // Test the electroatom properties
  TEST_EQUALITY_CONST( atom->getAtomName(), "Pb-Native" );
  TEST_EQUALITY_CONST( atom->getAtomicNumber(), 82 );
  TEST_FLOATING_EQUALITY( atom->getAtomicWeight(), 207.1999470456033, 1e-12 );

  // Test that the total cross section can be returned
  double energy = 1.0e-5;
  double cross_section = atom->getTotalCrossSection( energy );
  TEST_FLOATING_EQUALITY( cross_section, 2.62906011980000019073e+09, 1e-12 );

  energy = 2.0e-1;
  cross_section = atom->getTotalCrossSection( energy );
  TEST_FLOATING_EQUALITY( cross_section, 2.25222252404707632959e+07, 1e-12 );

  energy = 1.0e5;
  cross_section = atom->getTotalCrossSection( energy );
  TEST_FLOATING_EQUALITY( cross_section, 4.95701304790000058711e+06, 1e-12 );


  // Test that the absorption cross section can be returned
  cross_section = atom->getAbsorptionCrossSection( 1.0e-2 );
  TEST_EQUALITY_CONST( cross_section, 0.0 );

  cross_section = atom->getAbsorptionCrossSection( 2.0e-3 );
  TEST_EQUALITY_CONST( cross_section, 0.0 );

  cross_section = atom->getAbsorptionCrossSection( 4.0e-4 );
  TEST_EQUALITY_CONST( cross_section, 0.0 );

  cross_section = atom->getAbsorptionCrossSection( 9.0e-5 );
  TEST_EQUALITY_CONST( cross_section, 0.0 );


MonteCarlo::ElectroatomicReactionType reaction;

  // Test that the atomic excitation cross section can be returned
  reaction = MonteCarlo::ATOMIC_EXCITATION_ELECTROATOMIC_REACTION;
  cross_section = atom->getReactionCrossSection( 2e-1, reaction );
  TEST_FLOATING_EQUALITY( cross_section, 4.21237e6, 1e-12 );

  cross_section = atom->getReactionCrossSection( 2.0e-3, reaction );
  TEST_FLOATING_EQUALITY( cross_section, 1.96517e8, 1e-12 );

  cross_section = atom->getReactionCrossSection( 4.0e-4, reaction );
  TEST_FLOATING_EQUALITY( cross_section, 6.22682e8, 1e-12 );

  cross_section = atom->getReactionCrossSection( 9.0e-5, reaction );
  TEST_FLOATING_EQUALITY( cross_section, 1.16042e9, 1e-12 );


  // Test that the bremsstrahlung cross section can be returned
  reaction = MonteCarlo::BREMSSTRAHLUNG_ELECTROATOMIC_REACTION;
  cross_section = atom->getReactionCrossSection( 2e-1,reaction );
  TEST_FLOATING_EQUALITY( cross_section, 1.98241e3, 1e-12 );

  cross_section = atom->getReactionCrossSection( 1.0e-3,reaction );
  TEST_FLOATING_EQUALITY( cross_section, 9.52837e3, 1e-12 );

  cross_section = atom->getReactionCrossSection( 5.520610e-4,reaction );
  TEST_FLOATING_EQUALITY( cross_section, 9.23519e3, 1e-12 );

  cross_section = atom->getReactionCrossSection( 1.0e-5,reaction );
  TEST_FLOATING_EQUALITY( cross_section, 4.8698e3, 1e-12 );


  // Test that the coupled elastic cross section can be returned
  reaction = MonteCarlo::COUPLED_ELASTIC_ELECTROATOMIC_REACTION;
  cross_section = atom->getReactionCrossSection( 1.0e5, reaction );
  TEST_FLOATING_EQUALITY( cross_section, 2.11161e+06, 1e-12 );

  cross_section = atom->getReactionCrossSection( 1.995260e1, reaction );
  TEST_FLOATING_EQUALITY( cross_section, 2.14554e+06, 1e-12 );

  cross_section = atom->getReactionCrossSection( 6.309570e0, reaction );
  TEST_FLOATING_EQUALITY( cross_section, 2.68623e+06, 1e-12 );

  cross_section = atom->getReactionCrossSection( 2e-1, reaction );
  TEST_FLOATING_EQUALITY( cross_section, 1.61118815071382801980e+07, 1e-12 );

  cross_section = atom->getReactionCrossSection( 1.995260e-3, reaction );
  TEST_FLOATING_EQUALITY( cross_section, 2.10301e+08, 1e-12 );

  cross_section = atom->getReactionCrossSection( 1.995260e-4, reaction );
  TEST_FLOATING_EQUALITY( cross_section, 6.1309e+08, 1e-12 );

  cross_section = atom->getReactionCrossSection( 1.0e-5, reaction );
  TEST_FLOATING_EQUALITY( cross_section, 2.48924e+09, 1e-12 );


  // Test that there is no cutoff elastic cross section
  reaction = MonteCarlo::CUTOFF_ELASTIC_ELECTROATOMIC_REACTION;
  cross_section = atom->getReactionCrossSection( 1.0e5, reaction );
  TEST_EQUALITY_CONST( cross_section, 0.0 );

  cross_section = atom->getReactionCrossSection( 1.995260e1, reaction );
  TEST_EQUALITY_CONST( cross_section, 0.0 );

  cross_section = atom->getReactionCrossSection( 6.309570e0, reaction );
  TEST_EQUALITY_CONST( cross_section, 0.0 );

  cross_section = atom->getReactionCrossSection( 1.995260e-3, reaction );
  TEST_EQUALITY_CONST( cross_section, 0.0 );

  cross_section = atom->getReactionCrossSection( 1.995260e-4, reaction );
  TEST_EQUALITY_CONST( cross_section, 0.0 );

  cross_section = atom->getReactionCrossSection( 1.0e-5, reaction );
  TEST_EQUALITY_CONST( cross_section, 0.0 );


  // Test that there is no total electroionization
  reaction = MonteCarlo::TOTAL_ELECTROIONIZATION_ELECTROATOMIC_REACTION;
  cross_section = atom->getReactionCrossSection( 1.0e-5, reaction );
  TEST_EQUALITY_CONST( cross_section, 0.0 );

  cross_section = atom->getReactionCrossSection( 1.0e5, reaction );
  TEST_EQUALITY_CONST( cross_section, 0.0 );


  // Test that the K subshell electroionization cross section can be returned
  reaction = MonteCarlo::K_SUBSHELL_ELECTROIONIZATION_ELECTROATOMIC_REACTION;
  cross_section = atom->getReactionCrossSection( 1.0e-5, reaction );
  TEST_EQUALITY_CONST( cross_section, 0.0 );

  cross_section = atom->getReactionCrossSection( 9.121750e-2, reaction );
  TEST_FLOATING_EQUALITY( cross_section, 2.500920e-1, 1e-12 );

  cross_section = atom->getReactionCrossSection( 1.0e5, reaction );
  TEST_FLOATING_EQUALITY( cross_section, 3.649190e1, 1e-12 );


  // Test that the P3 subshell electroionization cross section can be returned
  reaction = MonteCarlo::P3_SUBSHELL_ELECTROIONIZATION_ELECTROATOMIC_REACTION;
  cross_section = atom->getReactionCrossSection( 1.0e-5, reaction );
  TEST_FLOATING_EQUALITY( cross_section, 1.0653e8, 1e-12 );

  cross_section = atom->getReactionCrossSection( 1.0e-3, reaction );
  TEST_FLOATING_EQUALITY( cross_section, 3.248850e7, 1e-12 );

  cross_section = atom->getReactionCrossSection( 1.0e5, reaction );
  TEST_FLOATING_EQUALITY( cross_section, 1.82234e5, 1e-12 );
}

//---------------------------------------------------------------------------//
/* Check that a electroatom with a cutoff elastic distribution can be created */
TEUCHOS_UNIT_TEST( ElectroatomNativeFactory, createElectroatom_cutoff )
{
  MonteCarlo::SimulationProperties properties;
  properties.setBremsstrahlungAngularDistributionFunction( MonteCarlo::DIPOLE_DISTRIBUTION );
<<<<<<< HEAD
  properties.setElasticCutoffAngleCosine( 1.0 );
=======
  properties.setElectronTwoDInterpPolicy( MonteCarlo::LOGLOGLOG_INTERPOLATION );
  properties.setElasticElectronDistributionMode( MonteCarlo::CUTOFF_DISTRIBUTION );
  properties.setElasticCutoffAngleCosine( 0.999999 );
>>>>>>> f89aeb69
  properties.setAtomicRelaxationModeOn( MonteCarlo::ELECTRON );
  properties.setNumberOfElectronHashGridBins( 100 );

  Teuchos::RCP<MonteCarlo::Electroatom> atom;
  
  MonteCarlo::ElectroatomNativeFactory::createElectroatom( *data_container,
                                                           electroatom_name,
                                                           atomic_weight,
                                                           relaxation_model,
                                                           properties,
                                                           atom );

  // Test the electroatom properties
  TEST_EQUALITY_CONST( atom->getAtomName(), "Pb-Native" );
  TEST_EQUALITY_CONST( atom->getAtomicNumber(), 82 );
  TEST_FLOATING_EQUALITY( atom->getAtomicWeight(), 207.1999470456033, 1e-12 );

  // Test that the total cross section can be returned
  double energy = 1.0e-5;
  double cross_section = atom->getTotalCrossSection( energy );
  TEST_FLOATING_EQUALITY( cross_section, 2.62906011980000019073e+09, 1e-12 );

  energy = 2.0e-1;
  cross_section = atom->getTotalCrossSection( energy );
  TEST_FLOATING_EQUALITY( cross_section, 2.25222252404707632959e+07, 1e-12 );

  energy = 1.0e5;
  cross_section = atom->getTotalCrossSection( energy );
  TEST_FLOATING_EQUALITY( cross_section, 8.83051e-2+2.8454030479e6, 1e-12 );


  // Test that the absorption cross section can be returned
  cross_section = atom->getAbsorptionCrossSection( 1.0e-2 );
  TEST_EQUALITY_CONST( cross_section, 0.0 );

  cross_section = atom->getAbsorptionCrossSection( 2.0e-3 );
  TEST_EQUALITY_CONST( cross_section, 0.0 );

  cross_section = atom->getAbsorptionCrossSection( 4.0e-4 );
  TEST_EQUALITY_CONST( cross_section, 0.0 );

  cross_section = atom->getAbsorptionCrossSection( 9.0e-5 );
  TEST_EQUALITY_CONST( cross_section, 0.0 );


MonteCarlo::ElectroatomicReactionType reaction;

  // Test that the atomic excitation cross section can be returned
  reaction = MonteCarlo::ATOMIC_EXCITATION_ELECTROATOMIC_REACTION;
  cross_section = atom->getReactionCrossSection( 2e-1, reaction );
  TEST_FLOATING_EQUALITY( cross_section, 4.21237e6, 1e-12 );

  cross_section = atom->getReactionCrossSection( 2.0e-3, reaction );
  TEST_FLOATING_EQUALITY( cross_section, 1.96517e8, 1e-12 );

  cross_section = atom->getReactionCrossSection( 4.0e-4, reaction );
  TEST_FLOATING_EQUALITY( cross_section, 6.22682e8, 1e-12 );

  cross_section = atom->getReactionCrossSection( 9.0e-5, reaction );
  TEST_FLOATING_EQUALITY( cross_section, 1.16042e9, 1e-12 );


  // Test that the bremsstrahlung cross section can be returned
  reaction = MonteCarlo::BREMSSTRAHLUNG_ELECTROATOMIC_REACTION;
  cross_section = atom->getReactionCrossSection( 2e-1,reaction );
  TEST_FLOATING_EQUALITY( cross_section, 1.98241e3, 1e-12 );

  cross_section = atom->getReactionCrossSection( 1.0e-3,reaction );
  TEST_FLOATING_EQUALITY( cross_section, 9.52837e3, 1e-12 );

  cross_section = atom->getReactionCrossSection( 5.520610e-4,reaction );
  TEST_FLOATING_EQUALITY( cross_section, 9.23519e3, 1e-12 );

  cross_section = atom->getReactionCrossSection( 1.0e-5,reaction );
  TEST_FLOATING_EQUALITY( cross_section, 4.8698e3, 1e-12 );


  // Test that the decoupled elastic cross section can be returned
  reaction = MonteCarlo::DECOUPLED_ELASTIC_ELECTROATOMIC_REACTION;
  cross_section = atom->getReactionCrossSection( 1e5, reaction );
  TEST_EQUALITY_CONST( cross_section, 0.0 );

  cross_section = atom->getReactionCrossSection( 1e-3, reaction );
  TEST_EQUALITY_CONST( cross_section, 0.0 );

  cross_section = atom->getReactionCrossSection( 1e-5, reaction );
  TEST_EQUALITY_CONST( cross_section, 0.0 );


  // Test that the coupled elastic cross section can be returned
  reaction = MonteCarlo::COUPLED_ELASTIC_ELECTROATOMIC_REACTION;
  cross_section = atom->getReactionCrossSection( 1e5, reaction );
  TEST_EQUALITY_CONST( cross_section, 0.0 );

  cross_section = atom->getReactionCrossSection( 1e-3, reaction );
  TEST_EQUALITY_CONST( cross_section, 0.0 );

  cross_section = atom->getReactionCrossSection( 1e-5, reaction );
  TEST_EQUALITY_CONST( cross_section, 0.0 );


  // Test that there is no cutoff elastic cross section
  reaction = MonteCarlo::CUTOFF_ELASTIC_ELECTROATOMIC_REACTION;
  cross_section = atom->getReactionCrossSection( 1.0e5, reaction );
  TEST_FLOATING_EQUALITY( cross_section, 8.83051e-02, 1e-12 );

  cross_section = atom->getReactionCrossSection( 1.995260e1, reaction );
  TEST_FLOATING_EQUALITY( cross_section, 1.0571e6, 1e-12 );

  cross_section = atom->getReactionCrossSection( 6.30957, reaction );
  TEST_FLOATING_EQUALITY( cross_section, 2.68623e6, 1e-12 );

  cross_section = atom->getReactionCrossSection( 1.995260e-3, reaction );
  TEST_FLOATING_EQUALITY( cross_section, 2.103010e8, 1e-12 );

  cross_section = atom->getReactionCrossSection( 1.995260e-4, reaction );
  TEST_FLOATING_EQUALITY( cross_section, 6.1309e8, 1e-12 );

  cross_section = atom->getReactionCrossSection( 1.0e-5, reaction );
  TEST_FLOATING_EQUALITY( cross_section, 2.489240e9, 1e-12 );


  // Test that there is no total electroionization
  reaction = MonteCarlo::TOTAL_ELECTROIONIZATION_ELECTROATOMIC_REACTION;
  cross_section = atom->getReactionCrossSection( 1e5, reaction );
  TEST_EQUALITY_CONST( cross_section, 0.0 );

  cross_section = atom->getReactionCrossSection( 1e-3, reaction );
  TEST_EQUALITY_CONST( cross_section, 0.0 );

  cross_section = atom->getReactionCrossSection( 1e-5, reaction );
  TEST_EQUALITY_CONST( cross_section, 0.0 );


  // Test that the K subshell electroionization cross section can be returned
  reaction = MonteCarlo::K_SUBSHELL_ELECTROIONIZATION_ELECTROATOMIC_REACTION;
  cross_section = atom->getReactionCrossSection( 1.0e-5, reaction );
  TEST_EQUALITY_CONST( cross_section, 0.0 );

  cross_section = atom->getReactionCrossSection( 9.121750e-2, reaction );
  TEST_FLOATING_EQUALITY( cross_section, 2.500920e-1, 1e-12 );

  cross_section = atom->getReactionCrossSection( 1.0e5, reaction );
  TEST_FLOATING_EQUALITY( cross_section, 3.649190e1, 1e-12 );


  // Test that the P3 subshell electroionization cross section can be returned
  reaction = MonteCarlo::P3_SUBSHELL_ELECTROIONIZATION_ELECTROATOMIC_REACTION;
  cross_section = atom->getReactionCrossSection( 1.0e-5, reaction );
  TEST_FLOATING_EQUALITY( cross_section, 1.0653e8, 1e-12 );

  cross_section = atom->getReactionCrossSection( 1.0e-3, reaction );
  TEST_FLOATING_EQUALITY( cross_section, 3.248850e7, 1e-12 );

  cross_section = atom->getReactionCrossSection( 1.0e5, reaction );
  TEST_FLOATING_EQUALITY( cross_section, 1.82234e5, 1e-12 );
}

//---------------------------------------------------------------------------//
// Check that a electroatom with a hybrid elastic distribution can be created
TEUCHOS_UNIT_TEST( ElectroatomNativeFactory, createElectroatom_hybrid )
{
  double cutoff_angle_cosine = 0.9;
  double evaluation_tol = 1e-15;

  MonteCarlo::SimulationProperties properties;
  properties.setBremsstrahlungAngularDistributionFunction( MonteCarlo::DIPOLE_DISTRIBUTION );
  properties.setElectronTwoDInterpPolicy( MonteCarlo::LOGLOGLOG_INTERPOLATION );
  properties.setElectronTwoDSamplingPolicy( MonteCarlo::CORRELATED_SAMPLING );
  properties.setElasticElectronDistributionMode( MonteCarlo::HYBRID_DISTRIBUTION );
  properties.setElasticCutoffAngleCosine( cutoff_angle_cosine );
  properties.setElectronEvaluationTolerance( evaluation_tol );
  properties.setAtomicRelaxationModeOn( MonteCarlo::ELECTRON );
  properties.setNumberOfElectronHashGridBins( 100 );
  Teuchos::RCP<MonteCarlo::Electroatom> atom;
  
  MonteCarlo::ElectroatomNativeFactory::createElectroatom( *data_container,
                                                           electroatom_name,
                                                           atomic_weight,
                                                           relaxation_model,
                                                           properties,
                                                           atom );

  std::shared_ptr<const MonteCarlo::CutoffElasticElectronScatteringDistribution>
    cutoff_elastic_distribution;

  MonteCarlo::ElasticElectronScatteringDistributionNativeFactory::createCutoffElasticDistribution<Utility::LogLogCosLog,Utility::Correlated>(
        cutoff_elastic_distribution,
        *data_container,
        properties.getElasticCutoffAngleCosine(),
        properties.getElectronEvaluationTolerance() );

  // Test the electroatom properties
  TEST_EQUALITY_CONST( atom->getAtomName(), "Pb-Native" );
  TEST_EQUALITY_CONST( atom->getAtomicNumber(), 82 );
  TEST_FLOATING_EQUALITY( atom->getAtomicWeight(), 207.1999470456033, 1e-12 );

  // Test that the total cross section can be returned
  double energy = 1e-5;
  double cross_section_ratio =
    cutoff_elastic_distribution->evaluateCutoffCrossSectionRatio( energy );
  double inelastic = 1.398201198e+08;
  double elastic = 2.48924e9*cross_section_ratio + 1.1063294415585944e+08;

  double cross_section = atom->getTotalCrossSection( energy );
  TEST_FLOATING_EQUALITY( cross_section, inelastic + elastic, 1e-12 );

  energy = 2e-1;
  cross_section_ratio =
    cutoff_elastic_distribution->evaluateCutoffCrossSectionRatio( energy );
  inelastic = 6.4103437333324831e+06;
  elastic = 1.6111881507138280e+07*cross_section_ratio + 1.8627628267192466e+06;

  cross_section = atom->getTotalCrossSection( energy );
  TEST_FLOATING_EQUALITY( cross_section, inelastic + elastic, 1e-12 );

  energy = 1e5;
  cross_section_ratio =
    cutoff_elastic_distribution->evaluateCutoffCrossSectionRatio( energy );
  inelastic = 2.8454030478999997e+06;
  elastic = 8.83051e-2*cross_section_ratio + 2.2037703049967248e-03;

  cross_section = atom->getTotalCrossSection( energy );
  TEST_FLOATING_EQUALITY( cross_section, inelastic + elastic, 1e-12 );


  // Test that the absorption cross section can be returned
  cross_section = atom->getAbsorptionCrossSection( 1.0e-2 );
  TEST_EQUALITY_CONST( cross_section, 0.0 );

  cross_section = atom->getAbsorptionCrossSection( 2.0e-3 );
  TEST_EQUALITY_CONST( cross_section, 0.0 );

  cross_section = atom->getAbsorptionCrossSection( 4.0e-4 );
  TEST_EQUALITY_CONST( cross_section, 0.0 );

  cross_section = atom->getAbsorptionCrossSection( 9.0e-5 );
  TEST_EQUALITY_CONST( cross_section, 0.0 );

  MonteCarlo::ElectroatomicReactionType reaction;

  // Test that the atomic excitation cross section can be returned
  reaction = MonteCarlo::ATOMIC_EXCITATION_ELECTROATOMIC_REACTION;
  cross_section = atom->getReactionCrossSection( 2.0e-3, reaction );
  TEST_FLOATING_EQUALITY( cross_section, 1.96517e8, 1e-12 );

  cross_section = atom->getReactionCrossSection( 4.0e-4, reaction );
  TEST_FLOATING_EQUALITY( cross_section, 6.22682e8, 1e-12 );

  cross_section = atom->getReactionCrossSection( 9.0e-5, reaction );
  TEST_FLOATING_EQUALITY( cross_section, 1.16042e9, 1e-12 );


  // Test that the bremsstrahlung cross section can be returned
  reaction = MonteCarlo::BREMSSTRAHLUNG_ELECTROATOMIC_REACTION;
  cross_section = atom->getReactionCrossSection( 1.0e-3,reaction );
  TEST_FLOATING_EQUALITY( cross_section, 9.528370e3, 1e-12 );

  cross_section = atom->getReactionCrossSection( 5.520610e-4, reaction );
  TEST_FLOATING_EQUALITY( cross_section, 9.235190e3, 1e-12 );

  cross_section = atom->getReactionCrossSection( 1e-5,reaction );
  TEST_FLOATING_EQUALITY( cross_section, 4.8698e3, 1e-12 );


  // Test that the hybrid elastic cross section can be returned
  reaction = MonteCarlo::HYBRID_ELASTIC_ELECTROATOMIC_REACTION;
  cross_section = atom->getReactionCrossSection( 1e5, reaction );
  cross_section_ratio =
    cutoff_elastic_distribution->evaluateCutoffCrossSectionRatio( 1e5 );
  TEST_FLOATING_EQUALITY( cross_section,
                          8.83051e-02*cross_section_ratio + 2.2037700886489448e-03,
                          1e-11 );

  cross_section = atom->getReactionCrossSection( 1e-3, reaction );
  cross_section_ratio =
    cutoff_elastic_distribution->evaluateCutoffCrossSectionRatio( 1e-3 );
  TEST_FLOATING_EQUALITY( cross_section,
                          2.90281E+8*cross_section_ratio + 1.2584013774057175e+08,
                          1e-12 );

  cross_section = atom->getReactionCrossSection( 1.995260e-4, reaction );
  cross_section_ratio =
    cutoff_elastic_distribution->evaluateCutoffCrossSectionRatio( 1.995260e-4 );
  TEST_FLOATING_EQUALITY( cross_section,
                          6.1309E+8*cross_section_ratio + 2.5195477504187709e+08,
                          1e-12 );

  cross_section = atom->getReactionCrossSection( 1e-5, reaction );
  cross_section_ratio =
    cutoff_elastic_distribution->evaluateCutoffCrossSectionRatio( 1e-5 );
  TEST_FLOATING_EQUALITY( cross_section,
                          2.48924e9*cross_section_ratio + 1.1063294415585944e+08,
                          1e-12 );


  // Test that there is no cutoff elastic cross section
  reaction = MonteCarlo::CUTOFF_ELASTIC_ELECTROATOMIC_REACTION;
  cross_section = atom->getReactionCrossSection( 1e-3, reaction );
  TEST_EQUALITY_CONST( cross_section, 0.0 );

  cross_section = atom->getReactionCrossSection( 1.995260e-4, reaction );
  TEST_EQUALITY_CONST( cross_section, 0.0 );

  cross_section = atom->getReactionCrossSection( 1.0e-5, reaction );
  TEST_EQUALITY_CONST( cross_section, 0.0 );


  // Test that there is no screened Rutherford reaction
  reaction = MonteCarlo::SCREENED_RUTHERFORD_ELASTIC_ELECTROATOMIC_REACTION;
  cross_section = atom->getReactionCrossSection( 1.0e-5, reaction );
  TEST_EQUALITY_CONST( cross_section, 0.0 );

  cross_section = atom->getReactionCrossSection( 1.0e5, reaction );
  TEST_EQUALITY_CONST( cross_section, 0.0 );


  // Test that there is no moment preserving elastic cross section
  reaction = MonteCarlo::MOMENT_PRESERVING_ELASTIC_ELECTROATOMIC_REACTION;
  cross_section = atom->getReactionCrossSection( 1.0e5, reaction );
  TEST_EQUALITY_CONST( cross_section, 0.0 );

  cross_section = atom->getReactionCrossSection( 1.995260e1, reaction );
  TEST_EQUALITY_CONST( cross_section, 0.0 );

  cross_section = atom->getReactionCrossSection( 6.309570e0, reaction );
  TEST_EQUALITY_CONST( cross_section, 0.0 );


  // Test that there is no total electroionization
  reaction = MonteCarlo::TOTAL_ELECTROIONIZATION_ELECTROATOMIC_REACTION;
  cross_section = atom->getReactionCrossSection( 1.0e-5, reaction );
  TEST_EQUALITY_CONST( cross_section, 0.0 );

  cross_section = atom->getReactionCrossSection( 1.0e5, reaction );
  TEST_EQUALITY_CONST( cross_section, 0.0 );


  // Test that the K subshell electroionization cross section can be returned
  reaction = MonteCarlo::K_SUBSHELL_ELECTROIONIZATION_ELECTROATOMIC_REACTION;
  cross_section = atom->getReactionCrossSection( 1.0e-5, reaction );
  TEST_EQUALITY_CONST( cross_section, 0.0 );

  cross_section = atom->getReactionCrossSection( 9.121750e-2, reaction );
  TEST_FLOATING_EQUALITY( cross_section, 2.500920e-1, 1e-12 );

  cross_section = atom->getReactionCrossSection( 1.0e5, reaction );
  TEST_FLOATING_EQUALITY( cross_section, 3.649190e1, 1e-12 );


  // Test that the P3 subshell electroionization cross section can be returned
  reaction = MonteCarlo::P3_SUBSHELL_ELECTROIONIZATION_ELECTROATOMIC_REACTION;
  cross_section = atom->getReactionCrossSection( 1.0e-5, reaction );
  TEST_FLOATING_EQUALITY( cross_section, 1.0653e8, 1e-12 );

  cross_section = atom->getReactionCrossSection( 1.0e-3, reaction );
  TEST_FLOATING_EQUALITY( cross_section, 3.248850e7, 1e-12 );

  cross_section = atom->getReactionCrossSection( 1.0e5, reaction );
  TEST_FLOATING_EQUALITY( cross_section, 1.82234e5, 1e-12 );
}

//---------------------------------------------------------------------------//
// Check that a electroatom with no elastic data can be created
TEUCHOS_UNIT_TEST( ElectroatomNativeFactory, createElectroatom_no_elastic )
{
  MonteCarlo::SimulationProperties properties;
  properties.setBremsstrahlungAngularDistributionFunction( MonteCarlo::DIPOLE_DISTRIBUTION );
<<<<<<< HEAD
  properties.setElasticCutoffAngleCosine( 0.9 );
  properties.setAtomicRelaxationModeOn( MonteCarlo::ELECTRON );
  properties.setNumberOfElectronHashGridBins( 100 );
=======
  properties.setElectronEvaluationTolerance( 1e-7 );
  properties.setAtomicRelaxationModeOn( MonteCarlo::ELECTRON );
  properties.setNumberOfElectronHashGridBins( 100 );
  properties.setElasticModeOff();
>>>>>>> f89aeb69

  Teuchos::RCP<MonteCarlo::Electroatom> atom;

  MonteCarlo::ElectroatomNativeFactory::createElectroatom( *data_container,
                                                           electroatom_name,
                                                           atomic_weight,
                                                           relaxation_model,
                                                           properties,
                                                           atom );

  std::shared_ptr<const MonteCarlo::CutoffElasticElectronScatteringDistribution>
    cutoff_elastic_distribution;

  MonteCarlo::ElasticElectronScatteringDistributionNativeFactory::createCutoffElasticDistribution<Utility::LinLinLog,Utility::Correlated>(
        cutoff_elastic_distribution,
        *data_container,
<<<<<<< HEAD
        properties.getElasticCutoffAngleCosine() );
=======
        1.0,
        properties.getElectronEvaluationTolerance() );
>>>>>>> f89aeb69

  // Test the electroatom properties
  TEST_EQUALITY_CONST( atom->getAtomName(), "Pb-Native" );
  TEST_EQUALITY_CONST( atom->getAtomicNumber(), 82 );
  TEST_FLOATING_EQUALITY( atom->getAtomicWeight(), 207.1999470456033, 1e-12 );

  // Test that the total cross section can be returned
<<<<<<< HEAD
  double energy = 1.000000000000E-05;
  double cross_section_ratio =
    cutoff_elastic_distribution->evaluateCDF( energy, properties.getElasticCutoffAngleCosine() );
  double inelastic = 1.398201198000000E+08;
  double elastic = 2.48924E+09*cross_section_ratio + 1.106329441558590E+08;
=======
  double energy = 1e-5;
  double inelastic = 1.398201198e8;
  double elastic = 0.0;
  double cross_section = atom->getTotalCrossSection( energy );
  TEST_FLOATING_EQUALITY( cross_section, inelastic + elastic, 1e-12 );
>>>>>>> f89aeb69


  energy = 2e-1;
  inelastic = 6.4103437333324831e+06;
  elastic = 0.0;
  cross_section = atom->getTotalCrossSection( energy );
  TEST_FLOATING_EQUALITY( cross_section, inelastic + elastic, 1e-12 );

<<<<<<< HEAD
  energy = 2.000000000000E-01;
  cross_section_ratio =
    cutoff_elastic_distribution->evaluateCDF( energy, properties.getElasticCutoffAngleCosine() );
  inelastic = 6.41057988372776E+06;
  elastic = 1.611188150713820E+07*cross_section_ratio + 1.950992057434620E+06;
  
  cross_section =
    atom->getTotalCrossSection( energy );
=======
  energy = 1e5;
  inelastic = 2.84540304790e6;
  elastic = 0.0;
  cross_section = atom->getTotalCrossSection( energy );
  TEST_FLOATING_EQUALITY( cross_section, inelastic + elastic, 1e-12 );
>>>>>>> f89aeb69


<<<<<<< HEAD
  energy = 1.000000000000E+05;
  cross_section_ratio =
    cutoff_elastic_distribution->evaluateCDF( energy, properties.getElasticCutoffAngleCosine() );
  inelastic = 2.845403047900000E+06;
  elastic = 8.83051E-02*cross_section_ratio + 2.203770304996720E-03;
  
  cross_section =
    atom->getTotalCrossSection( energy );
=======
  // Test that the absorption cross section can be returned
  cross_section = atom->getAbsorptionCrossSection( 1.0e-2 );
  TEST_EQUALITY_CONST( cross_section, 0.0 );

  cross_section = atom->getAbsorptionCrossSection( 2.0e-3 );
  TEST_EQUALITY_CONST( cross_section, 0.0 );

  cross_section = atom->getAbsorptionCrossSection( 4.0e-4 );
  TEST_EQUALITY_CONST( cross_section, 0.0 );

  cross_section = atom->getAbsorptionCrossSection( 9.0e-5 );
  TEST_EQUALITY_CONST( cross_section, 0.0 );


  MonteCarlo::ElectroatomicReactionType reaction;

  // Test that the atomic excitation cross section can be returned
  reaction = MonteCarlo::ATOMIC_EXCITATION_ELECTROATOMIC_REACTION;
  cross_section = atom->getReactionCrossSection( 2.0e-3, reaction );
  TEST_FLOATING_EQUALITY( cross_section, 1.96517e8, 1e-12 );

  cross_section = atom->getReactionCrossSection( 4.0e-4, reaction );
  TEST_FLOATING_EQUALITY( cross_section, 6.22682e8, 1e-12 );

  cross_section = atom->getReactionCrossSection( 9.0e-5, reaction );
  TEST_FLOATING_EQUALITY( cross_section, 1.16042e9, 1e-12 );


  // Test that the bremsstrahlung cross section can be returned
  reaction = MonteCarlo::BREMSSTRAHLUNG_ELECTROATOMIC_REACTION;
  cross_section = atom->getReactionCrossSection( 1.0e-3,reaction );
  TEST_FLOATING_EQUALITY( cross_section, 9.528370e3, 1e-12 );

  cross_section = atom->getReactionCrossSection( 5.520610e-4, reaction );
  TEST_FLOATING_EQUALITY( cross_section, 9.235190e3, 1e-12 );

  cross_section = atom->getReactionCrossSection( 1e-5,reaction );
  TEST_FLOATING_EQUALITY( cross_section, 4.8698e3, 1e-12 );


  // Test that the decoupled elastic cross section can be returned
  reaction = MonteCarlo::DECOUPLED_ELASTIC_ELECTROATOMIC_REACTION;
  cross_section = atom->getReactionCrossSection( 1e5, reaction );
  TEST_EQUALITY_CONST( cross_section, 0.0 );

  cross_section = atom->getReactionCrossSection( 1e-3, reaction );
  TEST_EQUALITY_CONST( cross_section, 0.0 );

  cross_section = atom->getReactionCrossSection( 1e-5, reaction );
  TEST_EQUALITY_CONST( cross_section, 0.0 );


  // Test that the coupled elastic cross section can be returned
  reaction = MonteCarlo::COUPLED_ELASTIC_ELECTROATOMIC_REACTION;
  cross_section = atom->getReactionCrossSection( 1e5, reaction );
  TEST_EQUALITY_CONST( cross_section, 0.0 );

  cross_section = atom->getReactionCrossSection( 1e-3, reaction );
  TEST_EQUALITY_CONST( cross_section, 0.0 );

  cross_section = atom->getReactionCrossSection( 1e-5, reaction );
  TEST_EQUALITY_CONST( cross_section, 0.0 );

  // Test that the hybrid elastic cross section can be returned
  reaction = MonteCarlo::HYBRID_ELASTIC_ELECTROATOMIC_REACTION;
  cross_section = atom->getReactionCrossSection( 1e5, reaction );
  TEST_EQUALITY_CONST( cross_section, 0.0 );

  cross_section = atom->getReactionCrossSection( 1e-3, reaction );
  TEST_EQUALITY_CONST( cross_section, 0.0 );

  cross_section = atom->getReactionCrossSection( 1e-5, reaction );
  TEST_EQUALITY_CONST( cross_section, 0.0 );


  // Test that there is no cutoff elastic cross section
  reaction = MonteCarlo::CUTOFF_ELASTIC_ELECTROATOMIC_REACTION;
  cross_section = atom->getReactionCrossSection( 1e5, reaction );
  TEST_EQUALITY_CONST( cross_section, 0.0 );

  cross_section = atom->getReactionCrossSection( 1e-3, reaction );
  TEST_EQUALITY_CONST( cross_section, 0.0 );

  cross_section = atom->getReactionCrossSection( 1.0e-5, reaction );
  TEST_EQUALITY_CONST( cross_section, 0.0 );


  // Test that there is no screened Rutherford reaction
  reaction = MonteCarlo::SCREENED_RUTHERFORD_ELASTIC_ELECTROATOMIC_REACTION;
  cross_section = atom->getReactionCrossSection( 1.0e-5, reaction );
  TEST_EQUALITY_CONST( cross_section, 0.0 );

  cross_section = atom->getReactionCrossSection( 1.0e5, reaction );
  TEST_EQUALITY_CONST( cross_section, 0.0 );

  // Test that there is no moment preserving elastic cross section
  reaction = MonteCarlo::MOMENT_PRESERVING_ELASTIC_ELECTROATOMIC_REACTION;
  cross_section = atom->getReactionCrossSection( 1.0e5, reaction );
  TEST_EQUALITY_CONST( cross_section, 0.0 );

  cross_section = atom->getReactionCrossSection( 1.995260e1, reaction );
  TEST_EQUALITY_CONST( cross_section, 0.0 );

  cross_section = atom->getReactionCrossSection( 6.309570e0, reaction );
  TEST_EQUALITY_CONST( cross_section, 0.0 );


  // Test that there is no total electroionization
  reaction = MonteCarlo::TOTAL_ELECTROIONIZATION_ELECTROATOMIC_REACTION;
  cross_section = atom->getReactionCrossSection( 1.0e-5, reaction );
  TEST_EQUALITY_CONST( cross_section, 0.0 );

  cross_section = atom->getReactionCrossSection( 1.0e5, reaction );
  TEST_EQUALITY_CONST( cross_section, 0.0 );


  // Test that the K subshell electroionization cross section can be returned
  reaction = MonteCarlo::K_SUBSHELL_ELECTROIONIZATION_ELECTROATOMIC_REACTION;
  cross_section = atom->getReactionCrossSection( 1.0e-5, reaction );
  TEST_EQUALITY_CONST( cross_section, 0.0 );

  cross_section = atom->getReactionCrossSection( 9.121750e-2, reaction );
  TEST_FLOATING_EQUALITY( cross_section, 2.500920e-1, 1e-12 );

  cross_section = atom->getReactionCrossSection( 1.0e5, reaction );
  TEST_FLOATING_EQUALITY( cross_section, 3.649190e1, 1e-12 );


  // Test that the P3 subshell electroionization cross section can be returned
  reaction = MonteCarlo::P3_SUBSHELL_ELECTROIONIZATION_ELECTROATOMIC_REACTION;
  cross_section = atom->getReactionCrossSection( 1.0e-5, reaction );
  TEST_FLOATING_EQUALITY( cross_section, 1.0653e8, 1e-12 );

  cross_section = atom->getReactionCrossSection( 1.0e-3, reaction );
  TEST_FLOATING_EQUALITY( cross_section, 3.248850e7, 1e-12 );

  cross_section = atom->getReactionCrossSection( 1.0e5, reaction );
  TEST_FLOATING_EQUALITY( cross_section, 1.82234e5, 1e-12 );
}

//---------------------------------------------------------------------------//
// Check that a electroatom with no electroionization subshell data can be created
TEUCHOS_UNIT_TEST( ElectroatomNativeFactory, createElectroatom_no_electroionization )
{
  MonteCarlo::SimulationProperties properties;
  properties.setBremsstrahlungAngularDistributionFunction( MonteCarlo::DIPOLE_DISTRIBUTION );
  properties.setElasticCutoffAngleCosine( 1.0 );
  properties.setAtomicRelaxationModeOn( MonteCarlo::ELECTRON );
  properties.setNumberOfElectronHashGridBins( 100 );
  properties.setElectroionizationModeOff();

  Teuchos::RCP<MonteCarlo::Electroatom> atom;
>>>>>>> f89aeb69
  
  MonteCarlo::ElectroatomNativeFactory::createElectroatom( *data_container,
                                                           electroatom_name,
                                                           atomic_weight,
                                                           relaxation_model,
                                                           properties,
                                                           atom );

  // Test the electroatom properties
  TEST_EQUALITY_CONST( atom->getAtomName(), "Pb-Native" );
  TEST_EQUALITY_CONST( atom->getAtomicNumber(), 82 );
  TEST_FLOATING_EQUALITY( atom->getAtomicWeight(), 207.1999470456033, 1e-12 );

  // Test that the total cross section can be returned
  double energy = 1.0e-5;
  double cross_section = atom->getTotalCrossSection( energy );
  TEST_FLOATING_EQUALITY( cross_section, 2.6290601198e9-1.310577e8, 1e-12 );

  energy = 2.0e-1;
  cross_section = atom->getTotalCrossSection( energy );
  TEST_FLOATING_EQUALITY( cross_section, 2.2522225240470763e7-2.1959913233324825e6, 1e-12 );

  energy = 1.0e5;
  cross_section = atom->getTotalCrossSection( energy );
  TEST_FLOATING_EQUALITY( cross_section, 4.9570130479e6-1.2648388779e6, 1e-12 );


  // Test that the absorption cross section can be returned
  cross_section = atom->getAbsorptionCrossSection( 1.0e5 );
  TEST_EQUALITY_CONST( cross_section, 0.0 );

  cross_section = atom->getAbsorptionCrossSection( 2.0e-3 );
  TEST_EQUALITY_CONST( cross_section, 0.0 );

  cross_section = atom->getAbsorptionCrossSection( 4.0e-4 );
  TEST_EQUALITY_CONST( cross_section, 0.0 );

  cross_section = atom->getAbsorptionCrossSection( 1.0e-5 );
  TEST_EQUALITY_CONST( cross_section, 0.0 );

  MonteCarlo::ElectroatomicReactionType reaction;

  // Test that the atomic excitation cross section can be returned
  reaction = MonteCarlo::ATOMIC_EXCITATION_ELECTROATOMIC_REACTION;
  cross_section = atom->getReactionCrossSection( 2.0e-3, reaction );
  TEST_FLOATING_EQUALITY( cross_section, 1.96517e8, 1e-12 );

  cross_section = atom->getReactionCrossSection( 4.0e-4, reaction );
  TEST_FLOATING_EQUALITY( cross_section, 6.22682e8, 1e-12 );

  cross_section = atom->getReactionCrossSection( 9.0e-5, reaction );
  TEST_FLOATING_EQUALITY( cross_section, 1.16042e9, 1e-12 );


  // Test that the bremsstrahlung cross section can be returned
  reaction = MonteCarlo::BREMSSTRAHLUNG_ELECTROATOMIC_REACTION;
  cross_section = atom->getReactionCrossSection( 1.0e-3,reaction );
  TEST_FLOATING_EQUALITY( cross_section, 9.528370e3, 1e-12 );

  cross_section = atom->getReactionCrossSection( 5.520610e-4, reaction );
  TEST_FLOATING_EQUALITY( cross_section, 9.235190e3, 1e-12 );

  cross_section = atom->getReactionCrossSection( 1.0e-5, reaction );
  TEST_FLOATING_EQUALITY( cross_section, 4.8698e3, 1e-12 );


  // Test that the decoupled elastic cross section can be returned
  reaction = MonteCarlo::DECOUPLED_ELASTIC_ELECTROATOMIC_REACTION;
  cross_section = atom->getReactionCrossSection( 1.0e5, reaction );
  TEST_FLOATING_EQUALITY( cross_section, 2.11161e6, 1e-12 );

  cross_section = atom->getReactionCrossSection( 1.995260e1, reaction );
  TEST_FLOATING_EQUALITY( cross_section, 2.14554e6, 1e-12 );

  cross_section = atom->getReactionCrossSection( 6.309570e0, reaction );
  TEST_FLOATING_EQUALITY( cross_section, 2.68623e6, 1e-12 );

  cross_section = atom->getReactionCrossSection( 1.995260e-3, reaction );
  TEST_FLOATING_EQUALITY( cross_section, 2.103010e8, 1e-12 );

  cross_section = atom->getReactionCrossSection( 1.995260e-4, reaction );
  TEST_FLOATING_EQUALITY( cross_section, 6.1309e8, 1e-12 );

<<<<<<< HEAD
  cross_section_ratio =
    cutoff_elastic_distribution->evaluateCDF( 1.E+05, properties.getElasticCutoffAngleCosine() );
=======
  cross_section = atom->getReactionCrossSection( 1.0e-5, reaction );
  TEST_FLOATING_EQUALITY( cross_section, 2.489240e9, 1e-12 );
>>>>>>> f89aeb69


  // Test that the coupled elastic cross section can be returned
  reaction = MonteCarlo::COUPLED_ELASTIC_ELECTROATOMIC_REACTION;
  cross_section = atom->getReactionCrossSection( 1e5, reaction );
  TEST_EQUALITY_CONST( cross_section, 0.0 );

<<<<<<< HEAD
  cross_section_ratio =
    cutoff_elastic_distribution->evaluateCDF( 1.E-03, properties.getElasticCutoffAngleCosine() );
  
  TEST_FLOATING_EQUALITY( cross_section,
                          2.902810E+08*cross_section_ratio + 1.2584013774057174E+08,
                          1e-12 );
=======
  cross_section = atom->getReactionCrossSection( 1e-3, reaction );
  TEST_EQUALITY_CONST( cross_section, 0.0 );
>>>>>>> f89aeb69

  cross_section = atom->getReactionCrossSection( 1e-5, reaction );
  TEST_EQUALITY_CONST( cross_section, 0.0 );

<<<<<<< HEAD
  cross_section_ratio =
    cutoff_elastic_distribution->evaluateCDF( 1.99526E-04, properties.getElasticCutoffAngleCosine() );
=======

  // Test that there is no cutoff elastic cross section
  reaction = MonteCarlo::CUTOFF_ELASTIC_ELECTROATOMIC_REACTION;
  cross_section = atom->getReactionCrossSection( 1e5, reaction );
  TEST_EQUALITY_CONST( cross_section, 0.0 );

  cross_section = atom->getReactionCrossSection( 1e-3, reaction );
  TEST_EQUALITY_CONST( cross_section, 0.0 );

  cross_section = atom->getReactionCrossSection( 1e-5, reaction );
  TEST_EQUALITY_CONST( cross_section, 0.0 );


  // Test that the moment preserving elastic cross section can be returned
  reaction = MonteCarlo::MOMENT_PRESERVING_ELASTIC_ELECTROATOMIC_REACTION;
  cross_section = atom->getReactionCrossSection( 1e5, reaction );
  TEST_EQUALITY_CONST( cross_section, 0.0 );

  cross_section = atom->getReactionCrossSection( 1e-3, reaction );
  TEST_EQUALITY_CONST( cross_section, 0.0 );

  cross_section = atom->getReactionCrossSection( 1e-5, reaction );
  TEST_EQUALITY_CONST( cross_section, 0.0 );


  // Test that there is no total electroionization
  reaction = MonteCarlo::TOTAL_ELECTROIONIZATION_ELECTROATOMIC_REACTION;
  cross_section = atom->getReactionCrossSection( 1.0e-5, reaction );
  TEST_EQUALITY_CONST( cross_section, 0.0 );

  cross_section = atom->getReactionCrossSection( 1.0e5, reaction );
  TEST_EQUALITY_CONST( cross_section, 0.0 );


  // Test that there is no K subshell electroionization cross section
  reaction = MonteCarlo::K_SUBSHELL_ELECTROIONIZATION_ELECTROATOMIC_REACTION;
  cross_section = atom->getReactionCrossSection( 1.0e-5, reaction );
  TEST_EQUALITY_CONST( cross_section, 0.0 );

  cross_section = atom->getReactionCrossSection( 9.121750e-2, reaction );
  TEST_EQUALITY_CONST( cross_section, 0.0 );

  cross_section = atom->getReactionCrossSection( 1.0e5, reaction );
  TEST_EQUALITY_CONST( cross_section, 0.0 );


  // Test that tthere is no P3 subshell electroionization cross section
  reaction = MonteCarlo::P3_SUBSHELL_ELECTROIONIZATION_ELECTROATOMIC_REACTION;
  cross_section = atom->getReactionCrossSection( 1.0e-5, reaction );
  TEST_EQUALITY_CONST( cross_section, 0.0 );

  cross_section = atom->getReactionCrossSection( 1.0e-3, reaction );
  TEST_EQUALITY_CONST( cross_section, 0.0 );

  cross_section = atom->getReactionCrossSection( 1.0e5, reaction );
  TEST_EQUALITY_CONST( cross_section, 0.0 );
}

//---------------------------------------------------------------------------//
// Check that a electroatom with no bremsstrahlung data can be created
TEUCHOS_UNIT_TEST( ElectroatomNativeFactory, createElectroatom_no_bremsstrahlung )
{
  MonteCarlo::SimulationProperties properties;
  properties.setBremsstrahlungAngularDistributionFunction( MonteCarlo::DIPOLE_DISTRIBUTION );
  properties.setElasticCutoffAngleCosine( 1.0 );
  properties.setAtomicRelaxationModeOn( MonteCarlo::ELECTRON );
  properties.setNumberOfElectronHashGridBins( 100 );
  properties.setBremsstrahlungModeOff();

  Teuchos::RCP<MonteCarlo::Electroatom> atom;
>>>>>>> f89aeb69
  
  MonteCarlo::ElectroatomNativeFactory::createElectroatom( *data_container,
                                                           electroatom_name,
                                                           atomic_weight,
                                                           relaxation_model,
                                                           properties,
                                                           atom );

  // Test the electroatom properties
  TEST_EQUALITY_CONST( atom->getAtomName(), "Pb-Native" );
  TEST_EQUALITY_CONST( atom->getAtomicNumber(), 82 );
  TEST_FLOATING_EQUALITY( atom->getAtomicWeight(), 207.1999470456033, 1e-12 );

<<<<<<< HEAD
  cross_section_ratio =
    cutoff_elastic_distribution->evaluateCDF( 1.E-05, properties.getElasticCutoffAngleCosine() );
=======
  // Test that the total cross section can be returned
  double energy = 1.0e-5;
  double cross_section = atom->getTotalCrossSection( energy );
  TEST_FLOATING_EQUALITY( cross_section, 2.6290601198e9-4.8698e3, 1e-12 );
>>>>>>> f89aeb69

  energy = 2.0e-1;
  cross_section = atom->getTotalCrossSection( energy );
  TEST_FLOATING_EQUALITY( cross_section, 2.2522225240470763e+07-1.98241e3, 1e-12 );

  energy = 1.0e5;
  cross_section = atom->getTotalCrossSection( energy );
  TEST_FLOATING_EQUALITY( cross_section, 4.9570130479e6-1.95417e3, 1e-12 );


  // Test that the absorption cross section can be returned
  cross_section = atom->getAbsorptionCrossSection( 1.0e-2 );
  TEST_EQUALITY_CONST( cross_section, 0.0 );

  cross_section = atom->getAbsorptionCrossSection( 2.0e-3 );
  TEST_EQUALITY_CONST( cross_section, 0.0 );

  cross_section = atom->getAbsorptionCrossSection( 4.0e-4 );
  TEST_EQUALITY_CONST( cross_section, 0.0 );

  cross_section = atom->getAbsorptionCrossSection( 9.0e-5 );
  TEST_EQUALITY_CONST( cross_section, 0.0 );

  MonteCarlo::ElectroatomicReactionType reaction;

  // Test that the atomic excitation cross section can be returned
  reaction = MonteCarlo::ATOMIC_EXCITATION_ELECTROATOMIC_REACTION;
  cross_section = atom->getReactionCrossSection( 2.0e-3, reaction );
  TEST_FLOATING_EQUALITY( cross_section, 1.96517e8, 1e-12 );

  cross_section = atom->getReactionCrossSection( 4.0e-4, reaction );
  TEST_FLOATING_EQUALITY( cross_section, 6.22682e8, 1e-12 );

  cross_section = atom->getReactionCrossSection( 9.0e-5, reaction );
  TEST_FLOATING_EQUALITY( cross_section, 1.16042e9, 1e-12 );


  // Test that there is no bremsstrahlung cross section
  reaction = MonteCarlo::BREMSSTRAHLUNG_ELECTROATOMIC_REACTION;
  cross_section = atom->getReactionCrossSection( 1.0e-3,reaction );
  TEST_EQUALITY_CONST( cross_section, 0.0 );

  cross_section = atom->getReactionCrossSection( 5.520610e-4,reaction );
  TEST_EQUALITY_CONST( cross_section, 0.0 );

  cross_section = atom->getReactionCrossSection( 1.0e-5,reaction );
  TEST_EQUALITY_CONST( cross_section, 0.0 );


  // Test that the decoupled elastic cross section can be returned
  reaction = MonteCarlo::DECOUPLED_ELASTIC_ELECTROATOMIC_REACTION;
  cross_section = atom->getReactionCrossSection( 1.0e5, reaction );
  TEST_FLOATING_EQUALITY( cross_section, 2.11161e6, 1e-12 );

  cross_section = atom->getReactionCrossSection( 1.995260e1, reaction );
  TEST_FLOATING_EQUALITY( cross_section, 2.14554e6, 1e-12 );

  cross_section = atom->getReactionCrossSection( 6.309570e0, reaction );
  TEST_FLOATING_EQUALITY( cross_section, 2.68623e6, 1e-12 );

  cross_section = atom->getReactionCrossSection( 1.995260e-3, reaction );
  TEST_FLOATING_EQUALITY( cross_section, 2.103010e8, 1e-12 );

  cross_section = atom->getReactionCrossSection( 1.995260e-4, reaction );
  TEST_FLOATING_EQUALITY( cross_section, 6.1309e8, 1e-12 );

  cross_section = atom->getReactionCrossSection( 1.0e-5, reaction );
  TEST_FLOATING_EQUALITY( cross_section, 2.489240e9, 1e-12 );


  // Test that the coupled elastic cross section can be returned
  reaction = MonteCarlo::COUPLED_ELASTIC_ELECTROATOMIC_REACTION;
  cross_section = atom->getReactionCrossSection( 1e5, reaction );
  TEST_EQUALITY_CONST( cross_section, 0.0 );

  cross_section = atom->getReactionCrossSection( 1e-3, reaction );
  TEST_EQUALITY_CONST( cross_section, 0.0 );

  cross_section = atom->getReactionCrossSection( 1e-5, reaction );
  TEST_EQUALITY_CONST( cross_section, 0.0 );


  // Test that there is no cutoff elastic cross section
  reaction = MonteCarlo::CUTOFF_ELASTIC_ELECTROATOMIC_REACTION;
  cross_section = atom->getReactionCrossSection( 1e5, reaction );
  TEST_EQUALITY_CONST( cross_section, 0.0 );

  cross_section = atom->getReactionCrossSection( 1e-3, reaction );
  TEST_EQUALITY_CONST( cross_section, 0.0 );

  cross_section = atom->getReactionCrossSection( 1e-5, reaction );
  TEST_EQUALITY_CONST( cross_section, 0.0 );


  // Test that there is no total electroionization
  reaction = MonteCarlo::TOTAL_ELECTROIONIZATION_ELECTROATOMIC_REACTION;
  cross_section = atom->getReactionCrossSection( 1e5, reaction );
  TEST_EQUALITY_CONST( cross_section, 0.0 );

  cross_section = atom->getReactionCrossSection( 1e-3, reaction );
  TEST_EQUALITY_CONST( cross_section, 0.0 );

  cross_section = atom->getReactionCrossSection( 1e-5, reaction );
  TEST_EQUALITY_CONST( cross_section, 0.0 );


  // Test that the K subshell electroionization cross section can be returned
  reaction = MonteCarlo::K_SUBSHELL_ELECTROIONIZATION_ELECTROATOMIC_REACTION;
  cross_section = atom->getReactionCrossSection( 1.0e-5, reaction );
  TEST_EQUALITY_CONST( cross_section, 0.0 );

  cross_section = atom->getReactionCrossSection( 9.121750e-2, reaction );
  TEST_FLOATING_EQUALITY( cross_section, 2.500920e-1, 1e-12 );

  cross_section = atom->getReactionCrossSection( 1.0e5, reaction );
  TEST_FLOATING_EQUALITY( cross_section, 3.649190e1, 1e-12 );


  // Test that the P3 subshell electroionization cross section can be returned
  reaction = MonteCarlo::P3_SUBSHELL_ELECTROIONIZATION_ELECTROATOMIC_REACTION;
  cross_section = atom->getReactionCrossSection( 1.0e-5, reaction );
  TEST_FLOATING_EQUALITY( cross_section, 1.0653e8, 1e-12 );

  cross_section = atom->getReactionCrossSection( 1.0e-3, reaction );
  TEST_FLOATING_EQUALITY( cross_section, 3.248850e7, 1e-12 );

  cross_section = atom->getReactionCrossSection( 1.0e5, reaction );
  TEST_FLOATING_EQUALITY( cross_section, 1.82234e5, 1e-12 );
}

//---------------------------------------------------------------------------//
<<<<<<< HEAD
// Custom setup
//---------------------------------------------------------------------------//
UTILITY_CUSTOM_TEUCHOS_UNIT_TEST_SETUP_BEGIN();

std::string test_native_file_name;

UTILITY_CUSTOM_TEUCHOS_UNIT_TEST_COMMAND_LINE_OPTIONS()
{
  clp().setOption( "test_native_file",
                   &test_native_file_name,
                   "Test native file name" );
}

UTILITY_CUSTOM_TEUCHOS_UNIT_TEST_DATA_INITIALIZATION()
{
  // Create the native data file container
  data_container.reset( new Data::ElectronPhotonRelaxationDataContainer(
						     test_native_file_name ) );

  // Create the atomic relaxation model
  MonteCarlo::AtomicRelaxationModelFactory::createAtomicRelaxationModel(
							   *data_container,
							   relaxation_model,
                                                           1e-3,
                                                           1e-5,
							   true );

  // Initialize the remaining electroatom data
  electroatom_name = "Pb-Native";
  atomic_weight = 207.1999470456033;

  // Initialize the random number generator
  Utility::RandomNumberGenerator::createStreams();
}

=======
// Check that a electroatom with no atomic excitation data can be created
TEUCHOS_UNIT_TEST( ElectroatomNativeFactory, createElectroatom_no_atomic_excitation )
{
  MonteCarlo::SimulationProperties properties;
  properties.setBremsstrahlungAngularDistributionFunction( MonteCarlo::DIPOLE_DISTRIBUTION );
  properties.setElasticCutoffAngleCosine( 1.0 );
  properties.setAtomicRelaxationModeOn( MonteCarlo::ELECTRON );
  properties.setNumberOfElectronHashGridBins( 100 );
  properties.setAtomicExcitationModeOff();

  Teuchos::RCP<MonteCarlo::Electroatom> atom;
  
  MonteCarlo::ElectroatomNativeFactory::createElectroatom( *data_container,
                                                           electroatom_name,
                                                           atomic_weight,
                                                           relaxation_model,
                                                           properties,
                                                           atom );

  // Test the electroatom properties
  TEST_EQUALITY_CONST( atom->getAtomName(), "Pb-Native" );
  TEST_EQUALITY_CONST( atom->getAtomicNumber(), 82 );
  TEST_FLOATING_EQUALITY( atom->getAtomicWeight(), 207.1999470456033, 1e-12 );

  // Test that the total cross section can be returned
  double energy = 1.0e-5;
  double cross_section = atom->getTotalCrossSection( energy );
  TEST_FLOATING_EQUALITY( cross_section, 2.6290601198e9-8.757550e6, 1e-12 );

  energy = 2.0e-1;
  cross_section = atom->getTotalCrossSection( energy );
  TEST_FLOATING_EQUALITY( cross_section, 2.2522225240470763e7-4.21237e6, 1e-12 );

  energy = 1.0e5;
  cross_section = atom->getTotalCrossSection( energy );
  TEST_FLOATING_EQUALITY( cross_section, 4.9570130479e6-1.57861e6, 1e-12 );


  // Test that the absorption cross section can be returned
  cross_section = atom->getAbsorptionCrossSection( 1.0e-2 );
  TEST_EQUALITY_CONST( cross_section, 0.0 );

  cross_section = atom->getAbsorptionCrossSection( 2.0e-3 );
  TEST_EQUALITY_CONST( cross_section, 0.0 );

  cross_section = atom->getAbsorptionCrossSection( 4.0e-4 );
  TEST_EQUALITY_CONST( cross_section, 0.0 );

  cross_section = atom->getAbsorptionCrossSection( 9.0e-5 );
  TEST_EQUALITY_CONST( cross_section, 0.0 );

  MonteCarlo::ElectroatomicReactionType reaction;

  // Test that the atomic excitation cross section can be returned
  reaction = MonteCarlo::ATOMIC_EXCITATION_ELECTROATOMIC_REACTION;
  cross_section = atom->getReactionCrossSection( 2.0e-3, reaction );
  TEST_EQUALITY_CONST( cross_section, 0.0 );

  cross_section = atom->getReactionCrossSection( 4.0e-4, reaction );
  TEST_EQUALITY_CONST( cross_section, 0.0 );

  cross_section = atom->getReactionCrossSection( 9.0e-5, reaction );
  TEST_EQUALITY_CONST( cross_section, 0.0 );


  // Test that the bremsstrahlung cross section can be returned
  reaction = MonteCarlo::BREMSSTRAHLUNG_ELECTROATOMIC_REACTION;
  cross_section = atom->getReactionCrossSection( 1.0e-3, reaction );
  TEST_FLOATING_EQUALITY( cross_section, 9.528370e3, 1e-12 );

  cross_section = atom->getReactionCrossSection( 5.520610e-4,reaction );
  TEST_FLOATING_EQUALITY( cross_section, 9.235190e3, 1e-12 );

  cross_section = atom->getReactionCrossSection( 1.0e-5,reaction );
  TEST_FLOATING_EQUALITY( cross_section, 4.8698e3, 1e-12 );


  // Test that the decoupled elastic cross section can be returned
  reaction = MonteCarlo::DECOUPLED_ELASTIC_ELECTROATOMIC_REACTION;
  cross_section = atom->getReactionCrossSection( 1.0e5, reaction );
  TEST_FLOATING_EQUALITY( cross_section, 2.11161e6, 1e-12 );

  cross_section = atom->getReactionCrossSection( 1.995260e1, reaction );
  TEST_FLOATING_EQUALITY( cross_section, 2.14554e6, 1e-12 );

  cross_section = atom->getReactionCrossSection( 6.309570e0, reaction );
  TEST_FLOATING_EQUALITY( cross_section, 2.68623e6, 1e-12 );

  cross_section = atom->getReactionCrossSection( 1.995260e-3, reaction );
  TEST_FLOATING_EQUALITY( cross_section, 2.103010e8, 1e-12 );

  cross_section = atom->getReactionCrossSection( 1.995260e-4, reaction );
  TEST_FLOATING_EQUALITY( cross_section, 6.1309e8, 1e-12 );

  cross_section = atom->getReactionCrossSection( 1.0e-5, reaction );
  TEST_FLOATING_EQUALITY( cross_section, 2.489240e9, 1e-12 );

  // Test that the coupled elastic cross section can be returned
  reaction = MonteCarlo::COUPLED_ELASTIC_ELECTROATOMIC_REACTION;
  cross_section = atom->getReactionCrossSection( 1.0e5, reaction );
  TEST_EQUALITY_CONST( cross_section, 0.0 );

  cross_section = atom->getReactionCrossSection( 1.995260e1, reaction );
  TEST_EQUALITY_CONST( cross_section, 0.0 );

  cross_section = atom->getReactionCrossSection( 6.309570e0, reaction );
  TEST_EQUALITY_CONST( cross_section, 0.0 );

  cross_section = atom->getReactionCrossSection( 1.995260e-3, reaction );
  TEST_EQUALITY_CONST( cross_section, 0.0 );

  cross_section = atom->getReactionCrossSection( 1.995260e-4, reaction );
  TEST_EQUALITY_CONST( cross_section, 0.0 );

  cross_section = atom->getReactionCrossSection( 1.0e-5, reaction );
  TEST_EQUALITY_CONST( cross_section, 0.0 );


  // Test that there is no cutoff elastic cross section
  reaction = MonteCarlo::CUTOFF_ELASTIC_ELECTROATOMIC_REACTION;
  cross_section = atom->getReactionCrossSection( 1.0e5, reaction );
  TEST_EQUALITY_CONST( cross_section, 0.0 );

  cross_section = atom->getReactionCrossSection( 1.995260e1, reaction );
  TEST_EQUALITY_CONST( cross_section, 0.0 );

  cross_section = atom->getReactionCrossSection( 6.309570e0, reaction );
  TEST_EQUALITY_CONST( cross_section, 0.0 );

  cross_section = atom->getReactionCrossSection( 1.995260e-3, reaction );
  TEST_EQUALITY_CONST( cross_section, 0.0 );

  cross_section = atom->getReactionCrossSection( 1.995260e-4, reaction );
  TEST_EQUALITY_CONST( cross_section, 0.0 );

  cross_section = atom->getReactionCrossSection( 1.0e-5, reaction );
  TEST_EQUALITY_CONST( cross_section, 0.0 );


  // Test that there is no total electroionization
  reaction = MonteCarlo::TOTAL_ELECTROIONIZATION_ELECTROATOMIC_REACTION;
  cross_section = atom->getReactionCrossSection( 1.0e-5, reaction );
  TEST_EQUALITY_CONST( cross_section, 0.0 );

  cross_section = atom->getReactionCrossSection( 1.0e5, reaction );
  TEST_EQUALITY_CONST( cross_section, 0.0 );


  // Test that the K subshell electroionization cross section can be returned
  reaction = MonteCarlo::K_SUBSHELL_ELECTROIONIZATION_ELECTROATOMIC_REACTION;
  cross_section = atom->getReactionCrossSection( 1.0e-5, reaction );
  TEST_EQUALITY_CONST( cross_section, 0.0 );

  cross_section = atom->getReactionCrossSection( 9.121750e-2, reaction );
  TEST_FLOATING_EQUALITY( cross_section, 2.500920e-1, 1e-12 );

  cross_section = atom->getReactionCrossSection( 1.0e5, reaction );
  TEST_FLOATING_EQUALITY( cross_section, 3.649190e1, 1e-12 );


  // Test that the P3 subshell electroionization cross section can be returned
  reaction = MonteCarlo::P3_SUBSHELL_ELECTROIONIZATION_ELECTROATOMIC_REACTION;
  cross_section = atom->getReactionCrossSection( 1.0e-5, reaction );
  TEST_FLOATING_EQUALITY( cross_section, 1.0653e8, 1e-12 );

  cross_section = atom->getReactionCrossSection( 1.0e-3, reaction );
  TEST_FLOATING_EQUALITY( cross_section, 3.248850e7, 1e-12 );

  cross_section = atom->getReactionCrossSection( 1.0e5, reaction );
  TEST_FLOATING_EQUALITY( cross_section, 1.82234e5, 1e-12 );
}

//---------------------------------------------------------------------------//
// Custom setup
//---------------------------------------------------------------------------//
UTILITY_CUSTOM_TEUCHOS_UNIT_TEST_SETUP_BEGIN();

std::string test_native_file_name;

UTILITY_CUSTOM_TEUCHOS_UNIT_TEST_COMMAND_LINE_OPTIONS()
{
  clp().setOption( "test_native_file",
                   &test_native_file_name,
                   "Test native file name" );
}

UTILITY_CUSTOM_TEUCHOS_UNIT_TEST_DATA_INITIALIZATION()
{
  // Create the native data file container
  data_container.reset( new Data::ElectronPhotonRelaxationDataContainer(
                             test_native_file_name ) );

  // Create the atomic relaxation model
  MonteCarlo::AtomicRelaxationModelFactory::createAtomicRelaxationModel(
                               *data_container,
                               relaxation_model,
                               1e-3,
                               1e-5,
                               true );

  // Initialize the remaining electroatom data
  electroatom_name = "Pb-Native";
  atomic_weight = 207.1999470456033;

  // Initialize the random number generator
  Utility::RandomNumberGenerator::createStreams();
}

>>>>>>> f89aeb69
UTILITY_CUSTOM_TEUCHOS_UNIT_TEST_SETUP_END();

//---------------------------------------------------------------------------//
// end tstElectroatomNativeFactory.cpp
//---------------------------------------------------------------------------//<|MERGE_RESOLUTION|>--- conflicted
+++ resolved
@@ -50,13 +50,6 @@
 TEUCHOS_UNIT_TEST( ElectroatomNativeFactory, createElectroatom_default )
 {
   MonteCarlo::SimulationProperties properties;
-<<<<<<< HEAD
-  properties.setBremsstrahlungAngularDistributionFunction( MonteCarlo::TWOBS_DISTRIBUTION );
-  properties.setElasticCutoffAngleCosine( 1.0 );
-  properties.setAtomicRelaxationModeOn( MonteCarlo::ELECTRON );
-  properties.setNumberOfElectronHashGridBins( 100 );
-=======
->>>>>>> f89aeb69
 
   Teuchos::RCP<MonteCarlo::Electroatom> atom;
   
@@ -385,13 +378,9 @@
 {
   MonteCarlo::SimulationProperties properties;
   properties.setBremsstrahlungAngularDistributionFunction( MonteCarlo::DIPOLE_DISTRIBUTION );
-<<<<<<< HEAD
-  properties.setElasticCutoffAngleCosine( 1.0 );
-=======
   properties.setElectronTwoDInterpPolicy( MonteCarlo::LOGLOGLOG_INTERPOLATION );
   properties.setElasticElectronDistributionMode( MonteCarlo::CUTOFF_DISTRIBUTION );
   properties.setElasticCutoffAngleCosine( 0.999999 );
->>>>>>> f89aeb69
   properties.setAtomicRelaxationModeOn( MonteCarlo::ELECTRON );
   properties.setNumberOfElectronHashGridBins( 100 );
 
@@ -760,16 +749,10 @@
 {
   MonteCarlo::SimulationProperties properties;
   properties.setBremsstrahlungAngularDistributionFunction( MonteCarlo::DIPOLE_DISTRIBUTION );
-<<<<<<< HEAD
-  properties.setElasticCutoffAngleCosine( 0.9 );
-  properties.setAtomicRelaxationModeOn( MonteCarlo::ELECTRON );
-  properties.setNumberOfElectronHashGridBins( 100 );
-=======
   properties.setElectronEvaluationTolerance( 1e-7 );
   properties.setAtomicRelaxationModeOn( MonteCarlo::ELECTRON );
   properties.setNumberOfElectronHashGridBins( 100 );
   properties.setElasticModeOff();
->>>>>>> f89aeb69
 
   Teuchos::RCP<MonteCarlo::Electroatom> atom;
 
@@ -786,12 +769,8 @@
   MonteCarlo::ElasticElectronScatteringDistributionNativeFactory::createCutoffElasticDistribution<Utility::LinLinLog,Utility::Correlated>(
         cutoff_elastic_distribution,
         *data_container,
-<<<<<<< HEAD
-        properties.getElasticCutoffAngleCosine() );
-=======
         1.0,
         properties.getElectronEvaluationTolerance() );
->>>>>>> f89aeb69
 
   // Test the electroatom properties
   TEST_EQUALITY_CONST( atom->getAtomName(), "Pb-Native" );
@@ -799,19 +778,11 @@
   TEST_FLOATING_EQUALITY( atom->getAtomicWeight(), 207.1999470456033, 1e-12 );
 
   // Test that the total cross section can be returned
-<<<<<<< HEAD
-  double energy = 1.000000000000E-05;
-  double cross_section_ratio =
-    cutoff_elastic_distribution->evaluateCDF( energy, properties.getElasticCutoffAngleCosine() );
-  double inelastic = 1.398201198000000E+08;
-  double elastic = 2.48924E+09*cross_section_ratio + 1.106329441558590E+08;
-=======
   double energy = 1e-5;
   double inelastic = 1.398201198e8;
   double elastic = 0.0;
   double cross_section = atom->getTotalCrossSection( energy );
   TEST_FLOATING_EQUALITY( cross_section, inelastic + elastic, 1e-12 );
->>>>>>> f89aeb69
 
 
   energy = 2e-1;
@@ -820,34 +791,13 @@
   cross_section = atom->getTotalCrossSection( energy );
   TEST_FLOATING_EQUALITY( cross_section, inelastic + elastic, 1e-12 );
 
-<<<<<<< HEAD
-  energy = 2.000000000000E-01;
-  cross_section_ratio =
-    cutoff_elastic_distribution->evaluateCDF( energy, properties.getElasticCutoffAngleCosine() );
-  inelastic = 6.41057988372776E+06;
-  elastic = 1.611188150713820E+07*cross_section_ratio + 1.950992057434620E+06;
-  
-  cross_section =
-    atom->getTotalCrossSection( energy );
-=======
   energy = 1e5;
   inelastic = 2.84540304790e6;
   elastic = 0.0;
   cross_section = atom->getTotalCrossSection( energy );
   TEST_FLOATING_EQUALITY( cross_section, inelastic + elastic, 1e-12 );
->>>>>>> f89aeb69
-
-
-<<<<<<< HEAD
-  energy = 1.000000000000E+05;
-  cross_section_ratio =
-    cutoff_elastic_distribution->evaluateCDF( energy, properties.getElasticCutoffAngleCosine() );
-  inelastic = 2.845403047900000E+06;
-  elastic = 8.83051E-02*cross_section_ratio + 2.203770304996720E-03;
-  
-  cross_section =
-    atom->getTotalCrossSection( energy );
-=======
+
+
   // Test that the absorption cross section can be returned
   cross_section = atom->getAbsorptionCrossSection( 1.0e-2 );
   TEST_EQUALITY_CONST( cross_section, 0.0 );
@@ -1000,7 +950,6 @@
   properties.setElectroionizationModeOff();
 
   Teuchos::RCP<MonteCarlo::Electroatom> atom;
->>>>>>> f89aeb69
   
   MonteCarlo::ElectroatomNativeFactory::createElectroatom( *data_container,
                                                            electroatom_name,
@@ -1084,13 +1033,8 @@
   cross_section = atom->getReactionCrossSection( 1.995260e-4, reaction );
   TEST_FLOATING_EQUALITY( cross_section, 6.1309e8, 1e-12 );
 
-<<<<<<< HEAD
-  cross_section_ratio =
-    cutoff_elastic_distribution->evaluateCDF( 1.E+05, properties.getElasticCutoffAngleCosine() );
-=======
   cross_section = atom->getReactionCrossSection( 1.0e-5, reaction );
   TEST_FLOATING_EQUALITY( cross_section, 2.489240e9, 1e-12 );
->>>>>>> f89aeb69
 
 
   // Test that the coupled elastic cross section can be returned
@@ -1098,25 +1042,12 @@
   cross_section = atom->getReactionCrossSection( 1e5, reaction );
   TEST_EQUALITY_CONST( cross_section, 0.0 );
 
-<<<<<<< HEAD
-  cross_section_ratio =
-    cutoff_elastic_distribution->evaluateCDF( 1.E-03, properties.getElasticCutoffAngleCosine() );
-  
-  TEST_FLOATING_EQUALITY( cross_section,
-                          2.902810E+08*cross_section_ratio + 1.2584013774057174E+08,
-                          1e-12 );
-=======
-  cross_section = atom->getReactionCrossSection( 1e-3, reaction );
-  TEST_EQUALITY_CONST( cross_section, 0.0 );
->>>>>>> f89aeb69
+  cross_section = atom->getReactionCrossSection( 1e-3, reaction );
+  TEST_EQUALITY_CONST( cross_section, 0.0 );
 
   cross_section = atom->getReactionCrossSection( 1e-5, reaction );
   TEST_EQUALITY_CONST( cross_section, 0.0 );
 
-<<<<<<< HEAD
-  cross_section_ratio =
-    cutoff_elastic_distribution->evaluateCDF( 1.99526E-04, properties.getElasticCutoffAngleCosine() );
-=======
 
   // Test that there is no cutoff elastic cross section
   reaction = MonteCarlo::CUTOFF_ELASTIC_ELECTROATOMIC_REACTION;
@@ -1187,7 +1118,6 @@
   properties.setBremsstrahlungModeOff();
 
   Teuchos::RCP<MonteCarlo::Electroatom> atom;
->>>>>>> f89aeb69
   
   MonteCarlo::ElectroatomNativeFactory::createElectroatom( *data_container,
                                                            electroatom_name,
@@ -1201,15 +1131,10 @@
   TEST_EQUALITY_CONST( atom->getAtomicNumber(), 82 );
   TEST_FLOATING_EQUALITY( atom->getAtomicWeight(), 207.1999470456033, 1e-12 );
 
-<<<<<<< HEAD
-  cross_section_ratio =
-    cutoff_elastic_distribution->evaluateCDF( 1.E-05, properties.getElasticCutoffAngleCosine() );
-=======
   // Test that the total cross section can be returned
   double energy = 1.0e-5;
   double cross_section = atom->getTotalCrossSection( energy );
   TEST_FLOATING_EQUALITY( cross_section, 2.6290601198e9-4.8698e3, 1e-12 );
->>>>>>> f89aeb69
 
   energy = 2.0e-1;
   cross_section = atom->getTotalCrossSection( energy );
@@ -1341,43 +1266,6 @@
 }
 
 //---------------------------------------------------------------------------//
-<<<<<<< HEAD
-// Custom setup
-//---------------------------------------------------------------------------//
-UTILITY_CUSTOM_TEUCHOS_UNIT_TEST_SETUP_BEGIN();
-
-std::string test_native_file_name;
-
-UTILITY_CUSTOM_TEUCHOS_UNIT_TEST_COMMAND_LINE_OPTIONS()
-{
-  clp().setOption( "test_native_file",
-                   &test_native_file_name,
-                   "Test native file name" );
-}
-
-UTILITY_CUSTOM_TEUCHOS_UNIT_TEST_DATA_INITIALIZATION()
-{
-  // Create the native data file container
-  data_container.reset( new Data::ElectronPhotonRelaxationDataContainer(
-						     test_native_file_name ) );
-
-  // Create the atomic relaxation model
-  MonteCarlo::AtomicRelaxationModelFactory::createAtomicRelaxationModel(
-							   *data_container,
-							   relaxation_model,
-                                                           1e-3,
-                                                           1e-5,
-							   true );
-
-  // Initialize the remaining electroatom data
-  electroatom_name = "Pb-Native";
-  atomic_weight = 207.1999470456033;
-
-  // Initialize the random number generator
-  Utility::RandomNumberGenerator::createStreams();
-}
-
-=======
 // Check that a electroatom with no atomic excitation data can be created
 TEUCHOS_UNIT_TEST( ElectroatomNativeFactory, createElectroatom_no_atomic_excitation )
 {
@@ -1586,7 +1474,6 @@
   Utility::RandomNumberGenerator::createStreams();
 }
 
->>>>>>> f89aeb69
 UTILITY_CUSTOM_TEUCHOS_UNIT_TEST_SETUP_END();
 
 //---------------------------------------------------------------------------//
