//---------------------------------------------------------------------------//
//!
//! \file   tstPhotoatomFactory.cpp
//! \author Alex Robinson
//! \brief  Photoatom factory unit tests
//!
//---------------------------------------------------------------------------//

// Std Lib Includes
#include <iostream>

// Trilinos Includes
#include <Teuchos_UnitTestHarness.hpp>
#include <Teuchos_VerboseObject.hpp>
#include <Teuchos_RCP.hpp>
#include <Teuchos_XMLParameterListCoreHelpers.hpp>

// FRENSIE Includes
#include "MonteCarlo_PhotoatomFactory.hpp"
#include "MonteCarlo_AtomicRelaxationModelFactory.hpp"
#include "MonteCarlo_ParticleBank.hpp"
#include "MonteCarlo_PhotonState.hpp"
#include "MonteCarlo_UnitTestHarnessExtensions.hpp"
#include "Utility_RandomNumberGenerator.hpp"

//---------------------------------------------------------------------------//
// Testing Variables
//---------------------------------------------------------------------------//

std::string cross_sections_xml_directory;
Teuchos::ParameterList cross_section_table_info;
boost::unordered_set<std::string> photoatom_aliases;
Teuchos::RCP<MonteCarlo::AtomicRelaxationModelFactory> 
atomic_relaxation_model_factory;
Teuchos::RCP<MonteCarlo::PhotoatomFactory> photoatom_factory;

//---------------------------------------------------------------------------//
// Tests
//---------------------------------------------------------------------------//
// Check that a photoatom map can be created (only basic data)
TEUCHOS_UNIT_TEST( PhotoatomFactory, createPhotoatomMap_ace_basic )
{
  // Create the set of photoatom aliases
  photoatom_aliases.clear();
  photoatom_aliases.insert( "Pb" );
  
  photoatom_factory.reset( new MonteCarlo::PhotoatomFactory(
					       cross_sections_xml_directory,
					       cross_section_table_info,
					       photoatom_aliases,
					       atomic_relaxation_model_factory,
					       100,
					       MonteCarlo::WH_INCOHERENT_MODEL,
					       3.0,
					       false,
					       false ) );

  boost::unordered_map<std::string,Teuchos::RCP<MonteCarlo::Photoatom> > 
    photoatom_map;

  photoatom_factory->createPhotoatomMap( photoatom_map );

  TEST_EQUALITY_CONST( photoatom_map.size(), 1 );
  TEST_ASSERT( photoatom_map.count( "Pb" ) );
  TEST_ASSERT( !photoatom_map["Pb"].is_null() );

  Teuchos::RCP<MonteCarlo::Photoatom>& atom = photoatom_map["Pb"];

  // Test the photoatom properties
  TEST_EQUALITY_CONST( atom->getAtomName(), "82000.12p" );
  TEST_EQUALITY_CONST( atom->getAtomicNumber(), 82 );
  TEST_FLOATING_EQUALITY( atom->getAtomicWeight(), 207.1999470456033, 1e-12 );

  // Test that the total cross section can be returned
  double cross_section = 
    atom->getTotalCrossSection( exp( -1.381551055796E+01 ) );

  TEST_FLOATING_EQUALITY( cross_section, 0.006275141600000259, 1e-12 );

  cross_section = 
    atom->getTotalCrossSection( exp( 1.151292546497E+01 ) );

  TEST_FLOATING_EQUALITY( cross_section, 41.18471143984235, 1e-12 );

  // Test that the absorption cross section can be returned
  cross_section = 
    atom->getAbsorptionCrossSection( exp( -1.381551055796E+01 ) );

  TEST_FLOATING_EQUALITY( cross_section, 0.0, 1e-12 );

  cross_section = 
    atom->getAbsorptionCrossSection( exp( -1.214969212306E+01 ) );

  TEST_FLOATING_EQUALITY( cross_section, exp( 1.719257539043E+01 ), 1e-12 );

  cross_section = 
    atom->getAbsorptionCrossSection( exp( 1.151292546497E+01 ) );

  TEST_FLOATING_EQUALITY( cross_section, exp( -1.115947249407E+01 ), 1e-11 );

  // Test that the incoherent cross section can be returned
  cross_section = atom->getReactionCrossSection( 
			   exp( -1.381551055796E+01 ),
			   MonteCarlo::TOTAL_INCOHERENT_PHOTOATOMIC_REACTION );
  
  TEST_FLOATING_EQUALITY( cross_section, exp( -1.338724079720E+01 ), 1e-12 );

  cross_section = atom->getReactionCrossSection( 
			   exp( -1.364234411496E+01 ),
			   MonteCarlo::TOTAL_INCOHERENT_PHOTOATOMIC_REACTION );

  TEST_FLOATING_EQUALITY( cross_section, exp( -1.304090138782E+01 ), 1e-12 );

  cross_section = atom->getReactionCrossSection(
			   exp( 1.151292546497E+01 ),
			   MonteCarlo::TOTAL_INCOHERENT_PHOTOATOMIC_REACTION );

  TEST_FLOATING_EQUALITY( cross_section, exp( -6.573285045032E+00 ), 1e-12 );

  // Test that the coherent cross section can be returned
  cross_section = atom->getReactionCrossSection( 
				   exp(-1.381551055796E+01 ),
				   MonteCarlo::COHERENT_PHOTOATOMIC_REACTION );

  TEST_FLOATING_EQUALITY( cross_section, exp( -5.071403810640E+00 ), 1e-12 );
  
  cross_section = atom->getReactionCrossSection( 
				   exp( -1.364234411496E+01 ),
				   MonteCarlo::COHERENT_PHOTOATOMIC_REACTION );
  
  TEST_FLOATING_EQUALITY( cross_section, exp( -4.284251858121E+00 ), 1e-12 );

  cross_section = atom->getReactionCrossSection( 
				   exp( 1.151292546497E+01 ),
				   MonteCarlo::COHERENT_PHOTOATOMIC_REACTION );

  TEST_FLOATING_EQUALITY( cross_section, exp( -2.309498238246E+01 ), 1e-12 );

  // Test that the total photoelectric cross section can be returned
  cross_section = atom->getReactionCrossSection( 
			exp( -1.381551055796E+01 ),
			MonteCarlo::TOTAL_PHOTOELECTRIC_PHOTOATOMIC_REACTION );

  TEST_FLOATING_EQUALITY( cross_section, 0.0, 1e-12 );
    
  cross_section = atom->getReactionCrossSection( 
			exp( -1.214969212306E+01 ),
			MonteCarlo::TOTAL_PHOTOELECTRIC_PHOTOATOMIC_REACTION );

  TEST_FLOATING_EQUALITY( cross_section, exp( 1.719257539043E+01 ), 1e-12 );

  cross_section = atom->getReactionCrossSection( 
			exp( -1.214720768866E+01 ),
			MonteCarlo::TOTAL_PHOTOELECTRIC_PHOTOATOMIC_REACTION );

  TEST_FLOATING_EQUALITY( cross_section, exp( 1.718780625507E+01 ), 1e-12 );

  cross_section = atom->getReactionCrossSection( 
			exp( 1.151292546497E+01 ),
			MonteCarlo::TOTAL_PHOTOELECTRIC_PHOTOATOMIC_REACTION );

  TEST_FLOATING_EQUALITY( cross_section, exp( -1.115947249407E+01 ), 1e-12 );

  // Test that there are no subshell cross sections
  cross_section = atom->getReactionCrossSection(
		   exp( -1.381551055796E+01 ),
		   MonteCarlo::K_SUBSHELL_PHOTOELECTRIC_PHOTOATOMIC_REACTION );

  TEST_FLOATING_EQUALITY( cross_section, 0.0, 1e-12 );

  cross_section = atom->getReactionCrossSection( 
		   exp( 1.151292546497E+01 ),
		   MonteCarlo::K_SUBSHELL_PHOTOELECTRIC_PHOTOATOMIC_REACTION );

  // Test that the pair production cross section can be returned
  cross_section = atom->getReactionCrossSection(
			    exp( -1.381551055796E+01 ),
			    MonteCarlo::PAIR_PRODUCTION_PHOTOATOMIC_REACTION );

  TEST_FLOATING_EQUALITY( cross_section, 0.0, 1e-12 );

  cross_section = atom->getReactionCrossSection( 
			    exp( 2.480967890857E-02 ),
			    MonteCarlo::PAIR_PRODUCTION_PHOTOATOMIC_REACTION );

  TEST_FLOATING_EQUALITY( cross_section, exp( -1.431923975437E+01 ), 1e-12 );

  cross_section = atom->getReactionCrossSection( 
			    exp( 1.151292546497E+01 ),
			    MonteCarlo::PAIR_PRODUCTION_PHOTOATOMIC_REACTION );

  TEST_FLOATING_EQUALITY( cross_section, exp( 3.718032834377E+00 ), 1e-12 );
  
  // Test that there is no triplet production cross section
  cross_section = atom->getReactionCrossSection( 
			 exp( -1.381551055796E+01 ),
			 MonteCarlo::TRIPLET_PRODUCTION_PHOTOATOMIC_REACTION );

  TEST_FLOATING_EQUALITY( cross_section, 0.0, 1e-12 );

  cross_section = atom->getReactionCrossSection(
			 exp( 1.151292546497E+01 ),
			 MonteCarlo::TRIPLET_PRODUCTION_PHOTOATOMIC_REACTION );

  TEST_FLOATING_EQUALITY( cross_section, 0.0, 1e-12 );

  // Test that the Doppler data is not present
  MonteCarlo::ParticleBank bank;

  MonteCarlo::PhotonState photon( 0 );
  photon.setEnergy( 20.0 );
  photon.setDirection( 0.0, 0.0, 1.0 );
  photon.setWeight( 1.0 );
  
  MonteCarlo::SubshellType shell_of_interaction;

  // Set up the random number stream
  std::vector<double> fake_stream( 4 );
  fake_stream[0] = 0.9; // select the incoherent reaction
  fake_stream[1] = 0.001; // sample from first term of koblinger's method
  fake_stream[2] = 0.5; // x = 40.13902672495315, mu = 0.0
  fake_stream[3] = 0.5; // accept x in scattering function rejection loop
  
  Utility::RandomNumberGenerator::setFakeStream( fake_stream );

  atom->collideAnalogue( photon, bank );

  TEST_FLOATING_EQUALITY( photon.getEnergy(), 0.4982681851517501, 1e-12 );
  TEST_FLOATING_EQUALITY( photon.getZDirection(), 0.0, 1e-15 );

  Utility::RandomNumberGenerator::unsetFakeStream();

  // Reset the photoatom factory
  photoatom_factory.reset();
}

//---------------------------------------------------------------------------//
// Check that a photoatom map can be created (only basic data)
TEUCHOS_UNIT_TEST( PhotoatomFactory, createPhotoatomMap_native_basic )
{
  
  // Create the set of photoatom aliases
  photoatom_aliases.clear();
  photoatom_aliases.insert( "Pb-Native" );
  
  photoatom_factory.reset( new MonteCarlo::PhotoatomFactory(
					       cross_sections_xml_directory,
					       cross_section_table_info,
					       photoatom_aliases,
					       atomic_relaxation_model_factory,
					       100,
					       MonteCarlo::WH_INCOHERENT_MODEL,
					       3.0,
					       false,
					       false ) );

  boost::unordered_map<std::string,Teuchos::RCP<MonteCarlo::Photoatom> > 
    photoatom_map;

  photoatom_factory->createPhotoatomMap( photoatom_map );

  TEST_EQUALITY_CONST( photoatom_map.size(), 1 );
  TEST_ASSERT( photoatom_map.count( "Pb-Native" ) );
  TEST_ASSERT( !photoatom_map["Pb-Native"].is_null() );

  Teuchos::RCP<MonteCarlo::Photoatom>& atom = photoatom_map["Pb-Native"];

  std::string cross_sections_xml_name = cross_sections_xml_directory;
  cross_sections_xml_name += "/test_epr_82_native.xml";

  // Test the photoatom properties
<<<<<<< HEAD
  TEST_EQUALITY_CONST( atom->getAtomName(), cross_sections_xml_name );
=======
  TEST_ASSERT( atom->getAtomName().find( "test_epr_82_native.xml" ) <
	       atom->getAtomName().size() );

>>>>>>> cfe21254
  TEST_EQUALITY_CONST( atom->getAtomicNumber(), 82 );
  TEST_FLOATING_EQUALITY( atom->getAtomicWeight(), 207.1999470456033, 1e-12 );

  // Test that the total cross section can be returned
  double cross_section = atom->getTotalCrossSection( 0.001 );

  TEST_FLOATING_EQUALITY( cross_section, 1.79084232526918314e+06, 1e-15 );

  cross_section = atom->getTotalCrossSection( 20.0 );

  TEST_FLOATING_EQUALITY( cross_section, 2.13373119562157392e+01, 1e-15 );
  
  // Test that the absorption cross section can be reaturned
  cross_section = atom->getAbsorptionCrossSection( 0.001 );
  
  TEST_FLOATING_EQUALITY( cross_section, 1.78857306272290740e+06, 1e-15 );

  cross_section = atom->getAbsorptionCrossSection( 20.0 );

  TEST_FLOATING_EQUALITY( cross_section, 8.03368055321776603e-02, 1e-15 );

  // Test that the incoherent cross section can be returned
  cross_section = atom->getReactionCrossSection( 
			   0.001,
			   MonteCarlo::TOTAL_INCOHERENT_PHOTOATOMIC_REACTION );

  TEST_FLOATING_EQUALITY( cross_section, 1.23509999999967790e+00, 1e-15 );
  
  cross_section = atom->getReactionCrossSection( 
			   20.0,
			   MonteCarlo::TOTAL_INCOHERENT_PHOTOATOMIC_REACTION );

  TEST_FLOATING_EQUALITY( cross_section, 2.47834228852720528e+00, 1e-15 );

  // Test that the coherent cross section can be returned
  cross_section = atom->getReactionCrossSection( 
				   0.001,
				   MonteCarlo::COHERENT_PHOTOATOMIC_REACTION );

  TEST_FLOATING_EQUALITY( cross_section, 2.26802744627581296e+03, 1e-3 );

  cross_section = atom->getReactionCrossSection( 
				   20.0,
				   MonteCarlo::COHERENT_PHOTOATOMIC_REACTION );

  TEST_FLOATING_EQUALITY( cross_section, 2.33286215895818971e-03, 1e-3 );
  
  // Test that the photoelectric cross section can be returned
  cross_section = atom->getReactionCrossSection( 
			0.001,
			MonteCarlo::TOTAL_PHOTOELECTRIC_PHOTOATOMIC_REACTION );

  TEST_FLOATING_EQUALITY( cross_section, 1.78857306272290740e+06, 1e-15 );

  cross_section = atom->getReactionCrossSection( 
			20.0,
		        MonteCarlo::TOTAL_PHOTOELECTRIC_PHOTOATOMIC_REACTION );

  TEST_FLOATING_EQUALITY( cross_section, 8.03368055321776603e-02, 1e-15 );

  // Test that the pair production cross section can be returned
  cross_section = atom->getReactionCrossSection( 
			    0.001,
			    MonteCarlo::PAIR_PRODUCTION_PHOTOATOMIC_REACTION );

  TEST_EQUALITY_CONST( cross_section, 0.0 );

  cross_section = atom->getReactionCrossSection( 
			    1.02673329640432032e+00,
			    MonteCarlo::PAIR_PRODUCTION_PHOTOATOMIC_REACTION );

  TEST_FLOATING_EQUALITY( cross_section, 2.09098184021483652e-06, 1e-15 );

  cross_section = atom->getReactionCrossSection( 
			    20.0,
			    MonteCarlo::PAIR_PRODUCTION_PHOTOATOMIC_REACTION );

  TEST_FLOATING_EQUALITY( cross_section, 1.87762999999973985e+01, 1e-15 );
  
  // Test that there are no subshell cross sections
  cross_section = atom->getReactionCrossSection(
		      20.0,
		      MonteCarlo::K_SUBSHELL_INCOHERENT_PHOTOATOMIC_REACTION );

  TEST_EQUALITY_CONST( cross_section, 0.0 );
					
  cross_section = atom->getReactionCrossSection(
		   20.0,
		   MonteCarlo::K_SUBSHELL_PHOTOELECTRIC_PHOTOATOMIC_REACTION );

  // Test that there is no triple production cross section
  cross_section = atom->getReactionCrossSection(
			 20.0,
			 MonteCarlo::TRIPLET_PRODUCTION_PHOTOATOMIC_REACTION );

  TEST_EQUALITY_CONST( cross_section, 0.0 );
						
  // Test that the Doppler data is not present
  MonteCarlo::ParticleBank bank;
  
  MonteCarlo::PhotonState photon( 0 );
  photon.setEnergy( 20.0 );
  photon.setDirection( 0.0, 0.0, 1.0 );
  
  std::vector<double> fake_stream( 4 );
  fake_stream[0] = 0.9; // select the incoherent reaction
  fake_stream[1] = 0.001; // sample from first term of koblinger's method
  fake_stream[2] = 0.5; // x = 40.13902672495315, mu = 0.0
  fake_stream[3] = 0.5; // accept x in scattering function rejection loop
    
  Utility::RandomNumberGenerator::setFakeStream( fake_stream );

  atom->collideAnalogue( photon, bank );

  TEST_FLOATING_EQUALITY( photon.getEnergy(), 0.4982681851517501, 1e-12 );
  TEST_FLOATING_EQUALITY( photon.getZDirection(), 0.0, 1e-15 );

  Utility::RandomNumberGenerator::unsetFakeStream();

  // Reset the photoatom factory
  photoatom_factory.reset();
}


//---------------------------------------------------------------------------//
// Check that a photoatom map can be created (Doppler data)
TEUCHOS_UNIT_TEST( PhotoatomFactory, createPhotoatomMap_ace_doppler )
{
  // Create the set of photoatom aliases
  photoatom_aliases.clear();
  photoatom_aliases.insert( "Pb" );
  
  photoatom_factory.reset( new MonteCarlo::PhotoatomFactory(
		 cross_sections_xml_directory,
		 cross_section_table_info,
		 photoatom_aliases,
		 atomic_relaxation_model_factory,
		 100,
		 MonteCarlo::DECOUPLED_HALF_PROFILE_DB_HYBRID_INCOHERENT_MODEL,
		 3.0,
		 false,
		 false ) );

  boost::unordered_map<std::string,Teuchos::RCP<MonteCarlo::Photoatom> > 
    photoatom_map;

  photoatom_factory->createPhotoatomMap( photoatom_map );

  TEST_EQUALITY_CONST( photoatom_map.size(), 1 );
  TEST_ASSERT( photoatom_map.count( "Pb" ) );
  TEST_ASSERT( !photoatom_map["Pb"].is_null() );

  Teuchos::RCP<MonteCarlo::Photoatom>& atom = photoatom_map["Pb"];

  // Test the photoatom properties
  TEST_EQUALITY_CONST( atom->getAtomName(), "82000.12p" );
  TEST_EQUALITY_CONST( atom->getAtomicNumber(), 82 );
  TEST_FLOATING_EQUALITY( atom->getAtomicWeight(), 207.1999470456033, 1e-12 );

  // Test that the total cross section can be returned
  double cross_section = 
    atom->getTotalCrossSection( exp( -1.381551055796E+01 ) );

  TEST_FLOATING_EQUALITY( cross_section, 0.006275141600000259, 1e-12 );

  cross_section = 
    atom->getTotalCrossSection( exp( 1.151292546497E+01 ) );

  TEST_FLOATING_EQUALITY( cross_section, 41.18471143984235, 1e-12 );

  // Test that the absorption cross section can be returned
  cross_section = 
    atom->getAbsorptionCrossSection( exp( -1.381551055796E+01 ) );

  TEST_FLOATING_EQUALITY( cross_section, 0.0, 1e-12 );

  cross_section = 
    atom->getAbsorptionCrossSection( exp( -1.214969212306E+01 ) );

  TEST_FLOATING_EQUALITY( cross_section, exp( 1.719257539043E+01 ), 1e-12 );

  cross_section = 
    atom->getAbsorptionCrossSection( exp( 1.151292546497E+01 ) );

  TEST_FLOATING_EQUALITY( cross_section, exp( -1.115947249407E+01 ), 1e-11 );

  // Test that the incoherent cross section can be returned
  cross_section = atom->getReactionCrossSection( 
			   exp( -1.381551055796E+01 ),
			   MonteCarlo::TOTAL_INCOHERENT_PHOTOATOMIC_REACTION );
  
  TEST_FLOATING_EQUALITY( cross_section, exp( -1.338724079720E+01 ), 1e-12 );

  cross_section = atom->getReactionCrossSection( 
			   exp( -1.364234411496E+01 ),
			   MonteCarlo::TOTAL_INCOHERENT_PHOTOATOMIC_REACTION );

  TEST_FLOATING_EQUALITY( cross_section, exp( -1.304090138782E+01 ), 1e-12 );

  cross_section = atom->getReactionCrossSection(
			   exp( 1.151292546497E+01 ),
			   MonteCarlo::TOTAL_INCOHERENT_PHOTOATOMIC_REACTION );

  TEST_FLOATING_EQUALITY( cross_section, exp( -6.573285045032E+00 ), 1e-12 );

  // Test that the coherent cross section can be returned
  cross_section = atom->getReactionCrossSection( 
				   exp(-1.381551055796E+01 ),
				   MonteCarlo::COHERENT_PHOTOATOMIC_REACTION );

  TEST_FLOATING_EQUALITY( cross_section, exp( -5.071403810640E+00 ), 1e-12 );
  
  cross_section = atom->getReactionCrossSection( 
				   exp( -1.364234411496E+01 ),
				   MonteCarlo::COHERENT_PHOTOATOMIC_REACTION );
  
  TEST_FLOATING_EQUALITY( cross_section, exp( -4.284251858121E+00 ), 1e-12 );

  cross_section = atom->getReactionCrossSection( 
				   exp( 1.151292546497E+01 ),
				   MonteCarlo::COHERENT_PHOTOATOMIC_REACTION );

  TEST_FLOATING_EQUALITY( cross_section, exp( -2.309498238246E+01 ), 1e-12 );

  // Test that the total photoelectric cross section can be returned
  cross_section = atom->getReactionCrossSection( 
			exp( -1.381551055796E+01 ),
			MonteCarlo::TOTAL_PHOTOELECTRIC_PHOTOATOMIC_REACTION );

  TEST_FLOATING_EQUALITY( cross_section, 0.0, 1e-12 );
    
  cross_section = atom->getReactionCrossSection( 
			exp( -1.214969212306E+01 ),
			MonteCarlo::TOTAL_PHOTOELECTRIC_PHOTOATOMIC_REACTION );

  TEST_FLOATING_EQUALITY( cross_section, exp( 1.719257539043E+01 ), 1e-12 );

  cross_section = atom->getReactionCrossSection( 
			exp( -1.214720768866E+01 ),
			MonteCarlo::TOTAL_PHOTOELECTRIC_PHOTOATOMIC_REACTION );

  TEST_FLOATING_EQUALITY( cross_section, exp( 1.718780625507E+01 ), 1e-12 );

  cross_section = atom->getReactionCrossSection( 
			exp( 1.151292546497E+01 ),
			MonteCarlo::TOTAL_PHOTOELECTRIC_PHOTOATOMIC_REACTION );

  TEST_FLOATING_EQUALITY( cross_section, exp( -1.115947249407E+01 ), 1e-12 );

  // Test that there are no subshell cross sections
  cross_section = atom->getReactionCrossSection(
		   exp( -1.381551055796E+01 ),
		   MonteCarlo::K_SUBSHELL_PHOTOELECTRIC_PHOTOATOMIC_REACTION );

  TEST_FLOATING_EQUALITY( cross_section, 0.0, 1e-12 );

  cross_section = atom->getReactionCrossSection( 
		   exp( 1.151292546497E+01 ),
		   MonteCarlo::K_SUBSHELL_PHOTOELECTRIC_PHOTOATOMIC_REACTION );

  // Test that the pair production cross section can be returned
  cross_section = atom->getReactionCrossSection(
			    exp( -1.381551055796E+01 ),
			    MonteCarlo::PAIR_PRODUCTION_PHOTOATOMIC_REACTION );

  TEST_FLOATING_EQUALITY( cross_section, 0.0, 1e-12 );

  cross_section = atom->getReactionCrossSection( 
			    exp( 2.480967890857E-02 ),
			    MonteCarlo::PAIR_PRODUCTION_PHOTOATOMIC_REACTION );

  TEST_FLOATING_EQUALITY( cross_section, exp( -1.431923975437E+01 ), 1e-12 );

  cross_section = atom->getReactionCrossSection( 
			    exp( 1.151292546497E+01 ),
			    MonteCarlo::PAIR_PRODUCTION_PHOTOATOMIC_REACTION );

  TEST_FLOATING_EQUALITY( cross_section, exp( 3.718032834377E+00 ), 1e-12 );
  
  // Test that there is no triplet production cross section
  cross_section = atom->getReactionCrossSection( 
			 exp( -1.381551055796E+01 ),
			 MonteCarlo::TRIPLET_PRODUCTION_PHOTOATOMIC_REACTION );

  TEST_FLOATING_EQUALITY( cross_section, 0.0, 1e-12 );

  cross_section = atom->getReactionCrossSection(
			 exp( 1.151292546497E+01 ),
			 MonteCarlo::TRIPLET_PRODUCTION_PHOTOATOMIC_REACTION );

  // Test that the Doppler data is present
  MonteCarlo::ParticleBank bank;

  MonteCarlo::PhotonState photon( 0 );
  photon.setEnergy( 20.0 );
  photon.setDirection( 0.0, 0.0, 1.0 );
  photon.setWeight( 1.0 );
  
  MonteCarlo::SubshellType shell_of_interaction;

  // Set up the random number stream
  std::vector<double> fake_stream( 8 );
  fake_stream[0] = 0.9; // select the incoherent reaction
  fake_stream[1] = 0.001; // sample from first term of koblinger's method
  fake_stream[2] = 0.5; // x = 40.13902672495315, mu = 0.0
  fake_stream[3] = 0.5; // accept x in scattering function rejection loop
  fake_stream[4] = 0.005; // select first shell for collision
  fake_stream[5] = 6.427713151861e-01; // select pz = 40.0
  fake_stream[6] = 0.005; // select first shell for collision
  fake_stream[7] = 0.25; // select energy loss

  Utility::RandomNumberGenerator::setFakeStream( fake_stream );

  atom->collideAnalogue( photon, bank );
  
  TEST_FLOATING_EQUALITY( photon.getEnergy(), 0.352804013048420073, 1e-12 );
  TEST_FLOATING_EQUALITY( photon.getZDirection(), 0.0, 1e-15 );

  Utility::RandomNumberGenerator::unsetFakeStream();
}

//---------------------------------------------------------------------------//
// Check that a photoatom map can be created (Doppler data)
TEUCHOS_UNIT_TEST( PhotoatomFactory, createPhotoatomMap_native_doppler )
{
  // Create the set of photoatom aliases
  photoatom_aliases.clear();
  photoatom_aliases.insert( "Pb-Native" );
  
  photoatom_factory.reset( new MonteCarlo::PhotoatomFactory(
		   cross_sections_xml_directory,
		   cross_section_table_info,
		   photoatom_aliases,
		   atomic_relaxation_model_factory,
		   100,
		   MonteCarlo::COUPLED_FULL_PROFILE_DB_HYBRID_INCOHERENT_MODEL,
		   3.0,
		   false,
		   false ) );

  boost::unordered_map<std::string,Teuchos::RCP<MonteCarlo::Photoatom> > 
    photoatom_map;

  photoatom_factory->createPhotoatomMap( photoatom_map );

  TEST_EQUALITY_CONST( photoatom_map.size(), 1 );
  TEST_ASSERT( photoatom_map.count( "Pb-Native" ) );
  TEST_ASSERT( !photoatom_map["Pb-Native"].is_null() );

  Teuchos::RCP<MonteCarlo::Photoatom>& atom = photoatom_map["Pb-Native"];

  std::string cross_sections_xml_name = cross_sections_xml_directory;
  cross_sections_xml_name += "/test_epr_82_native.xml";

  // Test the photoatom properties
<<<<<<< HEAD
  TEST_EQUALITY_CONST( atom->getAtomName(), cross_sections_xml_name );
=======
  TEST_ASSERT( atom->getAtomName().find( "test_epr_82_native.xml" ) <
	       atom->getAtomName().size() );
>>>>>>> cfe21254
  TEST_EQUALITY_CONST( atom->getAtomicNumber(), 82 );
  TEST_FLOATING_EQUALITY( atom->getAtomicWeight(), 207.1999470456033, 1e-12 );

  // Test that the total cross section can be returned
  double cross_section = atom->getTotalCrossSection( 0.001 );

  TEST_FLOATING_EQUALITY( cross_section, 1.79084232526918314e+06, 1e-15 );

  cross_section = atom->getTotalCrossSection( 20.0 );

  TEST_FLOATING_EQUALITY( cross_section, 2.13373119562157392e+01, 1e-15 );
  
  // Test that the absorption cross section can be returned
  cross_section = atom->getAbsorptionCrossSection( 0.001 );
  
  TEST_FLOATING_EQUALITY( cross_section, 1.78857306272290740e+06, 1e-15 );

  cross_section = atom->getAbsorptionCrossSection( 20.0 );

  TEST_FLOATING_EQUALITY( cross_section, 8.03368055321776603e-02, 1e-15 );

  // Test that the incoherent cross section can be returned
  cross_section = atom->getReactionCrossSection( 
			   0.001,
			   MonteCarlo::TOTAL_INCOHERENT_PHOTOATOMIC_REACTION );

  TEST_FLOATING_EQUALITY( cross_section, 1.23509999999967790e+00, 1e-15 );
  
  cross_section = atom->getReactionCrossSection( 
			   20.0,
			   MonteCarlo::TOTAL_INCOHERENT_PHOTOATOMIC_REACTION );

  TEST_FLOATING_EQUALITY( cross_section, 2.47834228852720528e+00, 1e-15 );

  // Test that the coherent cross section can be returned
  cross_section = atom->getReactionCrossSection( 
				   0.001,
				   MonteCarlo::COHERENT_PHOTOATOMIC_REACTION );

  TEST_FLOATING_EQUALITY( cross_section, 2.26802744627581296e+03, 1e-3 );

  cross_section = atom->getReactionCrossSection( 
				   20.0,
				   MonteCarlo::COHERENT_PHOTOATOMIC_REACTION );

  TEST_FLOATING_EQUALITY( cross_section, 2.33286215895818971e-03, 1e-3 );
  
  // Test that the photoelectric cross section can be returned
  cross_section = atom->getReactionCrossSection( 
			0.001,
			MonteCarlo::TOTAL_PHOTOELECTRIC_PHOTOATOMIC_REACTION );

  TEST_FLOATING_EQUALITY( cross_section, 1.78857306272290740e+06, 1e-15 );

  cross_section = atom->getReactionCrossSection( 
			20.0,
		        MonteCarlo::TOTAL_PHOTOELECTRIC_PHOTOATOMIC_REACTION );

  TEST_FLOATING_EQUALITY( cross_section, 8.03368055321776603e-02, 1e-15 );

  // Test that the pair production cross section can be returned
  cross_section = atom->getReactionCrossSection( 
			    0.001,
			    MonteCarlo::PAIR_PRODUCTION_PHOTOATOMIC_REACTION );

  TEST_EQUALITY_CONST( cross_section, 0.0 );

  cross_section = atom->getReactionCrossSection( 
			    1.02673329640432032e+00,
			    MonteCarlo::PAIR_PRODUCTION_PHOTOATOMIC_REACTION );

  TEST_FLOATING_EQUALITY( cross_section, 2.09098184021483652e-06, 1e-15 );

  cross_section = atom->getReactionCrossSection( 
			    20.0,
			    MonteCarlo::PAIR_PRODUCTION_PHOTOATOMIC_REACTION );

  TEST_FLOATING_EQUALITY( cross_section, 1.87762999999973985e+01, 1e-15 );
  
  // Test that there are no subshell cross sections
  cross_section = atom->getReactionCrossSection(
		      20.0,
		      MonteCarlo::K_SUBSHELL_INCOHERENT_PHOTOATOMIC_REACTION );

  TEST_EQUALITY_CONST( cross_section, 0.0 );
					
  cross_section = atom->getReactionCrossSection(
		   20.0,
		   MonteCarlo::K_SUBSHELL_PHOTOELECTRIC_PHOTOATOMIC_REACTION );

  TEST_EQUALITY_CONST( cross_section, 0.0 );

  // Test that there is no triple production cross section
  cross_section = atom->getReactionCrossSection(
			 20.0,
			 MonteCarlo::TRIPLET_PRODUCTION_PHOTOATOMIC_REACTION );

  TEST_EQUALITY_CONST( cross_section, 0.0 );
						
  // Test that the Doppler data is present
  MonteCarlo::ParticleBank bank;
  
  MonteCarlo::PhotonState photon( 0 );
  photon.setEnergy( 20.0 );
  photon.setDirection( 0.0, 0.0, 1.0 );

  std::vector<double> fake_stream( 7 );
  fake_stream[0] = 0.9; // select the incoherent reaction
  fake_stream[1] = 0.001; // sample from first term of koblinger's method
  fake_stream[2] = 0.5; // x = 40.13902672495315, mu = 0.0
  fake_stream[3] = 0.5; // accept x in scattering function rejection loop
  fake_stream[4] = 0.005; // select first shell for collision
  fake_stream[5] = 0.5; // select pz = 0.0
  fake_stream[6] = 0.0; // azimuthal_angle = pi
  
  Utility::RandomNumberGenerator::setFakeStream( fake_stream );

  atom->collideAnalogue( photon, bank );

  Utility::RandomNumberGenerator::unsetFakeStream();

  TEST_FLOATING_EQUALITY( photon.getEnergy(), 0.4982681851517501, 1e-12 );
  UTILITY_TEST_FLOATING_EQUALITY( photon.getZDirection(), 0.0, 1e-15 );
  TEST_FLOATING_EQUALITY( photon.getYDirection(), -1.0, 1e-15 );
  UTILITY_TEST_FLOATING_EQUALITY( photon.getXDirection(), 0.0, 1e-15 );
}

//---------------------------------------------------------------------------//
// Check that a photoatom map can be created (impulse approx data)
TEUCHOS_UNIT_TEST( PhotoatomFactory, 
		   createPhotoatomMap_native_impulse_approx_basic )
{
  // Create the set of photoatom aliases
  photoatom_aliases.clear();
  photoatom_aliases.insert( "Pb-Native" );
  
  photoatom_factory.reset( new MonteCarlo::PhotoatomFactory(
					  cross_sections_xml_directory,
					  cross_section_table_info,
					  photoatom_aliases,
					  atomic_relaxation_model_factory,
					  100,
					  MonteCarlo::IMPULSE_INCOHERENT_MODEL,
					  3.0,
					  false,
					  false ) );

  boost::unordered_map<std::string,Teuchos::RCP<MonteCarlo::Photoatom> > 
    photoatom_map;

  photoatom_factory->createPhotoatomMap( photoatom_map );

  TEST_EQUALITY_CONST( photoatom_map.size(), 1 );
  TEST_ASSERT( photoatom_map.count( "Pb-Native" ) );
  TEST_ASSERT( !photoatom_map["Pb-Native"].is_null() );

  Teuchos::RCP<MonteCarlo::Photoatom>& atom = photoatom_map["Pb-Native"];

  std::string cross_sections_xml_name = cross_sections_xml_directory;
  cross_sections_xml_name += "/test_epr_82_native.xml";

  // Test the photoatom properties
<<<<<<< HEAD
  TEST_EQUALITY_CONST( atom->getAtomName(), cross_sections_xml_name );
=======
  TEST_ASSERT( atom->getAtomName().find( "test_epr_82_native.xml" ) <
	       atom->getAtomName().size() );
>>>>>>> cfe21254
  TEST_EQUALITY_CONST( atom->getAtomicNumber(), 82 );
  TEST_FLOATING_EQUALITY( atom->getAtomicWeight(), 207.1999470456033, 1e-12 );

  // Test that the total cross section can be returned
  double cross_section = atom->getTotalCrossSection( 0.001 );

  TEST_FLOATING_EQUALITY( cross_section, 1.79084209030231880e+06, 1e-15 );

  cross_section = atom->getTotalCrossSection( 20.0 );

  TEST_FLOATING_EQUALITY( cross_section, 2.13391613162646543e+01, 1e-15 );
  
  // Test that the absorption cross section can be returned
  cross_section = atom->getAbsorptionCrossSection( 0.001 );
  
  TEST_FLOATING_EQUALITY( cross_section, 1.78857306272290740e+06, 1e-15 );

  cross_section = atom->getAbsorptionCrossSection( 20.0 );

  TEST_FLOATING_EQUALITY( cross_section, 8.03368055321776603e-02, 1e-15 );

  // Test that there is no total incoherent cross section
  cross_section = atom->getReactionCrossSection(
			   20.0,
			   MonteCarlo::TOTAL_INCOHERENT_PHOTOATOMIC_REACTION );
  
  TEST_EQUALITY_CONST( cross_section, 0.0 );

  // Test the subshell incoherent cross sections can be returned
  cross_section = atom->getReactionCrossSection( 
		      8.82900086220703151e-02,
		      MonteCarlo::K_SUBSHELL_INCOHERENT_PHOTOATOMIC_REACTION );
  
  TEST_FLOATING_EQUALITY( cross_section, 5.25553220583787745e-09, 1e-15 );
  
  cross_section = atom->getReactionCrossSection( 
		      20.0,
		      MonteCarlo::K_SUBSHELL_INCOHERENT_PHOTOATOMIC_REACTION );
  
  TEST_FLOATING_EQUALITY( cross_section, 6.03100615156834802e-02, 1e-15 );
						
  cross_section = atom->getReactionCrossSection( 
		     1e-3,
		     MonteCarlo::P3_SUBSHELL_INCOHERENT_PHOTOATOMIC_REACTION );

  TEST_FLOATING_EQUALITY( cross_section, 1.98041761897415292e-01, 1e-15 );

  cross_section = atom->getReactionCrossSection( 
		     20.0,
		     MonteCarlo::P3_SUBSHELL_INCOHERENT_PHOTOATOMIC_REACTION );

  TEST_FLOATING_EQUALITY( cross_section, 4.02322890775264064e-02, 1e-15 );

  // Test that the coherent cross section can be returned
  cross_section = atom->getReactionCrossSection( 
				   0.001,
				   MonteCarlo::COHERENT_PHOTOATOMIC_REACTION );

  TEST_FLOATING_EQUALITY( cross_section, 2.26802744627581296e+03, 1e-3 );

  cross_section = atom->getReactionCrossSection( 
				   20.0,
				   MonteCarlo::COHERENT_PHOTOATOMIC_REACTION );

  TEST_FLOATING_EQUALITY( cross_section, 2.33286215895818971e-03, 1e-3 );

  // Test that the photoelectric cross section can be returned
  cross_section = atom->getReactionCrossSection( 
			0.001,
			MonteCarlo::TOTAL_PHOTOELECTRIC_PHOTOATOMIC_REACTION );

  TEST_FLOATING_EQUALITY( cross_section, 1.78857306272290740e+06, 1e-15 );

  cross_section = atom->getReactionCrossSection( 
			20.0,
		        MonteCarlo::TOTAL_PHOTOELECTRIC_PHOTOATOMIC_REACTION );

  TEST_FLOATING_EQUALITY( cross_section, 8.03368055321776603e-02, 1e-15 );

  // Test that the pair production cross section can be returned
  cross_section = atom->getReactionCrossSection( 
			    0.001,
			    MonteCarlo::PAIR_PRODUCTION_PHOTOATOMIC_REACTION );

  TEST_EQUALITY_CONST( cross_section, 0.0 );

  cross_section = atom->getReactionCrossSection( 
			    1.02673329640432032e+00,
			    MonteCarlo::PAIR_PRODUCTION_PHOTOATOMIC_REACTION );

  TEST_FLOATING_EQUALITY( cross_section, 2.09098184021483652e-06, 1e-15 );

  cross_section = atom->getReactionCrossSection( 
			    20.0,
			    MonteCarlo::PAIR_PRODUCTION_PHOTOATOMIC_REACTION );

  TEST_FLOATING_EQUALITY( cross_section, 1.87762999999973985e+01, 1e-15 );

  // Test that there are no subshell photoelectric cross sections
  cross_section = atom->getReactionCrossSection(
		   20.0,
		   MonteCarlo::K_SUBSHELL_PHOTOELECTRIC_PHOTOATOMIC_REACTION );

  TEST_EQUALITY_CONST( cross_section, 0.0 );

  // Test that there is no triple production cross section
  cross_section = atom->getReactionCrossSection(
			 20.0,
			 MonteCarlo::TRIPLET_PRODUCTION_PHOTOATOMIC_REACTION );

  TEST_EQUALITY_CONST( cross_section, 0.0 );

  // Test that the Doppler data is not present
  MonteCarlo::ParticleBank bank;
  
  MonteCarlo::PhotonState photon( 0 );
  photon.setEnergy( 20.0 );
  photon.setDirection( 0.0, 0.0, 1.0 );

  std::vector<double> fake_stream( 5 );
  fake_stream[0] = 0.005; // select the K shell incoherent reaction
  fake_stream[1] = 0.001; // sample from first term of koblinger's method
  fake_stream[2] = 0.5; // x = 40.13902672495315, mu = 0.0
  fake_stream[3] = 1.0-1e-15; // accept x in occupation number rejection loop
  fake_stream[4] = 0.5; // azimuthal_angle = pi

  Utility::RandomNumberGenerator::setFakeStream( fake_stream );

  atom->collideAnalogue( photon, bank );

  Utility::RandomNumberGenerator::unsetFakeStream();

  TEST_FLOATING_EQUALITY( photon.getEnergy(), 0.4982681851517501, 1e-15 );
  UTILITY_TEST_FLOATING_EQUALITY( photon.getZDirection(), 0.0, 1e-15 );
  TEST_FLOATING_EQUALITY( photon.getYDirection(), 1.0, 1e-15 );
  UTILITY_TEST_FLOATING_EQUALITY( photon.getXDirection(), 0.0, 1e-15 );
}

//---------------------------------------------------------------------------//
// Check that a photoatom map can be created (impulse approx, Doppler data)
TEUCHOS_UNIT_TEST( PhotoatomFactory, 
		   createPhotoatomMap_native_impulse_approx_doppler )
{
  // Create the set of photoatom aliases
  photoatom_aliases.clear();
  photoatom_aliases.insert( "Pb-Native" );
  
  photoatom_factory.reset( new MonteCarlo::PhotoatomFactory(
					       cross_sections_xml_directory,
					       cross_section_table_info,
					       photoatom_aliases,
					       atomic_relaxation_model_factory,
					       100,
					       MonteCarlo::FULL_PROFILE_DB_IMPULSE_INCOHERENT_MODEL,
					       3.0,
					       false,
					       false ) );

  boost::unordered_map<std::string,Teuchos::RCP<MonteCarlo::Photoatom> > 
    photoatom_map;

  photoatom_factory->createPhotoatomMap( photoatom_map );

  TEST_EQUALITY_CONST( photoatom_map.size(), 1 );
  TEST_ASSERT( photoatom_map.count( "Pb-Native" ) );
  TEST_ASSERT( !photoatom_map["Pb-Native"].is_null() );

  Teuchos::RCP<MonteCarlo::Photoatom>& atom = photoatom_map["Pb-Native"];

  std::string cross_sections_xml_name = cross_sections_xml_directory;
  cross_sections_xml_name += "/test_epr_82_native.xml";

  // Test the photoatom properties
<<<<<<< HEAD
  TEST_EQUALITY_CONST( atom->getAtomName(), cross_sections_xml_name );
=======
  TEST_ASSERT( atom->getAtomName().find( "test_epr_82_native.xml" ) <
	       atom->getAtomName().size() );
>>>>>>> cfe21254
  TEST_EQUALITY_CONST( atom->getAtomicNumber(), 82 );
  TEST_FLOATING_EQUALITY( atom->getAtomicWeight(), 207.1999470456033, 1e-12 );

  // Test that the total cross section can be returned
  double cross_section = atom->getTotalCrossSection( 0.001 );

  TEST_FLOATING_EQUALITY( cross_section, 1.79084209030231880e+06, 1e-15 );

  cross_section = atom->getTotalCrossSection( 20.0 );

  TEST_FLOATING_EQUALITY( cross_section, 2.13391613162646543e+01, 1e-15 );
  
  // Test that the absorption cross section can be returned
  cross_section = atom->getAbsorptionCrossSection( 0.001 );
  
  TEST_FLOATING_EQUALITY( cross_section, 1.78857306272290740e+06, 1e-15 );

  cross_section = atom->getAbsorptionCrossSection( 20.0 );

  TEST_FLOATING_EQUALITY( cross_section, 8.03368055321776603e-02, 1e-15 );

  // Test that there is no total incoherent cross section
  cross_section = atom->getReactionCrossSection(
			   20.0,
			   MonteCarlo::TOTAL_INCOHERENT_PHOTOATOMIC_REACTION );
  
  TEST_EQUALITY_CONST( cross_section, 0.0 );

  // Test the subshell incoherent cross sections can be returned
  cross_section = atom->getReactionCrossSection( 
		      8.82900086220703151e-02,
		      MonteCarlo::K_SUBSHELL_INCOHERENT_PHOTOATOMIC_REACTION );
  
  TEST_FLOATING_EQUALITY( cross_section, 5.25553220583787745e-09, 1e-15 );
  
  cross_section = atom->getReactionCrossSection( 
		      20.0,
		      MonteCarlo::K_SUBSHELL_INCOHERENT_PHOTOATOMIC_REACTION );
  
  TEST_FLOATING_EQUALITY( cross_section, 6.03100615156834802e-02, 1e-15 );
						
  cross_section = atom->getReactionCrossSection( 
		     1e-3,
		     MonteCarlo::P3_SUBSHELL_INCOHERENT_PHOTOATOMIC_REACTION );

  TEST_FLOATING_EQUALITY( cross_section, 1.98041761897415292e-01, 1e-15 );

  cross_section = atom->getReactionCrossSection( 
		     20.0,
		     MonteCarlo::P3_SUBSHELL_INCOHERENT_PHOTOATOMIC_REACTION );

  TEST_FLOATING_EQUALITY( cross_section, 4.02322890775264064e-02, 1e-15 );

  // Test that the coherent cross section can be returned
  cross_section = atom->getReactionCrossSection( 
				   0.001,
				   MonteCarlo::COHERENT_PHOTOATOMIC_REACTION );

  TEST_FLOATING_EQUALITY( cross_section, 2.26802744627581296e+03, 1e-3 );

  cross_section = atom->getReactionCrossSection( 
				   20.0,
				   MonteCarlo::COHERENT_PHOTOATOMIC_REACTION );

  TEST_FLOATING_EQUALITY( cross_section, 2.33286215895818971e-03, 1e-3 );

  // Test that the photoelectric cross section can be returned
  cross_section = atom->getReactionCrossSection( 
			0.001,
			MonteCarlo::TOTAL_PHOTOELECTRIC_PHOTOATOMIC_REACTION );

  TEST_FLOATING_EQUALITY( cross_section, 1.78857306272290740e+06, 1e-15 );

  cross_section = atom->getReactionCrossSection( 
			20.0,
		        MonteCarlo::TOTAL_PHOTOELECTRIC_PHOTOATOMIC_REACTION );

  TEST_FLOATING_EQUALITY( cross_section, 8.03368055321776603e-02, 1e-15 );

  // Test that the pair production cross section can be returned
  cross_section = atom->getReactionCrossSection( 
			    0.001,
			    MonteCarlo::PAIR_PRODUCTION_PHOTOATOMIC_REACTION );

  TEST_EQUALITY_CONST( cross_section, 0.0 );

  cross_section = atom->getReactionCrossSection( 
			    1.02673329640432032e+00,
			    MonteCarlo::PAIR_PRODUCTION_PHOTOATOMIC_REACTION );

  TEST_FLOATING_EQUALITY( cross_section, 2.09098184021483652e-06, 1e-15 );

  cross_section = atom->getReactionCrossSection( 
			    20.0,
			    MonteCarlo::PAIR_PRODUCTION_PHOTOATOMIC_REACTION );

  TEST_FLOATING_EQUALITY( cross_section, 1.87762999999973985e+01, 1e-15 );

  // Test that there are no subshell photoelectric cross sections
  cross_section = atom->getReactionCrossSection(
		   20.0,
		   MonteCarlo::K_SUBSHELL_PHOTOELECTRIC_PHOTOATOMIC_REACTION );

  TEST_EQUALITY_CONST( cross_section, 0.0 );

  // Test that there is no triple production cross section
  cross_section = atom->getReactionCrossSection(
			 20.0,
			 MonteCarlo::TRIPLET_PRODUCTION_PHOTOATOMIC_REACTION );

  TEST_EQUALITY_CONST( cross_section, 0.0 );

  // Test that the Doppler data is present
  MonteCarlo::ParticleBank bank;
  
  MonteCarlo::PhotonState photon( 0 );
  photon.setEnergy( 20.0 );
  photon.setDirection( 0.0, 0.0, 1.0 );

  std::vector<double> fake_stream( 6 );
  fake_stream[0] = 0.005; // select the K shell incoherent reaction
  fake_stream[1] = 0.001; // sample from first term of koblinger's method
  fake_stream[2] = 0.5; // x = 40.13902672495315, mu = 0.0
  fake_stream[3] = 1.0-1e-15; // accept x in occupation number rejection loop
  fake_stream[4] = 0.5; // select pz = 0.0
  fake_stream[5] = 0.0; // azimuthal_angle = 0.0

  Utility::RandomNumberGenerator::setFakeStream( fake_stream );

  atom->collideAnalogue( photon, bank );

  Utility::RandomNumberGenerator::unsetFakeStream();

  TEST_FLOATING_EQUALITY( photon.getEnergy(), 0.4982681851517501, 1e-15 );
  UTILITY_TEST_FLOATING_EQUALITY( photon.getZDirection(), 0.0, 1e-15 );
  TEST_FLOATING_EQUALITY( photon.getYDirection(), -1.0, 1e-15 );
  UTILITY_TEST_FLOATING_EQUALITY( photon.getXDirection(), 0.0, 1e-15 );
}

//---------------------------------------------------------------------------//
// Check that a photoatom map can be created (detailed pair production data)
// TEUCHOS_UNIT_TEST( PhotoatomFactory, createPhotoatomMap_detailed_pp )
// {
//   // Create the set of photoatom aliases
//   photoatom_aliases.insert( "Pb" );
//  
//   photoatom_factory.reset( new MonteCarlo::PhotoatomFactory(
// 					       cross_sections_xml_directory,
// 					       cross_section_table_info,
// 					       photoatom_aliases,
// 					       atomic_relaxation_model_factory,
// 					       true,
// 					       false,
// 					       false ) );

//   boost::unordered_map<std::string,Teuchos::RCP<MonteCarlo::Photoatom> > 
//     photoatom_map;

//   photoatom_factory->createPhotoatomMap( photoatom_map );

//   TEST_EQUALITY_CONST( photoatom_map.size(), 1 );
//   TEST_ASSERT( photoatom_map.count( "Pb" ) );
//   TEST_ASSERT( !photoatom_map["Pb"].is_null() );
// }

//---------------------------------------------------------------------------//
// Check that a photoatom map can be created (subshell pe data)
TEUCHOS_UNIT_TEST( PhotoatomFactory, createPhotoatomMap_ace_pe_subshells )
{
  // Create the set of photoatom aliases
  photoatom_aliases.clear();
  photoatom_aliases.insert( "Pb" );
  
  photoatom_factory.reset( new MonteCarlo::PhotoatomFactory(
					       cross_sections_xml_directory,
					       cross_section_table_info,
					       photoatom_aliases,
					       atomic_relaxation_model_factory,
					       100,
					       MonteCarlo::WH_INCOHERENT_MODEL,
					       3.0,
					       false,
					       true ) );

  boost::unordered_map<std::string,Teuchos::RCP<MonteCarlo::Photoatom> > 
    photoatom_map;

  photoatom_factory->createPhotoatomMap( photoatom_map );

  TEST_EQUALITY_CONST( photoatom_map.size(), 1 );
  TEST_ASSERT( photoatom_map.count( "Pb" ) );
  TEST_ASSERT( !photoatom_map["Pb"].is_null() );

  Teuchos::RCP<MonteCarlo::Photoatom>& atom = photoatom_map["Pb"];

  // Test the photoatom properties
  TEST_EQUALITY_CONST( atom->getAtomName(), "82000.12p" );
  TEST_EQUALITY_CONST( atom->getAtomicNumber(), 82 );
  TEST_FLOATING_EQUALITY( atom->getAtomicWeight(), 207.1999470456033, 1e-12 );

  // Test that the total cross section can be returned
  double cross_section = 
    atom->getTotalCrossSection( exp( -1.381551055796E+01 ) );

  TEST_FLOATING_EQUALITY( cross_section, 0.006275141600000259, 1e-12 );

  cross_section = 
    atom->getTotalCrossSection( exp( 1.151292546497E+01 ) );

  TEST_FLOATING_EQUALITY( cross_section, 41.18471143984235, 1e-12 );

  // Test that the absorption cross section can be returned
  cross_section = 
    atom->getAbsorptionCrossSection( exp( -1.381551055796E+01 ) );

  TEST_FLOATING_EQUALITY( cross_section, 0.0, 1e-12 );

  cross_section = 
    atom->getAbsorptionCrossSection( exp( -1.214969212306E+01 ) );

  TEST_FLOATING_EQUALITY( cross_section, exp( 1.719257539043E+01 ), 1e-12 );

  cross_section = 
    atom->getAbsorptionCrossSection( exp( 1.151292546497E+01 ) );

  TEST_FLOATING_EQUALITY( cross_section, exp( -1.115947249407E+01 ), 1e-11 );

  // Test that the incoherent cross section can be returned
  cross_section = atom->getReactionCrossSection( 
			   exp( -1.381551055796E+01 ),
			   MonteCarlo::TOTAL_INCOHERENT_PHOTOATOMIC_REACTION );
  
  TEST_FLOATING_EQUALITY( cross_section, exp( -1.338724079720E+01 ), 1e-12 );

  cross_section = atom->getReactionCrossSection( 
			   exp( -1.364234411496E+01 ),
			   MonteCarlo::TOTAL_INCOHERENT_PHOTOATOMIC_REACTION );

  TEST_FLOATING_EQUALITY( cross_section, exp( -1.304090138782E+01 ), 1e-12 );

  cross_section = atom->getReactionCrossSection(
			   exp( 1.151292546497E+01 ),
			   MonteCarlo::TOTAL_INCOHERENT_PHOTOATOMIC_REACTION );

  TEST_FLOATING_EQUALITY( cross_section, exp( -6.573285045032E+00 ), 1e-12 );

  // Test that the coherent cross section can be returned
  cross_section = atom->getReactionCrossSection( 
				   exp(-1.381551055796E+01 ),
				   MonteCarlo::COHERENT_PHOTOATOMIC_REACTION );

  TEST_FLOATING_EQUALITY( cross_section, exp( -5.071403810640E+00 ), 1e-12 );
  
  cross_section = atom->getReactionCrossSection( 
				   exp( -1.364234411496E+01 ),
				   MonteCarlo::COHERENT_PHOTOATOMIC_REACTION );
  
  TEST_FLOATING_EQUALITY( cross_section, exp( -4.284251858121E+00 ), 1e-12 );

  cross_section = atom->getReactionCrossSection( 
				   exp( 1.151292546497E+01 ),
				   MonteCarlo::COHERENT_PHOTOATOMIC_REACTION );

  TEST_FLOATING_EQUALITY( cross_section, exp( -2.309498238246E+01 ), 1e-12 );

  // Test that there is no total photoelectric
  cross_section = atom->getReactionCrossSection( 
			exp( -1.381551055796E+01 ),
			MonteCarlo::TOTAL_PHOTOELECTRIC_PHOTOATOMIC_REACTION );

  TEST_FLOATING_EQUALITY( cross_section, 0.0, 1e-12 );

  cross_section = atom->getReactionCrossSection( 
			exp( 1.151292546497E+01 ),
			MonteCarlo::TOTAL_PHOTOELECTRIC_PHOTOATOMIC_REACTION );

  TEST_FLOATING_EQUALITY( cross_section, 0.0, 1e-12 );

  // Test that the pair production cross section can be returned
  cross_section = atom->getReactionCrossSection(
			    exp( -1.381551055796E+01 ),
			    MonteCarlo::PAIR_PRODUCTION_PHOTOATOMIC_REACTION );

  TEST_FLOATING_EQUALITY( cross_section, 0.0, 1e-12 );

  cross_section = atom->getReactionCrossSection( 
			    exp( 2.480967890857E-02 ),
			    MonteCarlo::PAIR_PRODUCTION_PHOTOATOMIC_REACTION );

  TEST_FLOATING_EQUALITY( cross_section, exp( -1.431923975437E+01 ), 1e-12 );

  cross_section = atom->getReactionCrossSection( 
			    exp( 1.151292546497E+01 ),
			    MonteCarlo::PAIR_PRODUCTION_PHOTOATOMIC_REACTION );

  TEST_FLOATING_EQUALITY( cross_section, exp( 3.718032834377E+00 ), 1e-12 );
  
  // Test that there is no triplet production cross section
  cross_section = atom->getReactionCrossSection( 
			 exp( -1.381551055796E+01 ),
			 MonteCarlo::TRIPLET_PRODUCTION_PHOTOATOMIC_REACTION );

  TEST_FLOATING_EQUALITY( cross_section, 0.0, 1e-12 );

  cross_section = atom->getReactionCrossSection(
			 exp( 1.151292546497E+01 ),
			 MonteCarlo::TRIPLET_PRODUCTION_PHOTOATOMIC_REACTION );

  // Test that the K subshell photoelectric cross section can be returned
  cross_section = atom->getReactionCrossSection(
		   exp( -1.381551055796E+01 ),
		   MonteCarlo::K_SUBSHELL_PHOTOELECTRIC_PHOTOATOMIC_REACTION );

  TEST_FLOATING_EQUALITY( cross_section, 0.0, 1e-12 );

  cross_section = atom->getReactionCrossSection(
		   exp( -2.427128314806E+00 ),
		   MonteCarlo::K_SUBSHELL_PHOTOELECTRIC_PHOTOATOMIC_REACTION );

  TEST_FLOATING_EQUALITY( cross_section, exp( 7.578565567350E+00 ), 1e-12 );

  cross_section = atom->getReactionCrossSection(
		   exp( 1.151292546497E+01 ),
		   MonteCarlo::K_SUBSHELL_PHOTOELECTRIC_PHOTOATOMIC_REACTION );
  
  TEST_FLOATING_EQUALITY( cross_section, exp( -1.135387253512E+01 ), 1e-12 );

  // Test that the P3 subshell photoelectric cross section can be returned
  cross_section = atom->getReactionCrossSection(
		  exp( -1.381551055796E+01 ),
		  MonteCarlo::P3_SUBSHELL_PHOTOELECTRIC_PHOTOATOMIC_REACTION );

  TEST_FLOATING_EQUALITY( cross_section, 0.0, 1e-12 );

  cross_section = atom->getReactionCrossSection(
		  exp( -1.214969212306E+01 ),
		  MonteCarlo::P3_SUBSHELL_PHOTOELECTRIC_PHOTOATOMIC_REACTION );

  TEST_FLOATING_EQUALITY( cross_section, exp( 1.719257539043E+01 ), 1e-12 );

  cross_section = atom->getReactionCrossSection(
		  exp( 1.151292546497E+01 ),
		  MonteCarlo::P3_SUBSHELL_PHOTOELECTRIC_PHOTOATOMIC_REACTION );

  TEST_FLOATING_EQUALITY( cross_section, exp( -2.364731020721E+01 ), 1e-12 );
}

//---------------------------------------------------------------------------//
// Check that a photoatom map can be created (subshell pe data)
TEUCHOS_UNIT_TEST( PhotoatomFactory, createPhotoatomMap_native_pe_subshells )
{
  // Create the set of photoatom aliases
  photoatom_aliases.clear();
  photoatom_aliases.insert( "Pb-Native" );
  
  photoatom_factory.reset( new MonteCarlo::PhotoatomFactory(
					       cross_sections_xml_directory,
					       cross_section_table_info,
					       photoatom_aliases,
					       atomic_relaxation_model_factory,
					       100,
					       MonteCarlo::WH_INCOHERENT_MODEL,
					       3.0,
					       false,
					       true ) );

  boost::unordered_map<std::string,Teuchos::RCP<MonteCarlo::Photoatom> > 
    photoatom_map;

  photoatom_factory->createPhotoatomMap( photoatom_map );

  TEST_EQUALITY_CONST( photoatom_map.size(), 1 );
  TEST_ASSERT( photoatom_map.count( "Pb-Native" ) );
  TEST_ASSERT( !photoatom_map["Pb-Native"].is_null() );

  Teuchos::RCP<MonteCarlo::Photoatom>& atom = photoatom_map["Pb-Native"];

  std::string cross_sections_xml_name = cross_sections_xml_directory;
  cross_sections_xml_name += "/test_epr_82_native.xml";

  // Test the photoatom properties
<<<<<<< HEAD
  TEST_EQUALITY_CONST( atom->getAtomName(), cross_sections_xml_name );
=======
  TEST_ASSERT( atom->getAtomName().find( "test_epr_82_native.xml" ) <
	       atom->getAtomName().size() );
>>>>>>> cfe21254
  TEST_EQUALITY_CONST( atom->getAtomicNumber(), 82 );
  TEST_FLOATING_EQUALITY( atom->getAtomicWeight(), 207.1999470456033, 1e-12 );

  // Test that the total cross section can be returned
  double cross_section = atom->getTotalCrossSection( 0.001 );

  TEST_FLOATING_EQUALITY( cross_section, 1.79084232526918314e+06, 1e-15 );

  cross_section = atom->getTotalCrossSection( 20.0 );

  TEST_FLOATING_EQUALITY( cross_section, 2.13373119562157392e+01, 1e-15 );
  
  // Test that the absorption cross section can be reaturned
  cross_section = atom->getAbsorptionCrossSection( 0.001 );
  
  TEST_FLOATING_EQUALITY( cross_section, 1.78857306272290740e+06, 1e-15 );

  cross_section = atom->getAbsorptionCrossSection( 20.0 );

  TEST_FLOATING_EQUALITY( cross_section, 8.03368055321776603e-02, 1e-15 );

  // Test that the incoherent cross section can be returned
  cross_section = atom->getReactionCrossSection( 
			   0.001,
			   MonteCarlo::TOTAL_INCOHERENT_PHOTOATOMIC_REACTION );

  TEST_FLOATING_EQUALITY( cross_section, 1.23509999999967790e+00, 1e-15 );
  
  cross_section = atom->getReactionCrossSection( 
			   20.0,
			   MonteCarlo::TOTAL_INCOHERENT_PHOTOATOMIC_REACTION );

  TEST_FLOATING_EQUALITY( cross_section, 2.47834228852720528e+00, 1e-15 );

  // Test that the coherent cross section can be returned
  cross_section = atom->getReactionCrossSection( 
				   0.001,
				   MonteCarlo::COHERENT_PHOTOATOMIC_REACTION );

  TEST_FLOATING_EQUALITY( cross_section, 2.26802744627581296e+03, 1e-3 );

  cross_section = atom->getReactionCrossSection( 
				   20.0,
				   MonteCarlo::COHERENT_PHOTOATOMIC_REACTION );

  TEST_FLOATING_EQUALITY( cross_section, 2.33286215895818971e-03, 1e-3 );

  // Test that the total photoelectric cross section is not present
  cross_section = atom->getReactionCrossSection( 
			0.001,
			MonteCarlo::TOTAL_PHOTOELECTRIC_PHOTOATOMIC_REACTION );

  TEST_EQUALITY_CONST( cross_section, 0.0 );

  cross_section = atom->getReactionCrossSection( 
			20.0,
		        MonteCarlo::TOTAL_PHOTOELECTRIC_PHOTOATOMIC_REACTION );

  TEST_EQUALITY_CONST( cross_section, 0.0 );

  // Test that the subshell photoelectric cross sections can be returned
  cross_section = atom->getReactionCrossSection(
		   8.82900099999595622e-02,
		   MonteCarlo::K_SUBSHELL_PHOTOELECTRIC_PHOTOATOMIC_REACTION );

  TEST_FLOATING_EQUALITY( cross_section, 1.95582145812230942e+03, 1e-15 );
		      
  cross_section = atom->getReactionCrossSection( 
		   20.0,
		   MonteCarlo::K_SUBSHELL_PHOTOELECTRIC_PHOTOATOMIC_REACTION );

  TEST_FLOATING_EQUALITY( cross_section, 6.61425467896072372e-02, 1e-15 );
  
  cross_section = atom->getReactionCrossSection( 
		  1e-3,
		  MonteCarlo::P3_SUBSHELL_PHOTOELECTRIC_PHOTOATOMIC_REACTION );

  TEST_FLOATING_EQUALITY( cross_section, 7.38175550850533909e+02, 1e-24 );
  
  cross_section = atom->getReactionCrossSection( 
		  20.0,
		  MonteCarlo::P3_SUBSHELL_PHOTOELECTRIC_PHOTOATOMIC_REACTION );

  TEST_FLOATING_EQUALITY( cross_section, 3.03007633456089762e-07, 1e-15 );
  
  // Test that the pair production cross section can be returned
  cross_section = atom->getReactionCrossSection( 
			    0.001,
			    MonteCarlo::PAIR_PRODUCTION_PHOTOATOMIC_REACTION );

  TEST_EQUALITY_CONST( cross_section, 0.0 );

  cross_section = atom->getReactionCrossSection( 
			    1.02673329640432032e+00,
			    MonteCarlo::PAIR_PRODUCTION_PHOTOATOMIC_REACTION );

  TEST_FLOATING_EQUALITY( cross_section, 2.09098184021483652e-06, 1e-15 );

  cross_section = atom->getReactionCrossSection( 
			    20.0,
			    MonteCarlo::PAIR_PRODUCTION_PHOTOATOMIC_REACTION );

  TEST_FLOATING_EQUALITY( cross_section, 1.87762999999973985e+01, 1e-15 );
  
  // Test that there are no subshell incoherent cross sections
  cross_section = atom->getReactionCrossSection(
		      20.0,
		      MonteCarlo::K_SUBSHELL_INCOHERENT_PHOTOATOMIC_REACTION );

  TEST_EQUALITY_CONST( cross_section, 0.0 );

  // Test that there is no triple production cross section
  cross_section = atom->getReactionCrossSection(
			 20.0,
			 MonteCarlo::TRIPLET_PRODUCTION_PHOTOATOMIC_REACTION );

  TEST_EQUALITY_CONST( cross_section, 0.0 );
}

//---------------------------------------------------------------------------//
// Check that tables are not duplicated
TEUCHOS_UNIT_TEST( PhotoatomFactory, no_duplicate_tables )
{
  // Create the set of photoatom aliases
  photoatom_aliases.clear();
  photoatom_aliases.insert( "H-1_293.6K" );
  photoatom_aliases.insert( "H-1_300K" );
  
  photoatom_factory.reset( new MonteCarlo::PhotoatomFactory(
					       cross_sections_xml_directory,
					       cross_section_table_info,
					       photoatom_aliases,
					       atomic_relaxation_model_factory,
					       100,
					       MonteCarlo::WH_INCOHERENT_MODEL,
					       3.0,
					       false,
					       true ) );

  boost::unordered_map<std::string,Teuchos::RCP<MonteCarlo::Photoatom> > 
    photoatom_map;

  photoatom_factory->createPhotoatomMap( photoatom_map );

  TEST_EQUALITY_CONST( photoatom_map.size(), 2 );
  
  TEST_ASSERT( photoatom_map.count( "H-1_293.6K" ) );
  TEST_ASSERT( !photoatom_map["H-1_293.6K"].is_null() );

  TEST_ASSERT( photoatom_map.count( "H-1_300K" ) );
  TEST_ASSERT( !photoatom_map["H-1_300K"].is_null() );
  
  TEST_EQUALITY( photoatom_map["H-1_293.6K"], photoatom_map["H-1_300K"] );
} 

//---------------------------------------------------------------------------//
// Custom main function
//---------------------------------------------------------------------------//
int main( int argc, char** argv )
{
  Teuchos::CommandLineProcessor& clp = Teuchos::UnitTestRepository::getCLP();

  clp.setOption( "test_cross_sections_xml_directory",
		 &cross_sections_xml_directory,
		 "Test cross_sections.xml file name" );

  const Teuchos::RCP<Teuchos::FancyOStream> out = 
    Teuchos::VerboseObjectBase::getDefaultOStream();

  Teuchos::CommandLineProcessor::EParseCommandLineReturn parse_return = 
    clp.parse(argc,argv);

  if ( parse_return != Teuchos::CommandLineProcessor::PARSE_SUCCESSFUL ) {
    *out << "\nEnd Result: TEST FAILED" << std::endl;
    return parse_return;
  }

  {
    std::string cross_sections_xml_file = cross_sections_xml_directory;
    cross_sections_xml_file += "/cross_sections.xml";
    
    // Read in the xml file storing the cross section table info
    Teuchos::updateParametersFromXmlFile(
			       cross_sections_xml_file,
			       Teuchos::inoutArg( cross_section_table_info ) );

    // Create the atomic relaxation model factory
    atomic_relaxation_model_factory.reset(
				new MonteCarlo::AtomicRelaxationModelFactory );
  }

  // Initialize the random number generator
  Utility::RandomNumberGenerator::createStreams();
  
  // Run the unit tests
  Teuchos::GlobalMPISession mpiSession( &argc, &argv );

  const bool success = Teuchos::UnitTestRepository::runUnitTests( *out );

  if (success)
    *out << "\nEnd Result: TEST PASSED" << std::endl;
  else
    *out << "\nEnd Result: TEST FAILED" << std::endl;

  clp.printFinalTimerSummary(out.ptr());

  return (success ? 0 : 1);
}


//---------------------------------------------------------------------------//
// end tstPhotoatomFactory.cpp
//---------------------------------------------------------------------------//<|MERGE_RESOLUTION|>--- conflicted
+++ resolved
@@ -269,13 +269,9 @@
   cross_sections_xml_name += "/test_epr_82_native.xml";
 
   // Test the photoatom properties
-<<<<<<< HEAD
-  TEST_EQUALITY_CONST( atom->getAtomName(), cross_sections_xml_name );
-=======
   TEST_ASSERT( atom->getAtomName().find( "test_epr_82_native.xml" ) <
 	       atom->getAtomName().size() );
 
->>>>>>> cfe21254
   TEST_EQUALITY_CONST( atom->getAtomicNumber(), 82 );
   TEST_FLOATING_EQUALITY( atom->getAtomicWeight(), 207.1999470456033, 1e-12 );
 
@@ -631,12 +627,8 @@
   cross_sections_xml_name += "/test_epr_82_native.xml";
 
   // Test the photoatom properties
-<<<<<<< HEAD
-  TEST_EQUALITY_CONST( atom->getAtomName(), cross_sections_xml_name );
-=======
   TEST_ASSERT( atom->getAtomName().find( "test_epr_82_native.xml" ) <
 	       atom->getAtomName().size() );
->>>>>>> cfe21254
   TEST_EQUALITY_CONST( atom->getAtomicNumber(), 82 );
   TEST_FLOATING_EQUALITY( atom->getAtomicWeight(), 207.1999470456033, 1e-12 );
 
@@ -799,12 +791,8 @@
   cross_sections_xml_name += "/test_epr_82_native.xml";
 
   // Test the photoatom properties
-<<<<<<< HEAD
-  TEST_EQUALITY_CONST( atom->getAtomName(), cross_sections_xml_name );
-=======
   TEST_ASSERT( atom->getAtomName().find( "test_epr_82_native.xml" ) <
 	       atom->getAtomName().size() );
->>>>>>> cfe21254
   TEST_EQUALITY_CONST( atom->getAtomicNumber(), 82 );
   TEST_FLOATING_EQUALITY( atom->getAtomicWeight(), 207.1999470456033, 1e-12 );
 
@@ -978,12 +966,8 @@
   cross_sections_xml_name += "/test_epr_82_native.xml";
 
   // Test the photoatom properties
-<<<<<<< HEAD
-  TEST_EQUALITY_CONST( atom->getAtomName(), cross_sections_xml_name );
-=======
   TEST_ASSERT( atom->getAtomName().find( "test_epr_82_native.xml" ) <
 	       atom->getAtomName().size() );
->>>>>>> cfe21254
   TEST_EQUALITY_CONST( atom->getAtomicNumber(), 82 );
   TEST_FLOATING_EQUALITY( atom->getAtomicWeight(), 207.1999470456033, 1e-12 );
 
@@ -1365,12 +1349,8 @@
   cross_sections_xml_name += "/test_epr_82_native.xml";
 
   // Test the photoatom properties
-<<<<<<< HEAD
-  TEST_EQUALITY_CONST( atom->getAtomName(), cross_sections_xml_name );
-=======
   TEST_ASSERT( atom->getAtomName().find( "test_epr_82_native.xml" ) <
 	       atom->getAtomName().size() );
->>>>>>> cfe21254
   TEST_EQUALITY_CONST( atom->getAtomicNumber(), 82 );
   TEST_FLOATING_EQUALITY( atom->getAtomicWeight(), 207.1999470456033, 1e-12 );
 
