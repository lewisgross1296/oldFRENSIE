//---------------------------------------------------------------------------//
//!
//! \file   tstPhotoatomFactory.cpp
//! \author Alex Robinson
//! \brief  Photoatom factory unit tests
//!
//---------------------------------------------------------------------------//

// Std Lib Includes
#include <iostream>

// Trilinos Includes
#include <Teuchos_UnitTestHarness.hpp>
#include <Teuchos_VerboseObject.hpp>
#include <Teuchos_RCP.hpp>
#include <Teuchos_XMLParameterListCoreHelpers.hpp>

// FRENSIE Includes
#include "MonteCarlo_PhotoatomFactory.hpp"
#include "MonteCarlo_AtomicRelaxationModelFactory.hpp"
#include "MonteCarlo_ParticleBank.hpp"
#include "MonteCarlo_PhotonState.hpp"
#include "Utility_RandomNumberGenerator.hpp"

//---------------------------------------------------------------------------//
// Testing Variables
//---------------------------------------------------------------------------//

std::string cross_sections_xml_directory;
Teuchos::ParameterList cross_section_table_info;
boost::unordered_set<std::string> photoatom_aliases;
Teuchos::RCP<MonteCarlo::AtomicRelaxationModelFactory> 
atomic_relaxation_model_factory;
Teuchos::RCP<MonteCarlo::PhotoatomFactory> photoatom_factory;

//---------------------------------------------------------------------------//
// Tests
//---------------------------------------------------------------------------//
// Check that a photoatom map can be created (only basic data)
TEUCHOS_UNIT_TEST( PhotoatomFactory, createPhotoatomMap_basic )
{
  photoatom_factory.reset( new MonteCarlo::PhotoatomFactory(
					       cross_sections_xml_directory,
					       cross_section_table_info,
					       photoatom_aliases,
					       atomic_relaxation_model_factory,
					       false,
					       false,
					       false ) );

  boost::unordered_map<std::string,Teuchos::RCP<MonteCarlo::Photoatom> > 
    photoatom_map;

  photoatom_factory->createPhotoatomMap( photoatom_map );

  TEST_EQUALITY_CONST( photoatom_map.size(), 1 );
  TEST_ASSERT( photoatom_map.count( "Pb" ) );
  TEST_ASSERT( !photoatom_map["Pb"].is_null() );

  Teuchos::RCP<MonteCarlo::Photoatom>& atom = photoatom_map["Pb"];

  // Test the photoatom properties
  TEST_EQUALITY_CONST( atom->getAtomName(), "82000.12p" );
  TEST_EQUALITY_CONST( atom->getAtomicNumber(), 82 );
  TEST_FLOATING_EQUALITY( atom->getAtomicWeight(), 207.1999470456033, 1e-12 );

  // Test that the total cross section can be returned
  double cross_section = 
    atom->getTotalCrossSection( exp( -1.381551055796E+01 ) );

  TEST_FLOATING_EQUALITY( cross_section, 0.006275141600000259, 1e-12 );

  cross_section = 
    atom->getTotalCrossSection( exp( 1.151292546497E+01 ) );

  TEST_FLOATING_EQUALITY( cross_section, 41.18471143984235, 1e-12 );

  // Test that the absorption cross section can be returned
  cross_section = 
    atom->getAbsorptionCrossSection( exp( -1.381551055796E+01 ) );

  TEST_FLOATING_EQUALITY( cross_section, 0.0, 1e-12 );

  cross_section = 
    atom->getAbsorptionCrossSection( exp( -1.214969212306E+01 ) );

  TEST_FLOATING_EQUALITY( cross_section, exp( 1.719257539043E+01 ), 1e-12 );

  cross_section = 
    atom->getAbsorptionCrossSection( exp( 1.151292546497E+01 ) );

  TEST_FLOATING_EQUALITY( cross_section, exp( -1.115947249407E+01 ), 1e-11 );

  // Test that the incoherent cross section can be returned
  cross_section = atom->getReactionCrossSection( 
				 exp( -1.381551055796E+01 ),
				 MonteCarlo::INCOHERENT_PHOTOATOMIC_REACTION );
  
  TEST_FLOATING_EQUALITY( cross_section, exp( -1.338724079720E+01 ), 1e-12 );

  cross_section = atom->getReactionCrossSection( 
				 exp( -1.364234411496E+01 ),
				 MonteCarlo::INCOHERENT_PHOTOATOMIC_REACTION );

  TEST_FLOATING_EQUALITY( cross_section, exp( -1.304090138782E+01 ), 1e-12 );

  cross_section = atom->getReactionCrossSection(
				 exp( 1.151292546497E+01 ),
				 MonteCarlo::INCOHERENT_PHOTOATOMIC_REACTION );

  TEST_FLOATING_EQUALITY( cross_section, exp( -6.573285045032E+00 ), 1e-12 );

  // Test that the coherent cross section can be returned
  cross_section = atom->getReactionCrossSection( 
				   exp(-1.381551055796E+01 ),
				   MonteCarlo::COHERENT_PHOTOATOMIC_REACTION );

  TEST_FLOATING_EQUALITY( cross_section, exp( -5.071403810640E+00 ), 1e-12 );
  
  cross_section = atom->getReactionCrossSection( 
				   exp( -1.364234411496E+01 ),
				   MonteCarlo::COHERENT_PHOTOATOMIC_REACTION );
  
  TEST_FLOATING_EQUALITY( cross_section, exp( -4.284251858121E+00 ), 1e-12 );

  cross_section = atom->getReactionCrossSection( 
				   exp( 1.151292546497E+01 ),
				   MonteCarlo::COHERENT_PHOTOATOMIC_REACTION );

  TEST_FLOATING_EQUALITY( cross_section, exp( -2.309498238246E+01 ), 1e-12 );

  // Test that the total photoelectric cross section can be returned
  cross_section = atom->getReactionCrossSection( 
			exp( -1.381551055796E+01 ),
			MonteCarlo::TOTAL_PHOTOELECTRIC_PHOTOATOMIC_REACTION );

  TEST_FLOATING_EQUALITY( cross_section, 0.0, 1e-12 );
    
  cross_section = atom->getReactionCrossSection( 
			exp( -1.214969212306E+01 ),
			MonteCarlo::TOTAL_PHOTOELECTRIC_PHOTOATOMIC_REACTION );

  TEST_FLOATING_EQUALITY( cross_section, exp( 1.719257539043E+01 ), 1e-12 );

  cross_section = atom->getReactionCrossSection( 
			exp( -1.214720768866E+01 ),
			MonteCarlo::TOTAL_PHOTOELECTRIC_PHOTOATOMIC_REACTION );

  TEST_FLOATING_EQUALITY( cross_section, exp( 1.718780625507E+01 ), 1e-12 );

  cross_section = atom->getReactionCrossSection( 
			exp( 1.151292546497E+01 ),
			MonteCarlo::TOTAL_PHOTOELECTRIC_PHOTOATOMIC_REACTION );

  TEST_FLOATING_EQUALITY( cross_section, exp( -1.115947249407E+01 ), 1e-12 );

  // Test that there are no subshell cross sections
  cross_section = atom->getReactionCrossSection(
		   exp( -1.381551055796E+01 ),
		   MonteCarlo::K_SUBSHELL_PHOTOELECTRIC_PHOTOATOMIC_REACTION );

  TEST_FLOATING_EQUALITY( cross_section, 0.0, 1e-12 );

  cross_section = atom->getReactionCrossSection( 
		   exp( 1.151292546497E+01 ),
		   MonteCarlo::K_SUBSHELL_PHOTOELECTRIC_PHOTOATOMIC_REACTION );

  // Test that the pair production cross section can be returned
  cross_section = atom->getReactionCrossSection(
			    exp( -1.381551055796E+01 ),
			    MonteCarlo::PAIR_PRODUCTION_PHOTOATOMIC_REACTION );

  TEST_FLOATING_EQUALITY( cross_section, 0.0, 1e-12 );

  cross_section = atom->getReactionCrossSection( 
			    exp( 2.480967890857E-02 ),
			    MonteCarlo::PAIR_PRODUCTION_PHOTOATOMIC_REACTION );

  TEST_FLOATING_EQUALITY( cross_section, exp( -1.431923975437E+01 ), 1e-12 );

  cross_section = atom->getReactionCrossSection( 
			    exp( 1.151292546497E+01 ),
			    MonteCarlo::PAIR_PRODUCTION_PHOTOATOMIC_REACTION );

  TEST_FLOATING_EQUALITY( cross_section, exp( 3.718032834377E+00 ), 1e-12 );
  
  // Test that there is no triplet production cross section
  cross_section = atom->getReactionCrossSection( 
			 exp( -1.381551055796E+01 ),
			 MonteCarlo::TRIPLET_PRODUCTION_PHOTOATOMIC_REACTION );

  TEST_FLOATING_EQUALITY( cross_section, 0.0, 1e-12 );

  cross_section = atom->getReactionCrossSection(
			 exp( 1.151292546497E+01 ),
			 MonteCarlo::TRIPLET_PRODUCTION_PHOTOATOMIC_REACTION );

  TEST_FLOATING_EQUALITY( cross_section, 0.0, 1e-12 );

  // Test that the Doppler data is not present
  MonteCarlo::ParticleBank bank;

  MonteCarlo::PhotonState photon( 0 );
  photon.setEnergy( 20.0 );
  photon.setDirection( 0.0, 0.0, 1.0 );
  photon.setWeight( 1.0 );
  
  MonteCarlo::SubshellType shell_of_interaction;

  // Set up the random number stream
  std::vector<double> fake_stream( 4 );
  fake_stream[0] = 0.1; // select the incoherent reaction
  fake_stream[1] = 0.001; // sample from first term of koblinger's method
  fake_stream[2] = 0.5; // x = 40.13902672495315, mu = 0.0
  fake_stream[3] = 0.5; // accept x in scattering function rejection loop
  
  Utility::RandomNumberGenerator::setFakeStream( fake_stream );

  atom->collideAnalogue( photon, bank );

  TEST_FLOATING_EQUALITY( photon.getEnergy(), 0.4982681851517501, 1e-12 );
  TEST_FLOATING_EQUALITY( photon.getZDirection(), 0.0, 1e-15 );

  Utility::RandomNumberGenerator::unsetFakeStream();

  // Reset the photoatom factory
  photoatom_factory.reset();
}

//---------------------------------------------------------------------------//
// Check that a photoatom map can be created (Doppler data)
TEUCHOS_UNIT_TEST( PhotoatomFactory, createPhotoatomMap_doppler )
{
  photoatom_factory.reset( new MonteCarlo::PhotoatomFactory(
					       cross_sections_xml_directory,
					       cross_section_table_info,
					       photoatom_aliases,
					       atomic_relaxation_model_factory,
					       true,
					       false,
					       false ) );

  boost::unordered_map<std::string,Teuchos::RCP<MonteCarlo::Photoatom> > 
    photoatom_map;

  photoatom_factory->createPhotoatomMap( photoatom_map );

  TEST_EQUALITY_CONST( photoatom_map.size(), 1 );
  TEST_ASSERT( photoatom_map.count( "Pb" ) );
  TEST_ASSERT( !photoatom_map["Pb"].is_null() );

  Teuchos::RCP<MonteCarlo::Photoatom>& atom = photoatom_map["Pb"];

  // Test the photoatom properties
  TEST_EQUALITY_CONST( atom->getAtomName(), "82000.12p" );
  TEST_EQUALITY_CONST( atom->getAtomicNumber(), 82 );
  TEST_FLOATING_EQUALITY( atom->getAtomicWeight(), 207.1999470456033, 1e-12 );

  // Test that the total cross section can be returned
  double cross_section = 
    atom->getTotalCrossSection( exp( -1.381551055796E+01 ) );

  TEST_FLOATING_EQUALITY( cross_section, 0.006275141600000259, 1e-12 );

  cross_section = 
    atom->getTotalCrossSection( exp( 1.151292546497E+01 ) );

  TEST_FLOATING_EQUALITY( cross_section, 41.18471143984235, 1e-12 );

  // Test that the absorption cross section can be returned
  cross_section = 
    atom->getAbsorptionCrossSection( exp( -1.381551055796E+01 ) );

  TEST_FLOATING_EQUALITY( cross_section, 0.0, 1e-12 );

  cross_section = 
    atom->getAbsorptionCrossSection( exp( -1.214969212306E+01 ) );

  TEST_FLOATING_EQUALITY( cross_section, exp( 1.719257539043E+01 ), 1e-12 );

  cross_section = 
    atom->getAbsorptionCrossSection( exp( 1.151292546497E+01 ) );

  TEST_FLOATING_EQUALITY( cross_section, exp( -1.115947249407E+01 ), 1e-11 );

  // Test that the incoherent cross section can be returned
  cross_section = atom->getReactionCrossSection( 
				 exp( -1.381551055796E+01 ),
				 MonteCarlo::INCOHERENT_PHOTOATOMIC_REACTION );
  
  TEST_FLOATING_EQUALITY( cross_section, exp( -1.338724079720E+01 ), 1e-12 );

  cross_section = atom->getReactionCrossSection( 
				 exp( -1.364234411496E+01 ),
				 MonteCarlo::INCOHERENT_PHOTOATOMIC_REACTION );

  TEST_FLOATING_EQUALITY( cross_section, exp( -1.304090138782E+01 ), 1e-12 );

  cross_section = atom->getReactionCrossSection(
				 exp( 1.151292546497E+01 ),
				 MonteCarlo::INCOHERENT_PHOTOATOMIC_REACTION );

  TEST_FLOATING_EQUALITY( cross_section, exp( -6.573285045032E+00 ), 1e-12 );

  // Test that the coherent cross section can be returned
  cross_section = atom->getReactionCrossSection( 
				   exp(-1.381551055796E+01 ),
				   MonteCarlo::COHERENT_PHOTOATOMIC_REACTION );

  TEST_FLOATING_EQUALITY( cross_section, exp( -5.071403810640E+00 ), 1e-12 );
  
  cross_section = atom->getReactionCrossSection( 
				   exp( -1.364234411496E+01 ),
				   MonteCarlo::COHERENT_PHOTOATOMIC_REACTION );
  
  TEST_FLOATING_EQUALITY( cross_section, exp( -4.284251858121E+00 ), 1e-12 );

  cross_section = atom->getReactionCrossSection( 
				   exp( 1.151292546497E+01 ),
				   MonteCarlo::COHERENT_PHOTOATOMIC_REACTION );

  TEST_FLOATING_EQUALITY( cross_section, exp( -2.309498238246E+01 ), 1e-12 );

  // Test that the total photoelectric cross section can be returned
  cross_section = atom->getReactionCrossSection( 
			exp( -1.381551055796E+01 ),
			MonteCarlo::TOTAL_PHOTOELECTRIC_PHOTOATOMIC_REACTION );

  TEST_FLOATING_EQUALITY( cross_section, 0.0, 1e-12 );
    
  cross_section = atom->getReactionCrossSection( 
			exp( -1.214969212306E+01 ),
			MonteCarlo::TOTAL_PHOTOELECTRIC_PHOTOATOMIC_REACTION );

  TEST_FLOATING_EQUALITY( cross_section, exp( 1.719257539043E+01 ), 1e-12 );

  cross_section = atom->getReactionCrossSection( 
			exp( -1.214720768866E+01 ),
			MonteCarlo::TOTAL_PHOTOELECTRIC_PHOTOATOMIC_REACTION );

  TEST_FLOATING_EQUALITY( cross_section, exp( 1.718780625507E+01 ), 1e-12 );

  cross_section = atom->getReactionCrossSection( 
			exp( 1.151292546497E+01 ),
			MonteCarlo::TOTAL_PHOTOELECTRIC_PHOTOATOMIC_REACTION );

  TEST_FLOATING_EQUALITY( cross_section, exp( -1.115947249407E+01 ), 1e-12 );

  // Test that there are no subshell cross sections
  cross_section = atom->getReactionCrossSection(
		   exp( -1.381551055796E+01 ),
		   MonteCarlo::K_SUBSHELL_PHOTOELECTRIC_PHOTOATOMIC_REACTION );

  TEST_FLOATING_EQUALITY( cross_section, 0.0, 1e-12 );

  cross_section = atom->getReactionCrossSection( 
		   exp( 1.151292546497E+01 ),
		   MonteCarlo::K_SUBSHELL_PHOTOELECTRIC_PHOTOATOMIC_REACTION );

  // Test that the pair production cross section can be returned
  cross_section = atom->getReactionCrossSection(
			    exp( -1.381551055796E+01 ),
			    MonteCarlo::PAIR_PRODUCTION_PHOTOATOMIC_REACTION );

  TEST_FLOATING_EQUALITY( cross_section, 0.0, 1e-12 );

  cross_section = atom->getReactionCrossSection( 
			    exp( 2.480967890857E-02 ),
			    MonteCarlo::PAIR_PRODUCTION_PHOTOATOMIC_REACTION );

  TEST_FLOATING_EQUALITY( cross_section, exp( -1.431923975437E+01 ), 1e-12 );

  cross_section = atom->getReactionCrossSection( 
			    exp( 1.151292546497E+01 ),
			    MonteCarlo::PAIR_PRODUCTION_PHOTOATOMIC_REACTION );

  TEST_FLOATING_EQUALITY( cross_section, exp( 3.718032834377E+00 ), 1e-12 );
  
  // Test that there is no triplet production cross section
  cross_section = atom->getReactionCrossSection( 
			 exp( -1.381551055796E+01 ),
			 MonteCarlo::TRIPLET_PRODUCTION_PHOTOATOMIC_REACTION );

  TEST_FLOATING_EQUALITY( cross_section, 0.0, 1e-12 );

  cross_section = atom->getReactionCrossSection(
			 exp( 1.151292546497E+01 ),
			 MonteCarlo::TRIPLET_PRODUCTION_PHOTOATOMIC_REACTION );

  // Test that the Doppler data is present
  MonteCarlo::ParticleBank bank;

  MonteCarlo::PhotonState photon( 0 );
  photon.setEnergy( 20.0 );
  photon.setDirection( 0.0, 0.0, 1.0 );
  photon.setWeight( 1.0 );
  
  MonteCarlo::SubshellType shell_of_interaction;

  // Set up the random number stream
  std::vector<double> fake_stream( 7 );
  fake_stream[0] = 0.1; // select the incoherent reaction
  fake_stream[1] = 0.001; // sample from first term of koblinger's method
  fake_stream[2] = 0.5; // x = 40.13902672495315, mu = 0.0
  fake_stream[3] = 0.5; // accept x in scattering function rejection loop
  fake_stream[4] = 0.005; // select first shell for collision
  fake_stream[5] = 6.427713151861e-01; // select pz = 40.0
  fake_stream[6] = 0.25; // select energy loss

  Utility::RandomNumberGenerator::setFakeStream( fake_stream );

  atom->collideAnalogue( photon, bank );

  TEST_FLOATING_EQUALITY( photon.getEnergy(), 0.3528040136905526, 1e-12 );
  TEST_FLOATING_EQUALITY( photon.getZDirection(), 0.0, 1e-15 );

  Utility::RandomNumberGenerator::unsetFakeStream();
}

//---------------------------------------------------------------------------//
// Check that a photoatom map can be created (detailed pair production data)
// TEUCHOS_UNIT_TEST( PhotoatomFactory, createPhotoatomMap_detailed_pp )
// {
//   photoatom_factory.reset( new MonteCarlo::PhotoatomFactory(
// 					       cross_sections_xml_directory,
// 					       cross_section_table_info,
// 					       photoatom_aliases,
// 					       atomic_relaxation_model_factory,
// 					       true,
// 					       false,
// 					       false ) );

//   boost::unordered_map<std::string,Teuchos::RCP<MonteCarlo::Photoatom> > 
//     photoatom_map;

//   photoatom_factory->createPhotoatomMap( photoatom_map );

//   TEST_EQUALITY_CONST( photoatom_map.size(), 1 );
//   TEST_ASSERT( photoatom_map.count( "Pb" ) );
//   TEST_ASSERT( !photoatom_map["Pb"].is_null() );
// }

//---------------------------------------------------------------------------//
// Check that a photoatom map can be created (subshell pe data)
TEUCHOS_UNIT_TEST( PhotoatomFactory, createPhotoatomMap_pe_subshells )
{
  photoatom_factory.reset( new MonteCarlo::PhotoatomFactory(
					       cross_sections_xml_directory,
					       cross_section_table_info,
					       photoatom_aliases,
					       atomic_relaxation_model_factory,
					       false,
					       false,
					       true ) );

  boost::unordered_map<std::string,Teuchos::RCP<MonteCarlo::Photoatom> > 
    photoatom_map;

  photoatom_factory->createPhotoatomMap( photoatom_map );

  TEST_EQUALITY_CONST( photoatom_map.size(), 1 );
  TEST_ASSERT( photoatom_map.count( "Pb" ) );
  TEST_ASSERT( !photoatom_map["Pb"].is_null() );

  Teuchos::RCP<MonteCarlo::Photoatom>& atom = photoatom_map["Pb"];

  // Test the photoatom properties
  TEST_EQUALITY_CONST( atom->getAtomName(), "82000.12p" );
  TEST_EQUALITY_CONST( atom->getAtomicNumber(), 82 );
  TEST_FLOATING_EQUALITY( atom->getAtomicWeight(), 207.1999470456033, 1e-12 );

  // Test that the total cross section can be returned
  double cross_section = 
    atom->getTotalCrossSection( exp( -1.381551055796E+01 ) );

  TEST_FLOATING_EQUALITY( cross_section, 0.006275141600000259, 1e-12 );

  cross_section = 
    atom->getTotalCrossSection( exp( 1.151292546497E+01 ) );

  TEST_FLOATING_EQUALITY( cross_section, 41.18471143984235, 1e-12 );

  // Test that the absorption cross section can be returned
  cross_section = 
    atom->getAbsorptionCrossSection( exp( -1.381551055796E+01 ) );

  TEST_FLOATING_EQUALITY( cross_section, 0.0, 1e-12 );

  cross_section = 
    atom->getAbsorptionCrossSection( exp( -1.214969212306E+01 ) );

  TEST_FLOATING_EQUALITY( cross_section, exp( 1.719257539043E+01 ), 1e-12 );

  cross_section = 
    atom->getAbsorptionCrossSection( exp( 1.151292546497E+01 ) );

  TEST_FLOATING_EQUALITY( cross_section, exp( -1.115947249407E+01 ), 1e-11 );

  // Test that the incoherent cross section can be returned
  cross_section = atom->getReactionCrossSection( 
				 exp( -1.381551055796E+01 ),
				 MonteCarlo::INCOHERENT_PHOTOATOMIC_REACTION );
  
  TEST_FLOATING_EQUALITY( cross_section, exp( -1.338724079720E+01 ), 1e-12 );

  cross_section = atom->getReactionCrossSection( 
				 exp( -1.364234411496E+01 ),
				 MonteCarlo::INCOHERENT_PHOTOATOMIC_REACTION );

  TEST_FLOATING_EQUALITY( cross_section, exp( -1.304090138782E+01 ), 1e-12 );

  cross_section = atom->getReactionCrossSection(
				 exp( 1.151292546497E+01 ),
				 MonteCarlo::INCOHERENT_PHOTOATOMIC_REACTION );

  TEST_FLOATING_EQUALITY( cross_section, exp( -6.573285045032E+00 ), 1e-12 );

  // Test that the coherent cross section can be returned
  cross_section = atom->getReactionCrossSection( 
				   exp(-1.381551055796E+01 ),
				   MonteCarlo::COHERENT_PHOTOATOMIC_REACTION );

  TEST_FLOATING_EQUALITY( cross_section, exp( -5.071403810640E+00 ), 1e-12 );
  
  cross_section = atom->getReactionCrossSection( 
				   exp( -1.364234411496E+01 ),
				   MonteCarlo::COHERENT_PHOTOATOMIC_REACTION );
  
  TEST_FLOATING_EQUALITY( cross_section, exp( -4.284251858121E+00 ), 1e-12 );

  cross_section = atom->getReactionCrossSection( 
				   exp( 1.151292546497E+01 ),
				   MonteCarlo::COHERENT_PHOTOATOMIC_REACTION );

  TEST_FLOATING_EQUALITY( cross_section, exp( -2.309498238246E+01 ), 1e-12 );

  // Test that there is no total photoelectric
  cross_section = atom->getReactionCrossSection( 
			exp( -1.381551055796E+01 ),
			MonteCarlo::TOTAL_PHOTOELECTRIC_PHOTOATOMIC_REACTION );

  TEST_FLOATING_EQUALITY( cross_section, 0.0, 1e-12 );

  cross_section = atom->getReactionCrossSection( 
			exp( 1.151292546497E+01 ),
			MonteCarlo::TOTAL_PHOTOELECTRIC_PHOTOATOMIC_REACTION );

  TEST_FLOATING_EQUALITY( cross_section, 0.0, 1e-12 );

  // Test that the pair production cross section can be returned
  cross_section = atom->getReactionCrossSection(
			    exp( -1.381551055796E+01 ),
			    MonteCarlo::PAIR_PRODUCTION_PHOTOATOMIC_REACTION );

  TEST_FLOATING_EQUALITY( cross_section, 0.0, 1e-12 );

  cross_section = atom->getReactionCrossSection( 
			    exp( 2.480967890857E-02 ),
			    MonteCarlo::PAIR_PRODUCTION_PHOTOATOMIC_REACTION );

  TEST_FLOATING_EQUALITY( cross_section, exp( -1.431923975437E+01 ), 1e-12 );

  cross_section = atom->getReactionCrossSection( 
			    exp( 1.151292546497E+01 ),
			    MonteCarlo::PAIR_PRODUCTION_PHOTOATOMIC_REACTION );

  TEST_FLOATING_EQUALITY( cross_section, exp( 3.718032834377E+00 ), 1e-12 );
  
  // Test that there is no triplet production cross section
  cross_section = atom->getReactionCrossSection( 
			 exp( -1.381551055796E+01 ),
			 MonteCarlo::TRIPLET_PRODUCTION_PHOTOATOMIC_REACTION );

  TEST_FLOATING_EQUALITY( cross_section, 0.0, 1e-12 );

  cross_section = atom->getReactionCrossSection(
			 exp( 1.151292546497E+01 ),
			 MonteCarlo::TRIPLET_PRODUCTION_PHOTOATOMIC_REACTION );

  // Test that the K subshell photoelectric cross section can be returned
  cross_section = atom->getReactionCrossSection(
		   exp( -1.381551055796E+01 ),
		   MonteCarlo::K_SUBSHELL_PHOTOELECTRIC_PHOTOATOMIC_REACTION );

  TEST_FLOATING_EQUALITY( cross_section, 0.0, 1e-12 );

  cross_section = atom->getReactionCrossSection(
		   exp( -2.427128314806E+00 ),
		   MonteCarlo::K_SUBSHELL_PHOTOELECTRIC_PHOTOATOMIC_REACTION );

  TEST_FLOATING_EQUALITY( cross_section, exp( 7.578565567350E+00 ), 1e-12 );

  cross_section = atom->getReactionCrossSection(
		   exp( 1.151292546497E+01 ),
		   MonteCarlo::K_SUBSHELL_PHOTOELECTRIC_PHOTOATOMIC_REACTION );
  
  TEST_FLOATING_EQUALITY( cross_section, exp( -1.135387253512E+01 ), 1e-12 );

  // Test that the P3 subshell photoelectric cross section can be returned
  cross_section = atom->getReactionCrossSection(
		  exp( -1.381551055796E+01 ),
		  MonteCarlo::P3_SUBSHELL_PHOTOELECTRIC_PHOTOATOMIC_REACTION );

  TEST_FLOATING_EQUALITY( cross_section, 0.0, 1e-12 );

  cross_section = atom->getReactionCrossSection(
		  exp( -1.214969212306E+01 ),
		  MonteCarlo::P3_SUBSHELL_PHOTOELECTRIC_PHOTOATOMIC_REACTION );

  TEST_FLOATING_EQUALITY( cross_section, exp( 1.719257539043E+01 ), 1e-12 );

  cross_section = atom->getReactionCrossSection(
		  exp( 1.151292546497E+01 ),
		  MonteCarlo::P3_SUBSHELL_PHOTOELECTRIC_PHOTOATOMIC_REACTION );

  TEST_FLOATING_EQUALITY( cross_section, exp( -2.364731020721E+01 ), 1e-12 );
}

//---------------------------------------------------------------------------//
// Custom main function
//---------------------------------------------------------------------------//
int main( int argc, char** argv )
{
  Teuchos::CommandLineProcessor& clp = Teuchos::UnitTestRepository::getCLP();

  clp.setOption( "test_cross_sections_xml_directory",
		 &cross_sections_xml_directory,
		 "Test cross_sections.xml file name" );

  const Teuchos::RCP<Teuchos::FancyOStream> out = 
    Teuchos::VerboseObjectBase::getDefaultOStream();

  Teuchos::CommandLineProcessor::EParseCommandLineReturn parse_return = 
    clp.parse(argc,argv);

  if ( parse_return != Teuchos::CommandLineProcessor::PARSE_SUCCESSFUL ) {
    *out << "\nEnd Result: TEST FAILED" << std::endl;
    return parse_return;
  }

  {
    std::string cross_sections_xml_file = cross_sections_xml_directory;
    cross_sections_xml_file += "/cross_sections.xml";
    
    // Read in the xml file storing the cross section table info
    Teuchos::updateParametersFromXmlFile(
			       cross_sections_xml_file,
			       Teuchos::inoutArg( cross_section_table_info ) );

    // Create the atomic relaxation model factory
    atomic_relaxation_model_factory.reset(
				new MonteCarlo::AtomicRelaxationModelFactory );

    // Create the set of photoatom aliases
<<<<<<< HEAD
    boost::unordered_set<std::string> photoatom_aliases;
    photoatom_aliases.insert( "Pb" );
    
    // Create the photoatom factory
    photoatom_factory.reset( new MonteCarlo::PhotoatomFactory(
					   cross_sections_xml_directory,
					   cross_section_table_info,
					   photoatom_aliases,
					   atomic_relaxation_model_factory,
							      ) );
=======
    photoatom_aliases.insert( "Pb" );  
>>>>>>> 4e59bbdb
  }

  // Initialize the random number generator
  Utility::RandomNumberGenerator::createStreams();
  
  // Run the unit tests
  Teuchos::GlobalMPISession mpiSession( &argc, &argv );

  const bool success = Teuchos::UnitTestRepository::runUnitTests( *out );

  if (success)
    *out << "\nEnd Result: TEST PASSED" << std::endl;
  else
    *out << "\nEnd Result: TEST FAILED" << std::endl;

  clp.printFinalTimerSummary(out.ptr());

  return (success ? 0 : 1);
}


//---------------------------------------------------------------------------//
// end tstPhotoatomFactory.cpp
//---------------------------------------------------------------------------//<|MERGE_RESOLUTION|>--- conflicted
+++ resolved
@@ -39,6 +39,9 @@
 // Check that a photoatom map can be created (only basic data)
 TEUCHOS_UNIT_TEST( PhotoatomFactory, createPhotoatomMap_basic )
 {
+  // Create the set of photoatom aliases
+  photoatom_aliases.insert( "Pb" );
+  
   photoatom_factory.reset( new MonteCarlo::PhotoatomFactory(
 					       cross_sections_xml_directory,
 					       cross_section_table_info,
@@ -231,6 +234,9 @@
 // Check that a photoatom map can be created (Doppler data)
 TEUCHOS_UNIT_TEST( PhotoatomFactory, createPhotoatomMap_doppler )
 {
+  // Create the set of photoatom aliases
+  photoatom_aliases.insert( "Pb" );
+  
   photoatom_factory.reset( new MonteCarlo::PhotoatomFactory(
 					       cross_sections_xml_directory,
 					       cross_section_table_info,
@@ -421,6 +427,9 @@
 // Check that a photoatom map can be created (detailed pair production data)
 // TEUCHOS_UNIT_TEST( PhotoatomFactory, createPhotoatomMap_detailed_pp )
 // {
+//   // Create the set of photoatom aliases
+//   photoatom_aliases.insert( "Pb" );
+//  
 //   photoatom_factory.reset( new MonteCarlo::PhotoatomFactory(
 // 					       cross_sections_xml_directory,
 // 					       cross_section_table_info,
@@ -444,6 +453,9 @@
 // Check that a photoatom map can be created (subshell pe data)
 TEUCHOS_UNIT_TEST( PhotoatomFactory, createPhotoatomMap_pe_subshells )
 {
+  // Create the set of photoatom aliases
+  photoatom_aliases.insert( "Pb" );
+  
   photoatom_factory.reset( new MonteCarlo::PhotoatomFactory(
 					       cross_sections_xml_directory,
 					       cross_section_table_info,
@@ -617,6 +629,39 @@
 }
 
 //---------------------------------------------------------------------------//
+// Check that tables are not duplicated
+TEUCHOS_UNIT_TEST( PhotoatomFactory, no_duplicate_tables )
+{
+  // Create the set of photoatom aliases
+  photoatom_aliases.insert( "H-1_293.6K" );
+  photoatom_aliases.insert( "H-1_300K" );
+  
+  photoatom_factory.reset( new MonteCarlo::PhotoatomFactory(
+					       cross_sections_xml_directory,
+					       cross_section_table_info,
+					       photoatom_aliases,
+					       atomic_relaxation_model_factory,
+					       true,
+					       false,
+					       true ) );
+
+  boost::unordered_map<std::string,Teuchos::RCP<MonteCarlo::Photoatom> > 
+    photoatom_map;
+
+  photoatom_factory->createPhotoatomMap( photoatom_map );
+
+  TEST_EQUALITY_CONST( photoatom_map.size(), 2 );
+  
+  TEST_ASSERT( photoatom_map.count( "H-1_293.6K" ) );
+  TEST_ASSERT( !photoatom_map["H-1_293.6K"].is_null() );
+
+  TEST_ASSERT( photoatom_map.count( "H-1_300K" ) );
+  TEST_ASSERT( !photoatom_map["H-1_300K"].is_null() );
+  
+  TEST_EQUALITY( photoatom_map["H-1_293.6K"], photoatom_map["H-1_300K"] );
+} 
+
+//---------------------------------------------------------------------------//
 // Custom main function
 //---------------------------------------------------------------------------//
 int main( int argc, char** argv )
@@ -650,22 +695,6 @@
     // Create the atomic relaxation model factory
     atomic_relaxation_model_factory.reset(
 				new MonteCarlo::AtomicRelaxationModelFactory );
-
-    // Create the set of photoatom aliases
-<<<<<<< HEAD
-    boost::unordered_set<std::string> photoatom_aliases;
-    photoatom_aliases.insert( "Pb" );
-    
-    // Create the photoatom factory
-    photoatom_factory.reset( new MonteCarlo::PhotoatomFactory(
-					   cross_sections_xml_directory,
-					   cross_section_table_info,
-					   photoatom_aliases,
-					   atomic_relaxation_model_factory,
-							      ) );
-=======
-    photoatom_aliases.insert( "Pb" );  
->>>>>>> 4e59bbdb
   }
 
   // Initialize the random number generator
