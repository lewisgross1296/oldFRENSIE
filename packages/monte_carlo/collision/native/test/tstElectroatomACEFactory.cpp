--- conflicted
+++ resolved
@@ -33,13 +33,6 @@
 Teuchos::RCP<MonteCarlo::AtomicRelaxationModel> relaxation_model;
 std::string electroatom_name;
 double atomic_weight;
-<<<<<<< HEAD
-
-
-unsigned hash_grid_bins = 100;
-double cutoff_angle_cosine = 1.0;
-=======
->>>>>>> f89aeb69
 
 //---------------------------------------------------------------------------//
 // Tests.
@@ -52,11 +45,6 @@
   properties.setElasticCutoffAngleCosine( 1.0 );
   properties.setAtomicRelaxationModeOff( MonteCarlo::ELECTRON );
   properties.setNumberOfElectronHashGridBins( 100 );
-<<<<<<< HEAD
-
-  Teuchos::RCP<MonteCarlo::Electroatom> atom;
-=======
->>>>>>> f89aeb69
 
   Teuchos::RCP<MonteCarlo::Electroatom> atom;
 
@@ -65,11 +53,7 @@
                                                         electroatom_name,
                                                         atomic_weight,
                                                         relaxation_model,
-<<<<<<< HEAD
-                                                        properties,
-=======
                                                         properties, 
->>>>>>> f89aeb69
                                                         atom );
 
   // Test the electroatom properties
@@ -514,18 +498,11 @@
 TEUCHOS_UNIT_TEST( ElectroatomACEFactory, createElectroatom_no_electroionization )
 {
   MonteCarlo::SimulationProperties properties;
-<<<<<<< HEAD
-  properties.setBremsstrahlungAngularDistributionFunction( MonteCarlo::TWOBS_DISTRIBUTION );
-  properties.setElasticCutoffAngleCosine( 1.0 );
-  properties.setAtomicRelaxationModeOn( MonteCarlo::ELECTRON );
-  properties.setNumberOfElectronHashGridBins( 100 );
-=======
   properties.setBremsstrahlungAngularDistributionFunction( MonteCarlo::DIPOLE_DISTRIBUTION );
   properties.setElasticCutoffAngleCosine( 1.0 );
   properties.setAtomicRelaxationModeOn( MonteCarlo::ELECTRON );
   properties.setNumberOfElectronHashGridBins( 100 );
   properties.setElectroionizationModeOff();
->>>>>>> f89aeb69
 
   Teuchos::RCP<MonteCarlo::Electroatom> atom;
 
@@ -533,11 +510,7 @@
                                                         electroatom_name,
                                                         atomic_weight,
                                                         relaxation_model,
-<<<<<<< HEAD
-                                                        properties, 
-=======
                                                         properties,
->>>>>>> f89aeb69
                                                         atom );
 
   // Test the electroatom properties
@@ -832,16 +805,10 @@
   properties.setElasticCutoffAngleCosine( 1.0 );
   properties.setAtomicRelaxationModeOn( MonteCarlo::ELECTRON );
   properties.setNumberOfElectronHashGridBins( 100 );
-<<<<<<< HEAD
+  properties.setAtomicExcitationModeOff();
 
   Teuchos::RCP<MonteCarlo::Electroatom> atom;
- 
-=======
-  properties.setAtomicExcitationModeOff();
-
-  Teuchos::RCP<MonteCarlo::Electroatom> atom;
-
->>>>>>> f89aeb69
+
   MonteCarlo::ElectroatomACEFactory::createElectroatom( *xss_data_extractor,
                                                         electroatom_name,
                                                         atomic_weight,
@@ -1010,19 +977,11 @@
                                        ace_file_handler->getTableXSSArray() ) );
 
     MonteCarlo::AtomicRelaxationModelFactory::createAtomicRelaxationModel(
-<<<<<<< HEAD
-							   *xss_data_extractor,
-							   relaxation_model,
-                                                           1e-3,
-                                                           1e-5,
-							   true );
-=======
            *xss_data_extractor,
            relaxation_model,
            1e-3,
            1e-5,
            true );
->>>>>>> f89aeb69
 
     electroatom_name = test_ace_table_name;
     atomic_weight = ace_file_handler->getTableAtomicWeightRatio()*
