//---------------------------------------------------------------------------//
//!
//! \file   tstElectroatomACEFactory.cpp
//! \author Luke Kersting
//! \brief  Electroatom factory using ACE data unit tests
//!
//---------------------------------------------------------------------------//

// Std Lib Includes
#include <iostream>

// Trilinos Includes
#include <Teuchos_UnitTestHarness.hpp>
#include <Teuchos_VerboseObject.hpp>
#include <Teuchos_RCP.hpp>

// FRENSIE Includes
#include "MonteCarlo_ElectroatomACEFactory.hpp"
#include "MonteCarlo_AtomicRelaxationModelFactory.hpp"
#include "MonteCarlo_BremsstrahlungAngularDistributionType.hpp"
#include "MonteCarlo_SimulationProperties.hpp"
#include "Data_ACEFileHandler.hpp"
#include "Data_XSSEPRDataExtractor.hpp"
#include "Utility_InterpolationPolicy.hpp"
#include "Utility_PhysicalConstants.hpp"
#include "Utility_UnitTestHarnessExtensions.hpp"

//---------------------------------------------------------------------------//
// Testing Variables
//---------------------------------------------------------------------------//

Teuchos::RCP<Data::XSSEPRDataExtractor> xss_data_extractor;
Teuchos::RCP<MonteCarlo::AtomicRelaxationModel> relaxation_model;
std::string electroatom_name;
double atomic_weight;


unsigned hash_grid_bins = 100;
double cutoff_angle_cosine = 1.0;

//---------------------------------------------------------------------------//
// Tests.
//---------------------------------------------------------------------------//
// Check that a basic electroatom can be created
TEUCHOS_UNIT_TEST( ElectroatomACEFactory, createElectroatom_basic )
{
  MonteCarlo::SimulationProperties properties;
  properties.setBremsstrahlungAngularDistributionFunction( MonteCarlo::DIPOLE_DISTRIBUTION );
  properties.setElasticCutoffAngleCosine( 1.0 );
  properties.setAtomicRelaxationModeOff( MonteCarlo::ELECTRON );
  properties.setNumberOfElectronHashGridBins( 100 );

  Teuchos::RCP<MonteCarlo::Electroatom> atom;

  MonteCarlo::ElectroatomACEFactory::createElectroatom( *xss_data_extractor,
                                                        electroatom_name,
                                                        atomic_weight,
                                                        relaxation_model,
                                                        properties,
                                                        atom );

  // Test the electroatom properties
  TEST_EQUALITY_CONST( atom->getAtomName(), "82000.12p" );
  TEST_EQUALITY_CONST( atom->getAtomicNumber(), 82 );
  TEST_FLOATING_EQUALITY( atom->getAtomicWeight(), 207.1999470456033, 1e-12 );

  // Test that the total cross section can be returned
  double energy = 2.000000000000E-03;
  double cross_section = atom->getTotalCrossSection( energy );

  TEST_FLOATING_EQUALITY( cross_section, 4.806193787852E+08, 1e-12 );


  energy = 4.000000000000E-04;
  cross_section = atom->getTotalCrossSection( energy );

  TEST_FLOATING_EQUALITY( cross_section, 1.278128947846E+09, 1e-12 );


  energy = 9.000000000000E-05;
  cross_section = atom->getTotalCrossSection( energy );

  TEST_FLOATING_EQUALITY( cross_section, 2.411603154884E+09, 1e-12 );


  // Test that the absorption cross section can be returned
  cross_section = atom->getAbsorptionCrossSection( 1.000000000E-02 );

   TEST_EQUALITY_CONST( cross_section, 0.0 );

  cross_section = atom->getAbsorptionCrossSection( 2.000000000000E-03 );

   TEST_EQUALITY_CONST( cross_section, 0.0 );

  cross_section = atom->getAbsorptionCrossSection( 4.000000000000E-04 );

   TEST_EQUALITY_CONST( cross_section, 0.0 );

  cross_section = atom->getAbsorptionCrossSection( 9.000000000000E-05 );

   TEST_EQUALITY_CONST( cross_section, 0.0 );

  // Test that there is no total electroionization
  cross_section = atom->getReactionCrossSection(
			1.000000000000E-05,
			MonteCarlo::TOTAL_ELECTROIONIZATION_ELECTROATOMIC_REACTION );

  TEST_FLOATING_EQUALITY( cross_section, 0.0, 1e-12 );

  cross_section = atom->getReactionCrossSection(
			1.000000000000E+05,
			MonteCarlo::TOTAL_ELECTROIONIZATION_ELECTROATOMIC_REACTION );

  TEST_FLOATING_EQUALITY( cross_section, 0.0, 1e-12 );

  // Test that the K subshell electroionization cross section can be returned
  cross_section = atom->getReactionCrossSection(
		   1.000000000000E-05,
		   MonteCarlo::K_SUBSHELL_ELECTROIONIZATION_ELECTROATOMIC_REACTION );

  TEST_FLOATING_EQUALITY( cross_section, 0.0, 1e-12 );

  cross_section = atom->getReactionCrossSection(
		   8.975400000000E-02,
		   MonteCarlo::K_SUBSHELL_ELECTROIONIZATION_ELECTROATOMIC_REACTION );

  TEST_FLOATING_EQUALITY( cross_section, 1.250673571307E-01, 1e-12 );

  cross_section = atom->getReactionCrossSection(
		   1.000000000000E+05,
		   MonteCarlo::K_SUBSHELL_ELECTROIONIZATION_ELECTROATOMIC_REACTION );

  TEST_FLOATING_EQUALITY( cross_section, 3.649190000000E+01, 1e-12 );

  // Test that the P3 subshell electroionization cross section can be returned
  cross_section = atom->getReactionCrossSection(
		  1.000000000000E-05,
		  MonteCarlo::P3_SUBSHELL_ELECTROIONIZATION_ELECTROATOMIC_REACTION );

  TEST_FLOATING_EQUALITY( cross_section, 1.065300000000E+08, 1e-12 );

  cross_section = atom->getReactionCrossSection(
		  2.000000000000E-03,
		  MonteCarlo::P3_SUBSHELL_ELECTROIONIZATION_ELECTROATOMIC_REACTION );

  TEST_FLOATING_EQUALITY( cross_section, 1.774672656160E+07, 1e-12 );

  cross_section = atom->getReactionCrossSection(
		  1.000000000000E+05,
		  MonteCarlo::P3_SUBSHELL_ELECTROIONIZATION_ELECTROATOMIC_REACTION );

  TEST_FLOATING_EQUALITY( cross_section, 1.822340000000E+05, 1e-12 );

  // Test that the atomic excitation cross section can be returned
  cross_section = atom->getReactionCrossSection(
                    2.000000000000E-03,
                    MonteCarlo::ATOMIC_EXCITATION_ELECTROATOMIC_REACTION );

  TEST_FLOATING_EQUALITY( cross_section, 1.965170000000E+08, 1e-12 );

  cross_section = atom->getReactionCrossSection(
                    4.000000000000E-04,
                    MonteCarlo::ATOMIC_EXCITATION_ELECTROATOMIC_REACTION );

  TEST_FLOATING_EQUALITY( cross_section, 6.226820000000E+08, 1e-12 );

  cross_section = atom->getReactionCrossSection(
                    9.000000000000E-05,
                    MonteCarlo::ATOMIC_EXCITATION_ELECTROATOMIC_REACTION );

  TEST_FLOATING_EQUALITY( cross_section, 1.160420000000E+09, 1e-12 );

  // Test that the bremsstrahlung cross section can be returned
  cross_section = atom->getReactionCrossSection(
                    2.000000000000E-03,
                    MonteCarlo::BREMSSTRAHLUNG_ELECTROATOMIC_REACTION );

  TEST_FLOATING_EQUALITY( cross_section, 9.258661418255E+03, 1e-12 );

  cross_section = atom->getReactionCrossSection(
                    4.000000000000E-04,
				 MonteCarlo::BREMSSTRAHLUNG_ELECTROATOMIC_REACTION );

  TEST_FLOATING_EQUALITY( cross_section, 8.914234996439E+03, 1e-12 );

  cross_section = atom->getReactionCrossSection(
                    9.000000000000E-05,
                    MonteCarlo::BREMSSTRAHLUNG_ELECTROATOMIC_REACTION );

  TEST_FLOATING_EQUALITY( cross_section, 7.249970966838E+03, 1e-12 );

  // Test that the cutoff elastic cross section can be returned
  cross_section = atom->getReactionCrossSection(
                    2.000000000000E-03,
                    MonteCarlo::CUTOFF_ELASTIC_ELECTROATOMIC_REACTION );

  TEST_FLOATING_EQUALITY( cross_section,
                          2.100574153670E+08,
                          1e-12 );

  cross_section = atom->getReactionCrossSection(
                    4.000000000000E-04,
                    MonteCarlo::CUTOFF_ELASTIC_ELECTROATOMIC_REACTION );

  TEST_FLOATING_EQUALITY( cross_section,
                          4.436635458458E+08,
                          1e-12 );

  cross_section = atom->getReactionCrossSection(
                    9.000000000000E-05,
                    MonteCarlo::CUTOFF_ELASTIC_ELECTROATOMIC_REACTION );

  TEST_FLOATING_EQUALITY( cross_section,
                          8.887469904554E+08,
                          1e-12 );

  atom.reset();
}
/*
//---------------------------------------------------------------------------//
/* Check that a electroatom with detailed tabular photon angular distribution
 * data can be created
 *
TEUCHOS_UNIT_TEST( ElectroatomACEFactory, createElectroatom_detailed_brem )
{
  photon_distribution_function = MonteCarlo::TABULAR_DISTRIBUTION;
  MonteCarlo::ElectroatomACEFactory::createElectroatom( *xss_data_extractor,
                                                        electroatom_name,
                                                        atomic_weight,
                                                        hash_grid_bins,
                                                        relaxation_model,
                                                        atom,
                                                        photon_distribution_function,
                                                        false,
                                                        cutoff_angle_cosine );
}
*/
//---------------------------------------------------------------------------//
/* Check that a electroatom with detailed 2BS photon angular distribution
 * data can be created
 */
TEUCHOS_UNIT_TEST( ElectroatomACEFactory, createElectroatom_detailed_brem )
{
  MonteCarlo::SimulationProperties properties;
  properties.setBremsstrahlungAngularDistributionFunction( MonteCarlo::TWOBS_DISTRIBUTION );
  properties.setElasticCutoffAngleCosine( 1.0 );
  properties.setAtomicRelaxationModeOn( MonteCarlo::ELECTRON );
  properties.setNumberOfElectronHashGridBins( 100 );

  Teuchos::RCP<MonteCarlo::Electroatom> atom;

  MonteCarlo::ElectroatomACEFactory::createElectroatom( *xss_data_extractor,
                                                        electroatom_name,
                                                        atomic_weight,
                                                        relaxation_model,
                                                        properties, 
                                                        atom );

  // Test the electroatom properties
  TEST_EQUALITY_CONST( atom->getAtomName(), "82000.12p" );
  TEST_EQUALITY_CONST( atom->getAtomicNumber(), 82 );
  TEST_FLOATING_EQUALITY( atom->getAtomicWeight(), 207.1999470456033, 1e-12 );

  double energy, cross_section;

  // Test that the total cross section can be returned
  energy = 2.000000000000E-03;
  cross_section = atom->getTotalCrossSection( energy );
  TEST_FLOATING_EQUALITY( cross_section, 4.806193787852E+08, 1e-12 );


  energy = 4.000000000000E-04;
  cross_section = atom->getTotalCrossSection( energy );
  TEST_FLOATING_EQUALITY( cross_section, 1.278128947846E+09, 1e-12 );


  energy = 9.000000000000E-05;
  cross_section = atom->getTotalCrossSection( energy );
  TEST_FLOATING_EQUALITY( cross_section, 2.411603154884E+09, 1e-12 );


  // Test that the absorption cross section can be returned
  cross_section = atom->getAbsorptionCrossSection( 1.000000000E-02 );
  TEST_EQUALITY_CONST( cross_section, 0.0 );

  cross_section = atom->getAbsorptionCrossSection( 2.000000000000E-03 );
  TEST_EQUALITY_CONST( cross_section, 0.0 );

  cross_section = atom->getAbsorptionCrossSection( 4.000000000000E-04 );
  TEST_EQUALITY_CONST( cross_section, 0.0 );

  cross_section = atom->getAbsorptionCrossSection( 9.000000000000E-05 );
  TEST_EQUALITY_CONST( cross_section, 0.0 );

  // Test that the atomic excitation cross section can be returned
  cross_section = atom->getReactionCrossSection(
                    2.000000000000E-03,
                    MonteCarlo::ATOMIC_EXCITATION_ELECTROATOMIC_REACTION );

  TEST_FLOATING_EQUALITY( cross_section, 1.965170000000E+08, 1e-12 );

  cross_section = atom->getReactionCrossSection(
                    4.000000000000E-04,
                    MonteCarlo::ATOMIC_EXCITATION_ELECTROATOMIC_REACTION );

  TEST_FLOATING_EQUALITY( cross_section, 6.226820000000E+08, 1e-12 );

  cross_section = atom->getReactionCrossSection(
                    9.000000000000E-05,
                    MonteCarlo::ATOMIC_EXCITATION_ELECTROATOMIC_REACTION );

  TEST_FLOATING_EQUALITY( cross_section, 1.160420000000E+09, 1e-12 );

  // Test that the bremsstrahlung cross section can be returned
  cross_section = atom->getReactionCrossSection(
                    2.000000000000E-03,
                    MonteCarlo::BREMSSTRAHLUNG_ELECTROATOMIC_REACTION );

  TEST_FLOATING_EQUALITY( cross_section, 9.258661418255E+03, 1e-12 );

  cross_section = atom->getReactionCrossSection(
                    4.000000000000E-04,
				 MonteCarlo::BREMSSTRAHLUNG_ELECTROATOMIC_REACTION );

  TEST_FLOATING_EQUALITY( cross_section, 8.914234996439E+03, 1e-12 );

  cross_section = atom->getReactionCrossSection(
                    9.000000000000E-05,
                    MonteCarlo::BREMSSTRAHLUNG_ELECTROATOMIC_REACTION );

  TEST_FLOATING_EQUALITY( cross_section, 7.249970966838E+03, 1e-12 );

  // Test that the cutoff elastic cross section can be returned
  cross_section = atom->getReactionCrossSection(
                    2.000000000000E-03,
                    MonteCarlo::CUTOFF_ELASTIC_ELECTROATOMIC_REACTION );

  TEST_FLOATING_EQUALITY( cross_section,
                          2.100574153670E+08,
                          1e-12 );

  cross_section = atom->getReactionCrossSection(
                    4.000000000000E-04,
                    MonteCarlo::CUTOFF_ELASTIC_ELECTROATOMIC_REACTION );

  TEST_FLOATING_EQUALITY( cross_section,
                          4.436635458458E+08,
                          1e-12 );

  cross_section = atom->getReactionCrossSection(
                    9.000000000000E-05,
                    MonteCarlo::CUTOFF_ELASTIC_ELECTROATOMIC_REACTION );

  TEST_FLOATING_EQUALITY( cross_section,
                          8.887469904554E+08,
                          1e-12 );

  // Test that there is no total electroionization
  cross_section = atom->getReactionCrossSection(
			1.000000000000E-05,
			MonteCarlo::TOTAL_ELECTROIONIZATION_ELECTROATOMIC_REACTION );

  TEST_FLOATING_EQUALITY( cross_section, 0.0, 1e-12 );

  cross_section = atom->getReactionCrossSection(
			1.000000000000E+05,
			MonteCarlo::TOTAL_ELECTROIONIZATION_ELECTROATOMIC_REACTION );

  TEST_FLOATING_EQUALITY( cross_section, 0.0, 1e-12 );

  // Test that the K subshell electroionization cross section can be returned
  cross_section = atom->getReactionCrossSection(
		   1.000000000000E-05,
		   MonteCarlo::K_SUBSHELL_ELECTROIONIZATION_ELECTROATOMIC_REACTION );

  TEST_FLOATING_EQUALITY( cross_section, 0.0, 1e-12 );

  cross_section = atom->getReactionCrossSection(
		   8.975400000000E-02,
		   MonteCarlo::K_SUBSHELL_ELECTROIONIZATION_ELECTROATOMIC_REACTION );

  TEST_FLOATING_EQUALITY( cross_section, 1.250673571307E-01, 1e-12 );

  cross_section = atom->getReactionCrossSection(
		   1.000000000000E+05,
		   MonteCarlo::K_SUBSHELL_ELECTROIONIZATION_ELECTROATOMIC_REACTION );

  TEST_FLOATING_EQUALITY( cross_section, 3.649190000000E+01, 1e-12 );

  // Test that the P3 subshell electroionization cross section can be returned
  cross_section = atom->getReactionCrossSection(
		  1.000000000000E-05,
		  MonteCarlo::P3_SUBSHELL_ELECTROIONIZATION_ELECTROATOMIC_REACTION );

  TEST_FLOATING_EQUALITY( cross_section, 1.065300000000E+08, 1e-12 );

  cross_section = atom->getReactionCrossSection(
		  2.000000000000E-03,
		  MonteCarlo::P3_SUBSHELL_ELECTROIONIZATION_ELECTROATOMIC_REACTION );

  TEST_FLOATING_EQUALITY( cross_section, 1.774672656160E+07, 1e-12 );

  cross_section = atom->getReactionCrossSection(
		  1.000000000000E+05,
		  MonteCarlo::P3_SUBSHELL_ELECTROIONIZATION_ELECTROATOMIC_REACTION );

  TEST_FLOATING_EQUALITY( cross_section, 1.822340000000E+05, 1e-12 );
}

//---------------------------------------------------------------------------//
// Check that a electroatom with electroionization subshell data can be created
TEUCHOS_UNIT_TEST( ElectroatomACEFactory, createElectroatom_ionization_subshells )
{
  MonteCarlo::SimulationProperties properties;
  properties.setBremsstrahlungAngularDistributionFunction( MonteCarlo::DIPOLE_DISTRIBUTION );
  properties.setElasticCutoffAngleCosine( 1.0 );
  properties.setAtomicRelaxationModeOn( MonteCarlo::ELECTRON );
  properties.setNumberOfElectronHashGridBins( 100 );

  Teuchos::RCP<MonteCarlo::Electroatom> atom;
 
  MonteCarlo::ElectroatomACEFactory::createElectroatom( *xss_data_extractor,
                                                        electroatom_name,
                                                        atomic_weight,
                                                        relaxation_model,
                                                        properties,
                                                        atom );

  // Test the electroatom properties
  TEST_EQUALITY_CONST( atom->getAtomName(), "82000.12p" );
  TEST_EQUALITY_CONST( atom->getAtomicNumber(), 82 );
  TEST_FLOATING_EQUALITY( atom->getAtomicWeight(), 207.1999470456033, 1e-12 );

  // Test that the total cross section can be returned
  double energy = 2.000000000000E-03;
  double cross_section =
    atom->getTotalCrossSection( energy );

  TEST_FLOATING_EQUALITY( cross_section,
                          4.806193787852E+08,
                          1e-12 );


  energy = 4.000000000000E-04;
  cross_section =
    atom->getTotalCrossSection( energy );

  TEST_FLOATING_EQUALITY( cross_section,
                          1.278128947846E+09,
                          1e-12 );


  energy = 9.000000000000E-05;
  cross_section =
    atom->getTotalCrossSection( energy );

  TEST_FLOATING_EQUALITY( cross_section,
                          2.411603154884E+09,
                          1e-12 );


  // Test that the absorption cross section can be returned
  cross_section =
    atom->getAbsorptionCrossSection( 1.000000000E-02 );

   TEST_EQUALITY_CONST( cross_section, 0.0 );

  cross_section =
    atom->getAbsorptionCrossSection( 2.000000000000E-03 );

   TEST_EQUALITY_CONST( cross_section, 0.0 );

  cross_section =
    atom->getAbsorptionCrossSection( 4.000000000000E-04 );

   TEST_EQUALITY_CONST( cross_section, 0.0 );

  cross_section =
    atom->getAbsorptionCrossSection( 9.000000000000E-05 );

   TEST_EQUALITY_CONST( cross_section, 0.0 );

  // Test that the atomic excitation cross section can be returned
  cross_section = atom->getReactionCrossSection(
                    2.000000000000E-03,
                    MonteCarlo::ATOMIC_EXCITATION_ELECTROATOMIC_REACTION );

  TEST_FLOATING_EQUALITY( cross_section, 1.965170000000E+08, 1e-12 );

  cross_section = atom->getReactionCrossSection(
                    4.000000000000E-04,
                    MonteCarlo::ATOMIC_EXCITATION_ELECTROATOMIC_REACTION );

  TEST_FLOATING_EQUALITY( cross_section, 6.226820000000E+08, 1e-12 );

  cross_section = atom->getReactionCrossSection(
                    9.000000000000E-05,
                    MonteCarlo::ATOMIC_EXCITATION_ELECTROATOMIC_REACTION );

  TEST_FLOATING_EQUALITY( cross_section, 1.160420000000E+09, 1e-12 );

  // Test that the bremsstrahlung cross section can be returned
  cross_section = atom->getReactionCrossSection(
                    2.000000000000E-03,
                    MonteCarlo::BREMSSTRAHLUNG_ELECTROATOMIC_REACTION );

  TEST_FLOATING_EQUALITY( cross_section, 9.258661418255E+03, 1e-12 );

  cross_section = atom->getReactionCrossSection(
                    4.000000000000E-04,
				 MonteCarlo::BREMSSTRAHLUNG_ELECTROATOMIC_REACTION );

  TEST_FLOATING_EQUALITY( cross_section, 8.914234996439E+03, 1e-12 );

  cross_section = atom->getReactionCrossSection(
                    9.000000000000E-05,
                    MonteCarlo::BREMSSTRAHLUNG_ELECTROATOMIC_REACTION );

  TEST_FLOATING_EQUALITY( cross_section, 7.249970966838E+03, 1e-12 );

  // Test that the cutoff elastic cross section can be returned
  cross_section = atom->getReactionCrossSection(
                    2.000000000000E-03,
                    MonteCarlo::CUTOFF_ELASTIC_ELECTROATOMIC_REACTION );

  TEST_FLOATING_EQUALITY( cross_section,
                          2.100574153670E+08,
                          1e-12 );

  cross_section = atom->getReactionCrossSection(
                    4.000000000000E-04,
                    MonteCarlo::CUTOFF_ELASTIC_ELECTROATOMIC_REACTION );

  TEST_FLOATING_EQUALITY( cross_section,
                          4.436635458458E+08,
                          1e-12 );

  cross_section = atom->getReactionCrossSection(
                    9.000000000000E-05,
                    MonteCarlo::CUTOFF_ELASTIC_ELECTROATOMIC_REACTION );

  TEST_FLOATING_EQUALITY( cross_section,
                          8.887469904554E+08,
                          1e-12 );

  // Test that there is no total electroionization
  cross_section = atom->getReactionCrossSection(
			1.000000000000E-05,
			MonteCarlo::TOTAL_ELECTROIONIZATION_ELECTROATOMIC_REACTION );

  TEST_FLOATING_EQUALITY( cross_section, 0.0, 1e-12 );

  cross_section = atom->getReactionCrossSection(
			1.000000000000E+05,
			MonteCarlo::TOTAL_ELECTROIONIZATION_ELECTROATOMIC_REACTION );

  TEST_FLOATING_EQUALITY( cross_section, 0.0, 1e-12 );

  // Test that the K subshell electroionization cross section can be returned
  cross_section = atom->getReactionCrossSection(
		   1.000000000000E-05,
		   MonteCarlo::K_SUBSHELL_ELECTROIONIZATION_ELECTROATOMIC_REACTION );

  TEST_FLOATING_EQUALITY( cross_section, 0.0, 1e-12 );

  cross_section = atom->getReactionCrossSection(
		   8.975400000000E-02,
		   MonteCarlo::K_SUBSHELL_ELECTROIONIZATION_ELECTROATOMIC_REACTION );

  TEST_FLOATING_EQUALITY( cross_section, 1.250673571307E-01, 1e-12 );

  cross_section = atom->getReactionCrossSection(
		   1.000000000000E+05,
		   MonteCarlo::K_SUBSHELL_ELECTROIONIZATION_ELECTROATOMIC_REACTION );

  TEST_FLOATING_EQUALITY( cross_section, 3.649190000000E+01, 1e-12 );

  // Test that the P3 subshell electroionization cross section can be returned
  cross_section = atom->getReactionCrossSection(
		  1.000000000000E-05,
		  MonteCarlo::P3_SUBSHELL_ELECTROIONIZATION_ELECTROATOMIC_REACTION );

  TEST_FLOATING_EQUALITY( cross_section, 1.065300000000E+08, 1e-12 );

  cross_section = atom->getReactionCrossSection(
		  2.000000000000E-03,
		  MonteCarlo::P3_SUBSHELL_ELECTROIONIZATION_ELECTROATOMIC_REACTION );

  TEST_FLOATING_EQUALITY( cross_section, 1.774672656160E+07, 1e-12 );

  cross_section = atom->getReactionCrossSection(
		  1.000000000000E+05,
		  MonteCarlo::P3_SUBSHELL_ELECTROIONIZATION_ELECTROATOMIC_REACTION );

  TEST_FLOATING_EQUALITY( cross_section, 1.822340000000E+05, 1e-12 );
}

//---------------------------------------------------------------------------//
// Custom setup
//---------------------------------------------------------------------------//
UTILITY_CUSTOM_TEUCHOS_UNIT_TEST_SETUP_BEGIN();

std::string test_ace_file_name, test_ace_table_name;

UTILITY_CUSTOM_TEUCHOS_UNIT_TEST_COMMAND_LINE_OPTIONS()
{
  clp().setOption( "test_ace_file",
                   &test_ace_file_name,
                   "Test ACE file name" );
  clp().setOption( "test_ace_table",
                   &test_ace_table_name,
                   "Test ACE table name" );
}

UTILITY_CUSTOM_TEUCHOS_UNIT_TEST_DATA_INITIALIZATION()
{
  {
    // Create a file handler and data extractor
    Teuchos::RCP<Data::ACEFileHandler> ace_file_handler(
        new Data::ACEFileHandler( test_ace_file_name,
                                  test_ace_table_name,
                                  1u ) );
    xss_data_extractor.reset(
        new Data::XSSEPRDataExtractor( ace_file_handler->getTableNXSArray(),
                                       ace_file_handler->getTableJXSArray(),
                                       ace_file_handler->getTableXSSArray() ) );

    MonteCarlo::AtomicRelaxationModelFactory::createAtomicRelaxationModel(
<<<<<<< HEAD
           *xss_data_extractor,
           relaxation_model,
           true );
=======
							   *xss_data_extractor,
							   relaxation_model,
                                                           1e-3,
                                                           1e-5,
							   true );
>>>>>>> 49ecce52

    electroatom_name = test_ace_table_name;
    atomic_weight = ace_file_handler->getTableAtomicWeightRatio()*
      Utility::PhysicalConstants::neutron_rest_mass_amu;
  }
}

UTILITY_CUSTOM_TEUCHOS_UNIT_TEST_SETUP_END();

//---------------------------------------------------------------------------//
// end tstElectroatomACEFactory.cpp
//---------------------------------------------------------------------------//<|MERGE_RESOLUTION|>--- conflicted
+++ resolved
@@ -34,10 +34,6 @@
 std::string electroatom_name;
 double atomic_weight;
 
-
-unsigned hash_grid_bins = 100;
-double cutoff_angle_cosine = 1.0;
-
 //---------------------------------------------------------------------------//
 // Tests.
 //---------------------------------------------------------------------------//
@@ -47,16 +43,17 @@
   MonteCarlo::SimulationProperties properties;
   properties.setBremsstrahlungAngularDistributionFunction( MonteCarlo::DIPOLE_DISTRIBUTION );
   properties.setElasticCutoffAngleCosine( 1.0 );
-  properties.setAtomicRelaxationModeOff( MonteCarlo::ELECTRON );
+  properties.setAtomicRelaxationModeOn( MonteCarlo::ELECTRON );
   properties.setNumberOfElectronHashGridBins( 100 );
 
   Teuchos::RCP<MonteCarlo::Electroatom> atom;
 
+  atom.reset();
   MonteCarlo::ElectroatomACEFactory::createElectroatom( *xss_data_extractor,
                                                         electroatom_name,
                                                         atomic_weight,
                                                         relaxation_model,
-                                                        properties,
+                                                        properties, 
                                                         atom );
 
   // Test the electroatom properties
@@ -64,181 +61,136 @@
   TEST_EQUALITY_CONST( atom->getAtomicNumber(), 82 );
   TEST_FLOATING_EQUALITY( atom->getAtomicWeight(), 207.1999470456033, 1e-12 );
 
+  double energy, cross_section;
+
   // Test that the total cross section can be returned
-  double energy = 2.000000000000E-03;
-  double cross_section = atom->getTotalCrossSection( energy );
-
+  energy = 2e-3;
+  cross_section = atom->getTotalCrossSection( energy );
   TEST_FLOATING_EQUALITY( cross_section, 4.806193787852E+08, 1e-12 );
 
-
-  energy = 4.000000000000E-04;
+  energy = 4e-4;
   cross_section = atom->getTotalCrossSection( energy );
-
   TEST_FLOATING_EQUALITY( cross_section, 1.278128947846E+09, 1e-12 );
 
-
-  energy = 9.000000000000E-05;
+  energy = 9e-5;
   cross_section = atom->getTotalCrossSection( energy );
-
   TEST_FLOATING_EQUALITY( cross_section, 2.411603154884E+09, 1e-12 );
 
 
   // Test that the absorption cross section can be returned
-  cross_section = atom->getAbsorptionCrossSection( 1.000000000E-02 );
-
-   TEST_EQUALITY_CONST( cross_section, 0.0 );
-
-  cross_section = atom->getAbsorptionCrossSection( 2.000000000000E-03 );
-
-   TEST_EQUALITY_CONST( cross_section, 0.0 );
-
-  cross_section = atom->getAbsorptionCrossSection( 4.000000000000E-04 );
-
-   TEST_EQUALITY_CONST( cross_section, 0.0 );
-
-  cross_section = atom->getAbsorptionCrossSection( 9.000000000000E-05 );
-
-   TEST_EQUALITY_CONST( cross_section, 0.0 );
+  cross_section = atom->getAbsorptionCrossSection( 1e-2 );
+  TEST_EQUALITY_CONST( cross_section, 0.0 );
+
+  cross_section = atom->getAbsorptionCrossSection( 2e-3 );
+  TEST_EQUALITY_CONST( cross_section, 0.0 );
+
+  cross_section = atom->getAbsorptionCrossSection( 4e-4 );
+  TEST_EQUALITY_CONST( cross_section, 0.0 );
+
+  cross_section = atom->getAbsorptionCrossSection( 9e-5 );
+  TEST_EQUALITY_CONST( cross_section, 0.0 );
+
 
   // Test that there is no total electroionization
   cross_section = atom->getReactionCrossSection(
-			1.000000000000E-05,
-			MonteCarlo::TOTAL_ELECTROIONIZATION_ELECTROATOMIC_REACTION );
-
-  TEST_FLOATING_EQUALITY( cross_section, 0.0, 1e-12 );
-
-  cross_section = atom->getReactionCrossSection(
-			1.000000000000E+05,
-			MonteCarlo::TOTAL_ELECTROIONIZATION_ELECTROATOMIC_REACTION );
-
-  TEST_FLOATING_EQUALITY( cross_section, 0.0, 1e-12 );
+            1e-5,
+            MonteCarlo::TOTAL_ELECTROIONIZATION_ELECTROATOMIC_REACTION );
+  TEST_FLOATING_EQUALITY( cross_section, 0.0, 1e-12 );
+
+  cross_section = atom->getReactionCrossSection(
+            1e5,
+            MonteCarlo::TOTAL_ELECTROIONIZATION_ELECTROATOMIC_REACTION );
+  TEST_FLOATING_EQUALITY( cross_section, 0.0, 1e-12 );
+
 
   // Test that the K subshell electroionization cross section can be returned
   cross_section = atom->getReactionCrossSection(
-		   1.000000000000E-05,
-		   MonteCarlo::K_SUBSHELL_ELECTROIONIZATION_ELECTROATOMIC_REACTION );
-
-  TEST_FLOATING_EQUALITY( cross_section, 0.0, 1e-12 );
-
-  cross_section = atom->getReactionCrossSection(
-		   8.975400000000E-02,
-		   MonteCarlo::K_SUBSHELL_ELECTROIONIZATION_ELECTROATOMIC_REACTION );
-
+           1e-5,
+           MonteCarlo::K_SUBSHELL_ELECTROIONIZATION_ELECTROATOMIC_REACTION );
+  TEST_FLOATING_EQUALITY( cross_section, 0.0, 1e-12 );
+
+  cross_section = atom->getReactionCrossSection(
+           8.9754E-02,
+           MonteCarlo::K_SUBSHELL_ELECTROIONIZATION_ELECTROATOMIC_REACTION );
   TEST_FLOATING_EQUALITY( cross_section, 1.250673571307E-01, 1e-12 );
 
   cross_section = atom->getReactionCrossSection(
-		   1.000000000000E+05,
-		   MonteCarlo::K_SUBSHELL_ELECTROIONIZATION_ELECTROATOMIC_REACTION );
-
+           1e5,
+           MonteCarlo::K_SUBSHELL_ELECTROIONIZATION_ELECTROATOMIC_REACTION );
   TEST_FLOATING_EQUALITY( cross_section, 3.649190000000E+01, 1e-12 );
 
+
   // Test that the P3 subshell electroionization cross section can be returned
   cross_section = atom->getReactionCrossSection(
-		  1.000000000000E-05,
-		  MonteCarlo::P3_SUBSHELL_ELECTROIONIZATION_ELECTROATOMIC_REACTION );
-
+          1e-5,
+          MonteCarlo::P3_SUBSHELL_ELECTROIONIZATION_ELECTROATOMIC_REACTION );
   TEST_FLOATING_EQUALITY( cross_section, 1.065300000000E+08, 1e-12 );
 
   cross_section = atom->getReactionCrossSection(
-		  2.000000000000E-03,
-		  MonteCarlo::P3_SUBSHELL_ELECTROIONIZATION_ELECTROATOMIC_REACTION );
-
+          2e-3,
+          MonteCarlo::P3_SUBSHELL_ELECTROIONIZATION_ELECTROATOMIC_REACTION );
   TEST_FLOATING_EQUALITY( cross_section, 1.774672656160E+07, 1e-12 );
 
   cross_section = atom->getReactionCrossSection(
-		  1.000000000000E+05,
-		  MonteCarlo::P3_SUBSHELL_ELECTROIONIZATION_ELECTROATOMIC_REACTION );
-
+          1e5,
+          MonteCarlo::P3_SUBSHELL_ELECTROIONIZATION_ELECTROATOMIC_REACTION );
   TEST_FLOATING_EQUALITY( cross_section, 1.822340000000E+05, 1e-12 );
 
+
   // Test that the atomic excitation cross section can be returned
   cross_section = atom->getReactionCrossSection(
-                    2.000000000000E-03,
-                    MonteCarlo::ATOMIC_EXCITATION_ELECTROATOMIC_REACTION );
-
+                    2e-3,
+                    MonteCarlo::ATOMIC_EXCITATION_ELECTROATOMIC_REACTION );
   TEST_FLOATING_EQUALITY( cross_section, 1.965170000000E+08, 1e-12 );
 
   cross_section = atom->getReactionCrossSection(
-                    4.000000000000E-04,
-                    MonteCarlo::ATOMIC_EXCITATION_ELECTROATOMIC_REACTION );
-
+                    4e-4,
+                    MonteCarlo::ATOMIC_EXCITATION_ELECTROATOMIC_REACTION );
   TEST_FLOATING_EQUALITY( cross_section, 6.226820000000E+08, 1e-12 );
 
   cross_section = atom->getReactionCrossSection(
-                    9.000000000000E-05,
-                    MonteCarlo::ATOMIC_EXCITATION_ELECTROATOMIC_REACTION );
-
+                    9e-5,
+                    MonteCarlo::ATOMIC_EXCITATION_ELECTROATOMIC_REACTION );
   TEST_FLOATING_EQUALITY( cross_section, 1.160420000000E+09, 1e-12 );
 
+
   // Test that the bremsstrahlung cross section can be returned
   cross_section = atom->getReactionCrossSection(
-                    2.000000000000E-03,
-                    MonteCarlo::BREMSSTRAHLUNG_ELECTROATOMIC_REACTION );
-
+                    2e-3,
+                    MonteCarlo::BREMSSTRAHLUNG_ELECTROATOMIC_REACTION );
   TEST_FLOATING_EQUALITY( cross_section, 9.258661418255E+03, 1e-12 );
 
   cross_section = atom->getReactionCrossSection(
-                    4.000000000000E-04,
-				 MonteCarlo::BREMSSTRAHLUNG_ELECTROATOMIC_REACTION );
-
+                    4e-4,
+                    MonteCarlo::BREMSSTRAHLUNG_ELECTROATOMIC_REACTION );
   TEST_FLOATING_EQUALITY( cross_section, 8.914234996439E+03, 1e-12 );
 
   cross_section = atom->getReactionCrossSection(
-                    9.000000000000E-05,
-                    MonteCarlo::BREMSSTRAHLUNG_ELECTROATOMIC_REACTION );
-
+                    9e-5,
+                    MonteCarlo::BREMSSTRAHLUNG_ELECTROATOMIC_REACTION );
   TEST_FLOATING_EQUALITY( cross_section, 7.249970966838E+03, 1e-12 );
 
+
   // Test that the cutoff elastic cross section can be returned
   cross_section = atom->getReactionCrossSection(
-                    2.000000000000E-03,
-                    MonteCarlo::CUTOFF_ELASTIC_ELECTROATOMIC_REACTION );
-
-  TEST_FLOATING_EQUALITY( cross_section,
-                          2.100574153670E+08,
-                          1e-12 );
-
-  cross_section = atom->getReactionCrossSection(
-                    4.000000000000E-04,
-                    MonteCarlo::CUTOFF_ELASTIC_ELECTROATOMIC_REACTION );
-
-  TEST_FLOATING_EQUALITY( cross_section,
-                          4.436635458458E+08,
-                          1e-12 );
-
-  cross_section = atom->getReactionCrossSection(
-                    9.000000000000E-05,
-                    MonteCarlo::CUTOFF_ELASTIC_ELECTROATOMIC_REACTION );
-
-  TEST_FLOATING_EQUALITY( cross_section,
-                          8.887469904554E+08,
-                          1e-12 );
+                    2e-3,
+                    MonteCarlo::CUTOFF_ELASTIC_ELECTROATOMIC_REACTION );
+  TEST_FLOATING_EQUALITY( cross_section, 2.100574153670E+08, 1e-12 );
+
+  cross_section = atom->getReactionCrossSection(
+                    4e-4,
+                    MonteCarlo::CUTOFF_ELASTIC_ELECTROATOMIC_REACTION );
+  TEST_FLOATING_EQUALITY( cross_section, 4.436635458458E+08, 1e-12 );
+
+  cross_section = atom->getReactionCrossSection(
+                    9e-5,
+                    MonteCarlo::CUTOFF_ELASTIC_ELECTROATOMIC_REACTION );
+  TEST_FLOATING_EQUALITY( cross_section, 8.887469904554E+08, 1e-12 );
 
   atom.reset();
 }
-/*
-//---------------------------------------------------------------------------//
-/* Check that a electroatom with detailed tabular photon angular distribution
- * data can be created
- *
-TEUCHOS_UNIT_TEST( ElectroatomACEFactory, createElectroatom_detailed_brem )
-{
-  photon_distribution_function = MonteCarlo::TABULAR_DISTRIBUTION;
-  MonteCarlo::ElectroatomACEFactory::createElectroatom( *xss_data_extractor,
-                                                        electroatom_name,
-                                                        atomic_weight,
-                                                        hash_grid_bins,
-                                                        relaxation_model,
-                                                        atom,
-                                                        photon_distribution_function,
-                                                        false,
-                                                        cutoff_angle_cosine );
-}
-*/
-//---------------------------------------------------------------------------//
-/* Check that a electroatom with detailed 2BS photon angular distribution
- * data can be created
- */
+
+
 TEUCHOS_UNIT_TEST( ElectroatomACEFactory, createElectroatom_detailed_brem )
 {
   MonteCarlo::SimulationProperties properties;
@@ -264,146 +216,127 @@
   double energy, cross_section;
 
   // Test that the total cross section can be returned
-  energy = 2.000000000000E-03;
+  energy = 2e-3;
   cross_section = atom->getTotalCrossSection( energy );
   TEST_FLOATING_EQUALITY( cross_section, 4.806193787852E+08, 1e-12 );
 
-
-  energy = 4.000000000000E-04;
+  energy = 4e-4;
   cross_section = atom->getTotalCrossSection( energy );
   TEST_FLOATING_EQUALITY( cross_section, 1.278128947846E+09, 1e-12 );
 
-
-  energy = 9.000000000000E-05;
+  energy = 9e-5;
   cross_section = atom->getTotalCrossSection( energy );
   TEST_FLOATING_EQUALITY( cross_section, 2.411603154884E+09, 1e-12 );
 
 
   // Test that the absorption cross section can be returned
-  cross_section = atom->getAbsorptionCrossSection( 1.000000000E-02 );
-  TEST_EQUALITY_CONST( cross_section, 0.0 );
-
-  cross_section = atom->getAbsorptionCrossSection( 2.000000000000E-03 );
-  TEST_EQUALITY_CONST( cross_section, 0.0 );
-
-  cross_section = atom->getAbsorptionCrossSection( 4.000000000000E-04 );
-  TEST_EQUALITY_CONST( cross_section, 0.0 );
-
-  cross_section = atom->getAbsorptionCrossSection( 9.000000000000E-05 );
-  TEST_EQUALITY_CONST( cross_section, 0.0 );
+  cross_section = atom->getAbsorptionCrossSection( 1e-2 );
+  TEST_EQUALITY_CONST( cross_section, 0.0 );
+
+  cross_section = atom->getAbsorptionCrossSection( 2e-3 );
+  TEST_EQUALITY_CONST( cross_section, 0.0 );
+
+  cross_section = atom->getAbsorptionCrossSection( 4e-4 );
+  TEST_EQUALITY_CONST( cross_section, 0.0 );
+
+  cross_section = atom->getAbsorptionCrossSection( 9e-5 );
+  TEST_EQUALITY_CONST( cross_section, 0.0 );
+
 
   // Test that the atomic excitation cross section can be returned
   cross_section = atom->getReactionCrossSection(
-                    2.000000000000E-03,
-                    MonteCarlo::ATOMIC_EXCITATION_ELECTROATOMIC_REACTION );
-
+                    2e-3,
+                    MonteCarlo::ATOMIC_EXCITATION_ELECTROATOMIC_REACTION );
   TEST_FLOATING_EQUALITY( cross_section, 1.965170000000E+08, 1e-12 );
 
   cross_section = atom->getReactionCrossSection(
-                    4.000000000000E-04,
-                    MonteCarlo::ATOMIC_EXCITATION_ELECTROATOMIC_REACTION );
-
+                    4e-4,
+                    MonteCarlo::ATOMIC_EXCITATION_ELECTROATOMIC_REACTION );
   TEST_FLOATING_EQUALITY( cross_section, 6.226820000000E+08, 1e-12 );
 
   cross_section = atom->getReactionCrossSection(
-                    9.000000000000E-05,
-                    MonteCarlo::ATOMIC_EXCITATION_ELECTROATOMIC_REACTION );
-
+                    9e-5,
+                    MonteCarlo::ATOMIC_EXCITATION_ELECTROATOMIC_REACTION );
   TEST_FLOATING_EQUALITY( cross_section, 1.160420000000E+09, 1e-12 );
 
+
   // Test that the bremsstrahlung cross section can be returned
   cross_section = atom->getReactionCrossSection(
-                    2.000000000000E-03,
-                    MonteCarlo::BREMSSTRAHLUNG_ELECTROATOMIC_REACTION );
-
+                    2e-3,
+                    MonteCarlo::BREMSSTRAHLUNG_ELECTROATOMIC_REACTION );
   TEST_FLOATING_EQUALITY( cross_section, 9.258661418255E+03, 1e-12 );
 
   cross_section = atom->getReactionCrossSection(
-                    4.000000000000E-04,
-				 MonteCarlo::BREMSSTRAHLUNG_ELECTROATOMIC_REACTION );
-
+                    4e-4,
+                    MonteCarlo::BREMSSTRAHLUNG_ELECTROATOMIC_REACTION );
   TEST_FLOATING_EQUALITY( cross_section, 8.914234996439E+03, 1e-12 );
 
   cross_section = atom->getReactionCrossSection(
-                    9.000000000000E-05,
-                    MonteCarlo::BREMSSTRAHLUNG_ELECTROATOMIC_REACTION );
-
+                    9e-5,
+                    MonteCarlo::BREMSSTRAHLUNG_ELECTROATOMIC_REACTION );
   TEST_FLOATING_EQUALITY( cross_section, 7.249970966838E+03, 1e-12 );
 
+
   // Test that the cutoff elastic cross section can be returned
   cross_section = atom->getReactionCrossSection(
-                    2.000000000000E-03,
-                    MonteCarlo::CUTOFF_ELASTIC_ELECTROATOMIC_REACTION );
-
-  TEST_FLOATING_EQUALITY( cross_section,
-                          2.100574153670E+08,
-                          1e-12 );
-
-  cross_section = atom->getReactionCrossSection(
-                    4.000000000000E-04,
-                    MonteCarlo::CUTOFF_ELASTIC_ELECTROATOMIC_REACTION );
-
-  TEST_FLOATING_EQUALITY( cross_section,
-                          4.436635458458E+08,
-                          1e-12 );
-
-  cross_section = atom->getReactionCrossSection(
-                    9.000000000000E-05,
-                    MonteCarlo::CUTOFF_ELASTIC_ELECTROATOMIC_REACTION );
-
-  TEST_FLOATING_EQUALITY( cross_section,
-                          8.887469904554E+08,
-                          1e-12 );
+                    2e-3,
+                    MonteCarlo::CUTOFF_ELASTIC_ELECTROATOMIC_REACTION );
+  TEST_FLOATING_EQUALITY( cross_section, 2.100574153670E+08, 1e-12 );
+
+  cross_section = atom->getReactionCrossSection(
+                    4e-4,
+                    MonteCarlo::CUTOFF_ELASTIC_ELECTROATOMIC_REACTION );
+  TEST_FLOATING_EQUALITY( cross_section, 4.436635458458E+08, 1e-12 );
+
+  cross_section = atom->getReactionCrossSection(
+                    9e-5,
+                    MonteCarlo::CUTOFF_ELASTIC_ELECTROATOMIC_REACTION );
+  TEST_FLOATING_EQUALITY( cross_section, 8.887469904554E+08, 1e-12 );
+
 
   // Test that there is no total electroionization
   cross_section = atom->getReactionCrossSection(
-			1.000000000000E-05,
-			MonteCarlo::TOTAL_ELECTROIONIZATION_ELECTROATOMIC_REACTION );
-
-  TEST_FLOATING_EQUALITY( cross_section, 0.0, 1e-12 );
-
-  cross_section = atom->getReactionCrossSection(
-			1.000000000000E+05,
-			MonteCarlo::TOTAL_ELECTROIONIZATION_ELECTROATOMIC_REACTION );
-
-  TEST_FLOATING_EQUALITY( cross_section, 0.0, 1e-12 );
+            1e-5,
+            MonteCarlo::TOTAL_ELECTROIONIZATION_ELECTROATOMIC_REACTION );
+  TEST_FLOATING_EQUALITY( cross_section, 0.0, 1e-12 );
+
+  cross_section = atom->getReactionCrossSection(
+            1e5,
+            MonteCarlo::TOTAL_ELECTROIONIZATION_ELECTROATOMIC_REACTION );
+  TEST_FLOATING_EQUALITY( cross_section, 0.0, 1e-12 );
+
 
   // Test that the K subshell electroionization cross section can be returned
   cross_section = atom->getReactionCrossSection(
-		   1.000000000000E-05,
-		   MonteCarlo::K_SUBSHELL_ELECTROIONIZATION_ELECTROATOMIC_REACTION );
-
-  TEST_FLOATING_EQUALITY( cross_section, 0.0, 1e-12 );
-
-  cross_section = atom->getReactionCrossSection(
-		   8.975400000000E-02,
-		   MonteCarlo::K_SUBSHELL_ELECTROIONIZATION_ELECTROATOMIC_REACTION );
-
+           1e-5,
+           MonteCarlo::K_SUBSHELL_ELECTROIONIZATION_ELECTROATOMIC_REACTION );
+  TEST_FLOATING_EQUALITY( cross_section, 0.0, 1e-12 );
+
+  cross_section = atom->getReactionCrossSection(
+           8.975400000000E-02,
+           MonteCarlo::K_SUBSHELL_ELECTROIONIZATION_ELECTROATOMIC_REACTION );
   TEST_FLOATING_EQUALITY( cross_section, 1.250673571307E-01, 1e-12 );
 
   cross_section = atom->getReactionCrossSection(
-		   1.000000000000E+05,
-		   MonteCarlo::K_SUBSHELL_ELECTROIONIZATION_ELECTROATOMIC_REACTION );
-
+           1e5,
+           MonteCarlo::K_SUBSHELL_ELECTROIONIZATION_ELECTROATOMIC_REACTION );
   TEST_FLOATING_EQUALITY( cross_section, 3.649190000000E+01, 1e-12 );
 
+
   // Test that the P3 subshell electroionization cross section can be returned
   cross_section = atom->getReactionCrossSection(
-		  1.000000000000E-05,
-		  MonteCarlo::P3_SUBSHELL_ELECTROIONIZATION_ELECTROATOMIC_REACTION );
-
+          1e-5,
+          MonteCarlo::P3_SUBSHELL_ELECTROIONIZATION_ELECTROATOMIC_REACTION );
   TEST_FLOATING_EQUALITY( cross_section, 1.065300000000E+08, 1e-12 );
 
   cross_section = atom->getReactionCrossSection(
-		  2.000000000000E-03,
-		  MonteCarlo::P3_SUBSHELL_ELECTROIONIZATION_ELECTROATOMIC_REACTION );
-
+          2e-3,
+          MonteCarlo::P3_SUBSHELL_ELECTROIONIZATION_ELECTROATOMIC_REACTION );
   TEST_FLOATING_EQUALITY( cross_section, 1.774672656160E+07, 1e-12 );
 
   cross_section = atom->getReactionCrossSection(
-		  1.000000000000E+05,
-		  MonteCarlo::P3_SUBSHELL_ELECTROIONIZATION_ELECTROATOMIC_REACTION );
-
+          1e5,
+          MonteCarlo::P3_SUBSHELL_ELECTROIONIZATION_ELECTROATOMIC_REACTION );
   TEST_FLOATING_EQUALITY( cross_section, 1.822340000000E+05, 1e-12 );
 }
 
@@ -432,7 +365,7 @@
   TEST_FLOATING_EQUALITY( atom->getAtomicWeight(), 207.1999470456033, 1e-12 );
 
   // Test that the total cross section can be returned
-  double energy = 2.000000000000E-03;
+  double energy = 2e-3;
   double cross_section =
     atom->getTotalCrossSection( energy );
 
@@ -441,7 +374,7 @@
                           1e-12 );
 
 
-  energy = 4.000000000000E-04;
+  energy = 4e-4;
   cross_section =
     atom->getTotalCrossSection( energy );
 
@@ -450,7 +383,7 @@
                           1e-12 );
 
 
-  energy = 9.000000000000E-05;
+  energy = 9e-5;
   cross_section =
     atom->getTotalCrossSection( energy );
 
@@ -461,66 +394,62 @@
 
   // Test that the absorption cross section can be returned
   cross_section =
-    atom->getAbsorptionCrossSection( 1.000000000E-02 );
-
-   TEST_EQUALITY_CONST( cross_section, 0.0 );
+    atom->getAbsorptionCrossSection( 1e-2 );
+  TEST_EQUALITY_CONST( cross_section, 0.0 );
 
   cross_section =
-    atom->getAbsorptionCrossSection( 2.000000000000E-03 );
-
-   TEST_EQUALITY_CONST( cross_section, 0.0 );
+    atom->getAbsorptionCrossSection( 2e-3 );
+  TEST_EQUALITY_CONST( cross_section, 0.0 );
 
   cross_section =
-    atom->getAbsorptionCrossSection( 4.000000000000E-04 );
-
-   TEST_EQUALITY_CONST( cross_section, 0.0 );
+    atom->getAbsorptionCrossSection( 4e-4 );
+  TEST_EQUALITY_CONST( cross_section, 0.0 );
 
   cross_section =
-    atom->getAbsorptionCrossSection( 9.000000000000E-05 );
-
-   TEST_EQUALITY_CONST( cross_section, 0.0 );
+    atom->getAbsorptionCrossSection( 9e-5 );
+  TEST_EQUALITY_CONST( cross_section, 0.0 );
 
   // Test that the atomic excitation cross section can be returned
   cross_section = atom->getReactionCrossSection(
-                    2.000000000000E-03,
+                    2e-3,
                     MonteCarlo::ATOMIC_EXCITATION_ELECTROATOMIC_REACTION );
 
   TEST_FLOATING_EQUALITY( cross_section, 1.965170000000E+08, 1e-12 );
 
   cross_section = atom->getReactionCrossSection(
-                    4.000000000000E-04,
+                    4e-4,
                     MonteCarlo::ATOMIC_EXCITATION_ELECTROATOMIC_REACTION );
 
   TEST_FLOATING_EQUALITY( cross_section, 6.226820000000E+08, 1e-12 );
 
   cross_section = atom->getReactionCrossSection(
-                    9.000000000000E-05,
+                    9e-5,
                     MonteCarlo::ATOMIC_EXCITATION_ELECTROATOMIC_REACTION );
 
   TEST_FLOATING_EQUALITY( cross_section, 1.160420000000E+09, 1e-12 );
 
   // Test that the bremsstrahlung cross section can be returned
   cross_section = atom->getReactionCrossSection(
-                    2.000000000000E-03,
+                    2e-3,
                     MonteCarlo::BREMSSTRAHLUNG_ELECTROATOMIC_REACTION );
 
   TEST_FLOATING_EQUALITY( cross_section, 9.258661418255E+03, 1e-12 );
 
   cross_section = atom->getReactionCrossSection(
-                    4.000000000000E-04,
-				 MonteCarlo::BREMSSTRAHLUNG_ELECTROATOMIC_REACTION );
+                    4e-4,
+                 MonteCarlo::BREMSSTRAHLUNG_ELECTROATOMIC_REACTION );
 
   TEST_FLOATING_EQUALITY( cross_section, 8.914234996439E+03, 1e-12 );
 
   cross_section = atom->getReactionCrossSection(
-                    9.000000000000E-05,
+                    9e-5,
                     MonteCarlo::BREMSSTRAHLUNG_ELECTROATOMIC_REACTION );
 
   TEST_FLOATING_EQUALITY( cross_section, 7.249970966838E+03, 1e-12 );
 
   // Test that the cutoff elastic cross section can be returned
   cross_section = atom->getReactionCrossSection(
-                    2.000000000000E-03,
+                    2e-3,
                     MonteCarlo::CUTOFF_ELASTIC_ELECTROATOMIC_REACTION );
 
   TEST_FLOATING_EQUALITY( cross_section,
@@ -528,7 +457,7 @@
                           1e-12 );
 
   cross_section = atom->getReactionCrossSection(
-                    4.000000000000E-04,
+                    4e-4,
                     MonteCarlo::CUTOFF_ELASTIC_ELECTROATOMIC_REACTION );
 
   TEST_FLOATING_EQUALITY( cross_section,
@@ -536,7 +465,7 @@
                           1e-12 );
 
   cross_section = atom->getReactionCrossSection(
-                    9.000000000000E-05,
+                    9e-5,
                     MonteCarlo::CUTOFF_ELASTIC_ELECTROATOMIC_REACTION );
 
   TEST_FLOATING_EQUALITY( cross_section,
@@ -545,52 +474,52 @@
 
   // Test that there is no total electroionization
   cross_section = atom->getReactionCrossSection(
-			1.000000000000E-05,
-			MonteCarlo::TOTAL_ELECTROIONIZATION_ELECTROATOMIC_REACTION );
-
-  TEST_FLOATING_EQUALITY( cross_section, 0.0, 1e-12 );
-
-  cross_section = atom->getReactionCrossSection(
-			1.000000000000E+05,
-			MonteCarlo::TOTAL_ELECTROIONIZATION_ELECTROATOMIC_REACTION );
+            1e-5,
+            MonteCarlo::TOTAL_ELECTROIONIZATION_ELECTROATOMIC_REACTION );
+
+  TEST_FLOATING_EQUALITY( cross_section, 0.0, 1e-12 );
+
+  cross_section = atom->getReactionCrossSection(
+            1e5,
+            MonteCarlo::TOTAL_ELECTROIONIZATION_ELECTROATOMIC_REACTION );
 
   TEST_FLOATING_EQUALITY( cross_section, 0.0, 1e-12 );
 
   // Test that the K subshell electroionization cross section can be returned
   cross_section = atom->getReactionCrossSection(
-		   1.000000000000E-05,
-		   MonteCarlo::K_SUBSHELL_ELECTROIONIZATION_ELECTROATOMIC_REACTION );
-
-  TEST_FLOATING_EQUALITY( cross_section, 0.0, 1e-12 );
-
-  cross_section = atom->getReactionCrossSection(
-		   8.975400000000E-02,
-		   MonteCarlo::K_SUBSHELL_ELECTROIONIZATION_ELECTROATOMIC_REACTION );
+           1e-5,
+           MonteCarlo::K_SUBSHELL_ELECTROIONIZATION_ELECTROATOMIC_REACTION );
+
+  TEST_FLOATING_EQUALITY( cross_section, 0.0, 1e-12 );
+
+  cross_section = atom->getReactionCrossSection(
+           8.975400000000E-02,
+           MonteCarlo::K_SUBSHELL_ELECTROIONIZATION_ELECTROATOMIC_REACTION );
 
   TEST_FLOATING_EQUALITY( cross_section, 1.250673571307E-01, 1e-12 );
 
   cross_section = atom->getReactionCrossSection(
-		   1.000000000000E+05,
-		   MonteCarlo::K_SUBSHELL_ELECTROIONIZATION_ELECTROATOMIC_REACTION );
+           1e5,
+           MonteCarlo::K_SUBSHELL_ELECTROIONIZATION_ELECTROATOMIC_REACTION );
 
   TEST_FLOATING_EQUALITY( cross_section, 3.649190000000E+01, 1e-12 );
 
   // Test that the P3 subshell electroionization cross section can be returned
   cross_section = atom->getReactionCrossSection(
-		  1.000000000000E-05,
-		  MonteCarlo::P3_SUBSHELL_ELECTROIONIZATION_ELECTROATOMIC_REACTION );
+          1e-5,
+          MonteCarlo::P3_SUBSHELL_ELECTROIONIZATION_ELECTROATOMIC_REACTION );
 
   TEST_FLOATING_EQUALITY( cross_section, 1.065300000000E+08, 1e-12 );
 
   cross_section = atom->getReactionCrossSection(
-		  2.000000000000E-03,
-		  MonteCarlo::P3_SUBSHELL_ELECTROIONIZATION_ELECTROATOMIC_REACTION );
+          2e-3,
+          MonteCarlo::P3_SUBSHELL_ELECTROIONIZATION_ELECTROATOMIC_REACTION );
 
   TEST_FLOATING_EQUALITY( cross_section, 1.774672656160E+07, 1e-12 );
 
   cross_section = atom->getReactionCrossSection(
-		  1.000000000000E+05,
-		  MonteCarlo::P3_SUBSHELL_ELECTROIONIZATION_ELECTROATOMIC_REACTION );
+          1e5,
+          MonteCarlo::P3_SUBSHELL_ELECTROIONIZATION_ELECTROATOMIC_REACTION );
 
   TEST_FLOATING_EQUALITY( cross_section, 1.822340000000E+05, 1e-12 );
 }
@@ -626,17 +555,11 @@
                                        ace_file_handler->getTableXSSArray() ) );
 
     MonteCarlo::AtomicRelaxationModelFactory::createAtomicRelaxationModel(
-<<<<<<< HEAD
            *xss_data_extractor,
            relaxation_model,
+           1e-3,
+           1e-5,
            true );
-=======
-							   *xss_data_extractor,
-							   relaxation_model,
-                                                           1e-3,
-                                                           1e-5,
-							   true );
->>>>>>> 49ecce52
 
     electroatom_name = test_ace_table_name;
     atomic_weight = ace_file_handler->getTableAtomicWeightRatio()*
