--- conflicted
+++ resolved
@@ -219,11 +219,7 @@
 
   grid_index = grid_searcher.findLowerBinIndex( 20.0 );
 
-<<<<<<< HEAD
-  FRENSIE_CHECK_EQUAL( grid_index, 1259 );
-=======
   FRENSIE_CHECK_EQUAL( grid_index, 1261 );
->>>>>>> 36e5e7cd
 }
 
 //---------------------------------------------------------------------------//
