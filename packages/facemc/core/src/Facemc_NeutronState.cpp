//---------------------------------------------------------------------------//
//!
//! \file   Facemc_NeutronState.cpp
//! \author Alex Robinson
//! \brief  Neutron state class definition
//!
//---------------------------------------------------------------------------//

// FRENSIE Includes
#include "Facemc_NeutronState.hpp"
#include "Utility_PhysicalConstants.hpp"
#include "Utility_ContractException.hpp"
#include "Utility_SpeedHelpers.hpp"

namespace Facemc{

// Constructor
NeutronState::NeutronState( 
		        const ParticleState::historyNumberType history_number )
  : ParticleState( history_number, NEUTRON ),
    d_speed( 0.0 )
{ /* ... */ }

// Copy constructor (with possible creation of new generation)
NeutronState::NeutronState( const NeutronState& existing_neutron_state,
			    const bool increment_generation_number,
			    const bool reset_collision_number )
  : ParticleState( existing_neutron_state, 
		   NEUTRON,
		   increment_generation_number,
		   reset_collision_number ),
    d_speed( existing_neutron_state.d_speed )
{ /* ... */ }

// Copy constructor (with possible creation of new generation)
NeutronState::NeutronState( const ParticleState& existing_base_state,
			    const bool increment_generation_number,
			    const bool reset_collision_number )
  : ParticleState( existing_base_state, 
		   NEUTRON,
		   increment_generation_number,
		   reset_collision_number ),
    d_speed()
{
<<<<<<< HEAD
  d_speed = Utility::calculateSpeed( 
=======
  d_speed = calculateRelativisticSpeed( 
>>>>>>> be5bdd30
			  Utility::PhysicalConstants::neutron_rest_mass_energy,
			  this->getEnergy() );
}

// Core constructor
NeutronState::NeutronState( const ParticleStateCore& core )
  : ParticleState( core ),
    d_speed()
{
  // Make sure the core is a neutron core
  testPrecondition( core.particle_type == NEUTRON );
  
<<<<<<< HEAD
  d_speed = Utility::calculateSpeed( 
=======
  d_speed = calculateRelativisticSpeed( 
>>>>>>> be5bdd30
			  Utility::PhysicalConstants::neutron_rest_mass_energy,
			  this->getEnergy() );
}

// Assignment operator
NeutronState& NeutronState::operator=( 
				   const NeutronState& existing_neutron_state )
{
  ParticleState::operator=( existing_neutron_state );

  d_speed = existing_neutron_state.d_speed;
}

// Set the energy of the neutron (MeV)
/*! \details The speed of the neutron will also be set
 */
void NeutronState::setEnergy( const ParticleState::energyType energy )
{
  ParticleState::setEnergy( energy );

<<<<<<< HEAD
  d_speed = Utility::calculateSpeed( 
=======
  d_speed = calculateRelativisticSpeed( 
>>>>>>> be5bdd30
			  Utility::PhysicalConstants::neutron_rest_mass_energy,
			  energy );
}

// Return the speed of the neutron (cm/s)
double NeutronState::getSpeed() const
{
  return d_speed;
}

// Set the speed of the neutron (cm/s)
void NeutronState::setSpeed( const double speed )
{
  // Make sure the speed is valid
  testPrecondition( !ST::isnaninf( speed ) );
  testPrecondition( speed > 0.0 );
  testPrecondition( speed < Utility::PhysicalConstants::speed_of_light );

  d_speed = speed;

<<<<<<< HEAD
  setEnergy( Utility::calculateKineticEnergy(
=======
  setEnergy( calculateRelativisticKineticEnergy(
>>>>>>> be5bdd30
			  Utility::PhysicalConstants::neutron_rest_mass_energy,
			  speed) );
}

// Print the neutron state
void NeutronState::print( std::ostream& os ) const
{
  os << "Particle Type: Neutron" << std::endl;

  this->printImplementation( os );
}

// Calculate the time to traverse a distance
ParticleState::timeType 
NeutronState::calculateTraversalTime( const double distance ) const
{
  // Make sure the speed has been set
  testPrecondition( d_speed > 0.0 );

  return distance/d_speed;
}			    

} // end Facemc namespace

//---------------------------------------------------------------------------//
// end Facemc_NeutronState.cpp
//---------------------------------------------------------------------------//<|MERGE_RESOLUTION|>--- conflicted
+++ resolved
@@ -42,11 +42,7 @@
 		   reset_collision_number ),
     d_speed()
 {
-<<<<<<< HEAD
-  d_speed = Utility::calculateSpeed( 
-=======
-  d_speed = calculateRelativisticSpeed( 
->>>>>>> be5bdd30
+  d_speed = Utility::calculateRelativisticSpeed( 
 			  Utility::PhysicalConstants::neutron_rest_mass_energy,
 			  this->getEnergy() );
 }
@@ -59,11 +55,7 @@
   // Make sure the core is a neutron core
   testPrecondition( core.particle_type == NEUTRON );
   
-<<<<<<< HEAD
-  d_speed = Utility::calculateSpeed( 
-=======
-  d_speed = calculateRelativisticSpeed( 
->>>>>>> be5bdd30
+  d_speed = Utility::calculateRelativisticSpeed( 
 			  Utility::PhysicalConstants::neutron_rest_mass_energy,
 			  this->getEnergy() );
 }
@@ -84,11 +76,7 @@
 {
   ParticleState::setEnergy( energy );
 
-<<<<<<< HEAD
-  d_speed = Utility::calculateSpeed( 
-=======
-  d_speed = calculateRelativisticSpeed( 
->>>>>>> be5bdd30
+  d_speed = Utility::calculateRelativisticSpeed( 
 			  Utility::PhysicalConstants::neutron_rest_mass_energy,
 			  energy );
 }
@@ -109,11 +97,7 @@
 
   d_speed = speed;
 
-<<<<<<< HEAD
-  setEnergy( Utility::calculateKineticEnergy(
-=======
-  setEnergy( calculateRelativisticKineticEnergy(
->>>>>>> be5bdd30
+  setEnergy( Utility::calculateRelativisticKineticEnergy(
 			  Utility::PhysicalConstants::neutron_rest_mass_energy,
 			  speed) );
 }
