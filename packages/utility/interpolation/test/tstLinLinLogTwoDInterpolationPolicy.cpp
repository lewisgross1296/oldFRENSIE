--- conflicted
+++ resolved
@@ -19,8 +19,6 @@
 //---------------------------------------------------------------------------//
 // Testing Types
 //---------------------------------------------------------------------------//
-<<<<<<< HEAD
-
 typedef std::tuple<
   std::tuple<std::integral_constant<size_t,0>,std::tuple<double,double>,
              std::integral_constant<size_t,0>,std::tuple<double,double> >,
@@ -94,110 +92,15 @@
   std::tuple<std::integral_constant<size_t,2>,std::tuple<double,double,double,unsigned> >,
   std::tuple<std::integral_constant<size_t,3>,std::tuple<unsigned,double,double,double> >
   > TestTupleElementTypes;
-=======
-#define TUPLE_TYPEDEFS()                    \
-  typedef Utility::Pair<double,double> pair_d_d;            \
-  typedef Utility::Pair<unsigned,double> pair_u_d;            \
-  typedef Utility::Pair<double,unsigned> pair_d_u;            \
-  typedef Utility::Trip<double,double,double> trip_d_d_d;        \
-  typedef Utility::Trip<unsigned,double,double> trip_u_d_d;        \
-  typedef Utility::Trip<unsigned,double,unsigned> trip_u_d_u;        \
-  typedef Utility::Trip<double,double,unsigned> trip_d_d_u;        \
-  typedef Utility::Trip<unsigned,unsigned,double> trip_u_u_d;        \
-  typedef Utility::Trip<double,unsigned,double> trip_d_u_d;        \
-  typedef Utility::Trip<double,unsigned,unsigned> trip_d_u_u;        \
-  typedef Utility::Quad<double,double,double,double> quad_d_d_d_d;    \
-  typedef Utility::Quad<unsigned,unsigned,double,double> quad_u_u_d_d;    \
-  typedef Utility::Quad<unsigned,double,double,unsigned> quad_u_d_d_u;    \
-  typedef Utility::Quad<unsigned,double,double,double> quad_u_d_d_d;    \
-  typedef Utility::Quad<double,double,double,unsigned> quad_d_d_d_u;    \
-  typedef Utility::Quad<double,double,unsigned,unsigned> quad_d_d_u_u;    \
-  typedef Utility::Quad<double,unsigned,unsigned,double> quad_d_u_u_d;    \
-  typedef Utility::Quad<unsigned,double,unsigned,double> quad_u_d_u_d;    \
-  typedef Utility::Quad<unsigned,unsigned,unsigned,double> quad_u_u_u_d; \
-  typedef Utility::Quad<unsigned,unsigned,unsigned,unsigned> quad_u_u_u_u; \
-  typedef Utility::Quad<double,unsigned,double,unsigned> quad_d_u_d_u;    \
-  typedef Utility::Quad<double,double,unsigned,double> quad_d_d_u_d;    \
-  typedef Utility::Quad<unsigned,double,unsigned,unsigned> quad_u_d_u_u; \
-  typedef Utility::Quad<double,unsigned,double,double> quad_d_u_d_d; \
-  typedef Utility::Quad<unsigned,unsigned,double,unsigned> quad_u_u_d_u; \
-
-#define UNIT_TEST_INSTANTIATION_2_TUPLE( type, name ) \
-  TUPLE_TYPEDEFS() \
-  UTILITY_UNIT_TEST_MEMBER_2_TUPLE_2_TEMPLATE_INSTANT( type, name, FIRST, FIRST, pair_d_d, pair_d_d ) \
-  UTILITY_UNIT_TEST_MEMBER_2_TUPLE_2_TEMPLATE_INSTANT( type, name, FIRST, SECOND, pair_d_d, pair_d_d ) \
-  UTILITY_UNIT_TEST_MEMBER_2_TUPLE_2_TEMPLATE_INSTANT( type, name, SECOND, FIRST, pair_d_d, pair_d_d ) \
-  UTILITY_UNIT_TEST_MEMBER_2_TUPLE_2_TEMPLATE_INSTANT( type, name, SECOND, SECOND, pair_d_d, pair_d_d ) \
-  UTILITY_UNIT_TEST_MEMBER_2_TUPLE_2_TEMPLATE_INSTANT( type, name, FIRST, FIRST, pair_d_u, pair_d_u ) \
-  UTILITY_UNIT_TEST_MEMBER_2_TUPLE_2_TEMPLATE_INSTANT( type, name, SECOND, SECOND, pair_u_d, pair_u_d ) \
-  UTILITY_UNIT_TEST_MEMBER_2_TUPLE_2_TEMPLATE_INSTANT( type, name, FIRST, FIRST, trip_d_d_d, trip_d_d_d ) \
-  UTILITY_UNIT_TEST_MEMBER_2_TUPLE_2_TEMPLATE_INSTANT( type, name, FIRST, SECOND, trip_d_d_d, trip_d_d_u ) \
-  UTILITY_UNIT_TEST_MEMBER_2_TUPLE_2_TEMPLATE_INSTANT( type, name, FIRST, THIRD, trip_d_d_d, trip_u_d_d ) \
-  UTILITY_UNIT_TEST_MEMBER_2_TUPLE_2_TEMPLATE_INSTANT( type, name, SECOND, FIRST, trip_u_d_d, trip_d_u_d ) \
-  UTILITY_UNIT_TEST_MEMBER_2_TUPLE_2_TEMPLATE_INSTANT( type, name, THIRD, FIRST, trip_d_u_d, trip_d_u_d ) \
-  UTILITY_UNIT_TEST_MEMBER_2_TUPLE_2_TEMPLATE_INSTANT( type, name, THIRD, SECOND, trip_d_u_d, trip_u_d_d ) \
-  UTILITY_UNIT_TEST_MEMBER_2_TUPLE_2_TEMPLATE_INSTANT( type, name, FIRST, FIRST, quad_d_d_d_d, quad_d_d_d_d ) \
-  UTILITY_UNIT_TEST_MEMBER_2_TUPLE_2_TEMPLATE_INSTANT( type, name, FIRST, SECOND, quad_d_d_d_d, quad_d_d_d_d ) \
-  UTILITY_UNIT_TEST_MEMBER_2_TUPLE_2_TEMPLATE_INSTANT( type, name, FIRST, THIRD, quad_d_d_d_d, quad_d_d_d_d ) \
-  UTILITY_UNIT_TEST_MEMBER_2_TUPLE_2_TEMPLATE_INSTANT( type, name, FIRST, FOURTH, quad_d_d_d_d, quad_d_d_d_d ) \
-  UTILITY_UNIT_TEST_MEMBER_2_TUPLE_2_TEMPLATE_INSTANT( type, name, SECOND, FIRST, quad_d_d_d_d, quad_d_d_d_d ) \
-  UTILITY_UNIT_TEST_MEMBER_2_TUPLE_2_TEMPLATE_INSTANT( type, name, THIRD, SECOND, quad_d_d_d_d, quad_d_d_d_d ) \
-  UTILITY_UNIT_TEST_MEMBER_2_TUPLE_2_TEMPLATE_INSTANT( type, name, FOURTH, THIRD, quad_u_d_d_d, quad_u_d_d_d ) \
-
-#define UNIT_TEST_INSTANTIATION_2_MEMBER_1_TUPLE( type, name ) \
-  TUPLE_TYPEDEFS() \
-  UTILITY_UNIT_TEST_MEMBER_2_TUPLE_1_TEMPLATE_INSTANT( type, name, FIRST, SECOND, pair_d_d ) \
-  UTILITY_UNIT_TEST_MEMBER_2_TUPLE_1_TEMPLATE_INSTANT( type, name, SECOND, FIRST, pair_d_d ) \
-  UTILITY_UNIT_TEST_MEMBER_2_TUPLE_1_TEMPLATE_INSTANT( type, name, FIRST, SECOND, trip_d_d_d ) \
-  UTILITY_UNIT_TEST_MEMBER_2_TUPLE_1_TEMPLATE_INSTANT( type, name, FIRST, THIRD, trip_d_u_d ) \
-  UTILITY_UNIT_TEST_MEMBER_2_TUPLE_1_TEMPLATE_INSTANT( type, name, SECOND, FIRST, trip_d_d_u ) \
-  UTILITY_UNIT_TEST_MEMBER_2_TUPLE_1_TEMPLATE_INSTANT( type, name, SECOND, THIRD, trip_u_d_d ) \
-  UTILITY_UNIT_TEST_MEMBER_2_TUPLE_1_TEMPLATE_INSTANT( type, name, THIRD, FIRST, trip_d_d_d ) \
-  UTILITY_UNIT_TEST_MEMBER_2_TUPLE_1_TEMPLATE_INSTANT( type, name, THIRD, SECOND, trip_d_d_d ) \
-  UTILITY_UNIT_TEST_MEMBER_2_TUPLE_1_TEMPLATE_INSTANT( type, name, FIRST, SECOND, quad_d_d_d_d ) \
-  UTILITY_UNIT_TEST_MEMBER_2_TUPLE_1_TEMPLATE_INSTANT( type, name, FIRST, THIRD, quad_d_u_d_d ) \
-  UTILITY_UNIT_TEST_MEMBER_2_TUPLE_1_TEMPLATE_INSTANT( type, name, FIRST, FOURTH, quad_d_d_u_d ) \
-  UTILITY_UNIT_TEST_MEMBER_2_TUPLE_1_TEMPLATE_INSTANT( type, name, SECOND, FIRST, quad_d_d_d_u ) \
-  UTILITY_UNIT_TEST_MEMBER_2_TUPLE_1_TEMPLATE_INSTANT( type, name, SECOND, THIRD, quad_u_d_d_d ) \
-  UTILITY_UNIT_TEST_MEMBER_2_TUPLE_1_TEMPLATE_INSTANT( type, name, SECOND, FOURTH, quad_d_d_d_d ) \
-  UTILITY_UNIT_TEST_MEMBER_2_TUPLE_1_TEMPLATE_INSTANT( type, name, THIRD, FIRST, quad_d_d_d_d ) \
-  UTILITY_UNIT_TEST_MEMBER_2_TUPLE_1_TEMPLATE_INSTANT( type, name, THIRD, SECOND, quad_d_d_d_d ) \
-  UTILITY_UNIT_TEST_MEMBER_2_TUPLE_1_TEMPLATE_INSTANT( type, name, THIRD, FOURTH, quad_d_d_d_d ) \
-  UTILITY_UNIT_TEST_MEMBER_2_TUPLE_1_TEMPLATE_INSTANT( type, name, FOURTH, FIRST, quad_d_d_d_d ) \
-  UTILITY_UNIT_TEST_MEMBER_2_TUPLE_1_TEMPLATE_INSTANT( type, name, FOURTH, SECOND, quad_d_d_d_d ) \
-  UTILITY_UNIT_TEST_MEMBER_2_TUPLE_1_TEMPLATE_INSTANT( type, name, FOURTH, THIRD, quad_d_u_d_d ) \
-
-#define UNIT_TEST_INSTANTIATION_1_TUPLE( type, name ) \
-  TUPLE_TYPEDEFS() \
-  UTILITY_UNIT_TEST_MEMBER_1_TUPLE_1_TEMPLATE_INSTANT( type, name, FIRST, pair_d_d ) \
-  UTILITY_UNIT_TEST_MEMBER_1_TUPLE_1_TEMPLATE_INSTANT( type, name, SECOND, pair_d_d ) \
-  UTILITY_UNIT_TEST_MEMBER_1_TUPLE_1_TEMPLATE_INSTANT( type, name, FIRST, trip_d_u_d ) \
-  UTILITY_UNIT_TEST_MEMBER_1_TUPLE_1_TEMPLATE_INSTANT( type, name, SECOND, trip_d_d_u ) \
-  UTILITY_UNIT_TEST_MEMBER_1_TUPLE_1_TEMPLATE_INSTANT( type, name, THIRD, trip_u_d_d ) \
-  UTILITY_UNIT_TEST_MEMBER_1_TUPLE_1_TEMPLATE_INSTANT( type, name, FIRST, quad_d_u_d_d ) \
-  UTILITY_UNIT_TEST_MEMBER_1_TUPLE_1_TEMPLATE_INSTANT( type, name, SECOND, quad_d_d_u_d ) \
-  UTILITY_UNIT_TEST_MEMBER_1_TUPLE_1_TEMPLATE_INSTANT( type, name, THIRD, quad_d_d_d_u ) \
-  UTILITY_UNIT_TEST_MEMBER_1_TUPLE_1_TEMPLATE_INSTANT( type, name, FOURTH, quad_u_d_d_d ) \
->>>>>>> f89aeb69
 
 //---------------------------------------------------------------------------//
 // Tests
 //---------------------------------------------------------------------------//
 // Check that the linear-linear-log interpolation policy between four points
 // can be done
-<<<<<<< HEAD
 FRENSIE_UNIT_TEST_TEMPLATE_EXPAND( LinLinLog,
                                    interpolate_separate_tuple_grids,
                                    TestTwoTupleTwoElementTypes )
-=======
-UTILITY_UNIT_TEST_MEMBER_2_TUPLE_2_TEMPLATE_DECL(
-                          LinLinLog,
-                          interpolate_separate_tuple_grids,
-                          ymember,
-                          zmember,
-                          ytuple,
-                          ztuple )
->>>>>>> f89aeb69
 {
   FETCH_TEMPLATE_PARAM( 0, WrappedYMember );
   FETCH_TEMPLATE_PARAM( 1, ytuple );
@@ -281,27 +184,12 @@
   FRENSIE_CHECK_FLOATING_EQUALITY( z, 8.3333333333333, 1e-12 );
 }
 
-<<<<<<< HEAD
 //---------------------------------------------------------------------------//
 // Check that the linear-linear-log interpolation policy between four points
 // can be done
 FRENSIE_UNIT_TEST_TEMPLATE_EXPAND( LinLinLog,
                                    interpolate_combined_tuple_grids,
                                    TestTupleTwoElementTypes )
-=======
-UNIT_TEST_INSTANTIATION_2_TUPLE( LinLinLog,
-                 interpolate_separate_tuple_grids );
-
-//---------------------------------------------------------------------------//
-// Check that the linear-linear-log interpolation policy between four points
-// can be done
-UTILITY_UNIT_TEST_MEMBER_2_TUPLE_1_TEMPLATE_DECL(
-                          LinLinLog,
-                          interpolate_combined_tuple_grids,
-                          ymember,
-                          zmember,
-                          tuple )
->>>>>>> f89aeb69
 {
   FETCH_TEMPLATE_PARAM( 0, WrappedYMember );
   FETCH_TEMPLATE_PARAM( 1, WrappedZMember );
@@ -368,12 +256,6 @@
   FRENSIE_CHECK_FLOATING_EQUALITY( z, 8.3333333333333, 1e-12 );
 }
 
-<<<<<<< HEAD
-=======
-UNIT_TEST_INSTANTIATION_2_MEMBER_1_TUPLE( LinLinLog,
-                      interpolate_combined_tuple_grids );
-
->>>>>>> f89aeb69
 //---------------------------------------------------------------------------//
 // Check that the linear-linear-log interpolation policy between four points
 // can be done
@@ -508,19 +390,9 @@
 //---------------------------------------------------------------------------//
 // Check that the linear-linear-log unit base interpolation policy between
 // four points can be done
-<<<<<<< HEAD
 FRENSIE_UNIT_TEST_TEMPLATE_EXPAND( LinLinLog,
                                    interpolateUnitBase_separate_tuple_grids,
                                    TestTwoTupleTwoElementTypes )
-=======
-UTILITY_UNIT_TEST_MEMBER_2_TUPLE_2_TEMPLATE_DECL(
-                      LinLinLog,
-                      interpolateUnitBase_separate_tuple_grids,
-                      ymember,
-                      zmember,
-                      ytuple,
-                      ztuple )
->>>>>>> f89aeb69
 {
   FETCH_TEMPLATE_PARAM( 0, WrappedYMember );
   FETCH_TEMPLATE_PARAM( 1, ytuple );
@@ -717,27 +589,12 @@
   FRENSIE_CHECK_FLOATING_EQUALITY( z, 3.0, 1e-12 );
 }
 
-<<<<<<< HEAD
 //---------------------------------------------------------------------------//
 // Check that the linear-linear-log unit base interpolation policy between
 // four points can be done
 FRENSIE_UNIT_TEST_TEMPLATE_EXPAND( LinLinLog,
                                    interpolateUnitBase_combined_tuple_grids,
                                    TestTupleTwoElementTypes )
-=======
-UNIT_TEST_INSTANTIATION_2_TUPLE( LinLinLog,
-                 interpolateUnitBase_separate_tuple_grids );
-
-//---------------------------------------------------------------------------//
-// Check that the linear-linear-log unit base interpolation policy between
-// four points can be done
-UTILITY_UNIT_TEST_MEMBER_2_TUPLE_1_TEMPLATE_DECL(
-                      LinLinLog,
-                      interpolateUnitBase_combined_tuple_grids,
-                      ymember,
-                      zmember,
-                      tuple )
->>>>>>> f89aeb69
 {
   FETCH_TEMPLATE_PARAM( 0, WrappedYMember );
   FETCH_TEMPLATE_PARAM( 1, WrappedZMember );
@@ -893,13 +750,6 @@
   FRENSIE_CHECK_FLOATING_EQUALITY( z, 3.0, 1e-12 );
 }
 
-<<<<<<< HEAD
-=======
-UNIT_TEST_INSTANTIATION_2_MEMBER_1_TUPLE(
-                        LinLinLog,
-                    interpolateUnitBase_combined_tuple_grids );
-
->>>>>>> f89aeb69
 //---------------------------------------------------------------------------//
 // Check that the linear-linear-log unit base interpolation policy between
 // four points can be done
@@ -1115,7 +965,6 @@
 // Check that a processed first independent variable can be processed
 FRENSIE_UNIT_TEST( LinLinLog, recoverProcessedSecondIndepVar )
 {
-<<<<<<< HEAD
   FRENSIE_CHECK_EQUAL(
 		    -1.0,
 		    Utility::LinLinLog::recoverProcessedSecondIndepVar(-1.0) );
@@ -1123,43 +972,24 @@
 		      Utility::LinLinLog::recoverProcessedSecondIndepVar(0.0));
   FRENSIE_CHECK_EQUAL(1.0,
 		      Utility::LinLinLog::recoverProcessedSecondIndepVar(1.0));
-=======
-  TEST_EQUALITY_CONST(
-            -1.0,
-            Utility::LinLinLog::recoverProcessedSecondIndepVar(-1.0) );
-  TEST_EQUALITY_CONST(0.0,
-              Utility::LinLinLog::recoverProcessedSecondIndepVar(0.0));
-  TEST_EQUALITY_CONST(1.0,
-              Utility::LinLinLog::recoverProcessedSecondIndepVar(1.0));
->>>>>>> f89aeb69
 }
 
 //---------------------------------------------------------------------------//
 // Check that the second independent variable can be processed
 FRENSIE_UNIT_TEST( LinLinLog, processFirstIndepVar )
 {
-<<<<<<< HEAD
   FRENSIE_CHECK_FLOATING_EQUALITY( std::log(0.1),
 			  Utility::LinLinLog::processFirstIndepVar(0.1),
 			  1e-15 );
   FRENSIE_CHECK_FLOATING_EQUALITY( std::log(1.0),
 			  Utility::LinLinLog::processFirstIndepVar(1.0),
 			  1e-15 );
-=======
-  TEST_FLOATING_EQUALITY( log(0.1),
-              Utility::LinLinLog::processFirstIndepVar(0.1),
-              1e-15 );
-  TEST_FLOATING_EQUALITY( log(1.0),
-              Utility::LinLinLog::processFirstIndepVar(1.0),
-              1e-15 );
->>>>>>> f89aeb69
 }
 
 //---------------------------------------------------------------------------//
 // Check that a processed second independent variable can be recovered
 FRENSIE_UNIT_TEST( LinLinLog, recoverProcessedFirstIndepVar )
 {
-<<<<<<< HEAD
   FRENSIE_CHECK_FLOATING_EQUALITY(
 		  0.1,
 		  Utility::LinLinLog::recoverProcessedFirstIndepVar(std::log(0.1)),
@@ -1168,34 +998,14 @@
 		  1.0,
 		  Utility::LinLinLog::recoverProcessedFirstIndepVar(std::log(1.0)),
 		  1e-15 );
-=======
-  TEST_FLOATING_EQUALITY(
-          0.1,
-          Utility::LinLinLog::recoverProcessedFirstIndepVar(log(0.1)),
-          1e-15 );
-  TEST_FLOATING_EQUALITY(
-          1.0,
-          Utility::LinLinLog::recoverProcessedFirstIndepVar(log(1.0)),
-          1e-15 );
->>>>>>> f89aeb69
 }
 
 //---------------------------------------------------------------------------//
 // Check that the linear-linear-log interpolation policy between four points
 // can be done
-<<<<<<< HEAD
 FRENSIE_UNIT_TEST_TEMPLATE_EXPAND( LinLinLog,
                                    interpolateProcessed_separate_tuple_grids,
                                    TestTwoTupleTwoElementTypes )
-=======
-UTILITY_UNIT_TEST_MEMBER_2_TUPLE_2_TEMPLATE_DECL(
-                     LinLinLog,
-                     interpolateProcessed_separate_tuple_grids,
-                     ymember,
-                     zmember,
-                     ytuple,
-                     ztuple )
->>>>>>> f89aeb69
 {
   FETCH_TEMPLATE_PARAM( 0, WrappedYMember );
   FETCH_TEMPLATE_PARAM( 1, ytuple );
@@ -1285,27 +1095,12 @@
   FRENSIE_CHECK_FLOATING_EQUALITY( z, 8.3333333333333, 1e-12 );
 }
 
-<<<<<<< HEAD
 //---------------------------------------------------------------------------//
 // Check that the linear-linear-log interpolation policy between four points
 // can be done
 FRENSIE_UNIT_TEST_TEMPLATE_EXPAND( LinLinLog,
                                    interpolateProcessed_combined_tuple_grids,
                                    TestTupleTwoElementTypes )
-=======
-UNIT_TEST_INSTANTIATION_2_TUPLE( LinLinLog,
-                 interpolateProcessed_separate_tuple_grids );
-
-//---------------------------------------------------------------------------//
-// Check that the linear-linear-log interpolation policy between four points
-// can be done
-UTILITY_UNIT_TEST_MEMBER_2_TUPLE_1_TEMPLATE_DECL(
-                     LinLinLog,
-                     interpolateProcessed_combined_tuple_grids,
-                     ymember,
-                     zmember,
-                     tuple )
->>>>>>> f89aeb69
 {
   FETCH_TEMPLATE_PARAM( 0, WrappedYMember );
   FETCH_TEMPLATE_PARAM( 1, WrappedZMember );
@@ -1378,13 +1173,6 @@
   FRENSIE_CHECK_FLOATING_EQUALITY( z, 8.3333333333333, 1e-12 );
 }
 
-<<<<<<< HEAD
-=======
-UNIT_TEST_INSTANTIATION_2_MEMBER_1_TUPLE(
-                   LinLinLog,
-                   interpolateProcessed_combined_tuple_grids );
-
->>>>>>> f89aeb69
 //---------------------------------------------------------------------------//
 // Check that the linear-linear-log interpolation policy between four points
 // can be done
@@ -1528,19 +1316,9 @@
 //---------------------------------------------------------------------------//
 // Check that the linear-linear-log unit base interpolation policy between
 // four points can be done
-<<<<<<< HEAD
 FRENSIE_UNIT_TEST_TEMPLATE_EXPAND( LinLinLog,
                                    interpolateProcessedUnitBase_separate_tuple_grids,
                                    TestTwoTupleTwoElementTypes )
-=======
-UTILITY_UNIT_TEST_MEMBER_2_TUPLE_2_TEMPLATE_DECL(
-                 LinLinLog,
-                 interpolateProcessedUnitBase_separate_tuple_grids,
-                 ymember,
-                 zmember,
-                 ytuple,
-                 ztuple )
->>>>>>> f89aeb69
 {
   FETCH_TEMPLATE_PARAM( 0, WrappedYMember );
   FETCH_TEMPLATE_PARAM( 1, ytuple );
@@ -1740,28 +1518,12 @@
   FRENSIE_CHECK_FLOATING_EQUALITY( z, 3.0, 1e-12 );
 }
 
-<<<<<<< HEAD
 //---------------------------------------------------------------------------//
 // Check that the linear-linear-log unit base interpolation policy between
 // four points can be done
 FRENSIE_UNIT_TEST_TEMPLATE_EXPAND( LinLinLog,
                                    interpolateProcessedUnitBase_combined_tuple_grids,
                                    TestTupleTwoElementTypes )
-=======
-UNIT_TEST_INSTANTIATION_2_TUPLE(
-               LinLinLog,
-               interpolateProcessedUnitBase_separate_tuple_grids );
-
-//---------------------------------------------------------------------------//
-// Check that the linear-linear-log unit base interpolation policy between
-// four points can be done
-UTILITY_UNIT_TEST_MEMBER_2_TUPLE_1_TEMPLATE_DECL(
-                 LinLinLog,
-                 interpolateProcessedUnitBase_combined_tuple_grids,
-                 ymember,
-                 zmember,
-                 tuple )
->>>>>>> f89aeb69
 {
   FETCH_TEMPLATE_PARAM( 0, WrappedYMember );
   FETCH_TEMPLATE_PARAM( 1, WrappedZMember );
@@ -1920,13 +1682,6 @@
   FRENSIE_CHECK_FLOATING_EQUALITY( z, 3.0, 1e-12 );
 }
 
-<<<<<<< HEAD
-=======
-UNIT_TEST_INSTANTIATION_2_MEMBER_1_TUPLE(
-               LinLinLog,
-               interpolateProcessedUnitBase_combined_tuple_grids );
-
->>>>>>> f89aeb69
 //---------------------------------------------------------------------------//
 // Check that the linear-linear-log unit base interpolation policy between
 // four points can be done
