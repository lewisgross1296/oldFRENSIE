--- conflicted
+++ resolved
@@ -1158,8 +1158,6 @@
                                       indep_var_x,
                                       grid_0_length,
                                       grid_1_length );
-<<<<<<< HEAD
-=======
 }
 
 // Calculate the length of an intermediate grid using the indep variable ratio (beta)
@@ -1183,7 +1181,6 @@
                     QuantityTraits<LengthType>::zero() );
 
   return LXInterpPolicy::interpolate( beta, grid_0_length, grid_1_length );
->>>>>>> 7fdd6c71
 }
 
 // Calculate the min value of an intermediate grid
