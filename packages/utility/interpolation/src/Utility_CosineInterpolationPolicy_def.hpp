--- conflicted
+++ resolved
@@ -38,13 +38,8 @@
                                           const DepCosineType raw_dep_var_1 )
 {
   // The IndepType must be a floating point type
-<<<<<<< HEAD
-  testStaticPrecondition( (QuantityTraits<IndepType>::is_floating_point::value) );
-  testStaticPrecondition( (QuantityTraits<DepCosineType>::is_floating_point::value) );
-=======
   testStaticPrecondition( (std::is_floating_point<typename QuantityTraits<IndepType>::RawType>::value) );
-  testStaticPrecondition( (std::is_floating_point<typename QuantityTraits<CosineType>::RawType>::value) );
->>>>>>> 1eeb2a37
+  testStaticPrecondition( (std::is_floating_point<typename QuantityTraits<DepCosineType>::RawType>::value) );
   // Make sure the independent variables are valid
   testPrecondition( !QuantityTraits<IndepType>::isnaninf( indep_var_0 ) );
   testPrecondition( !QuantityTraits<IndepType>::isnaninf( indep_var_1 ) );
@@ -77,13 +72,8 @@
                                           const DepCosineType raw_dep_var_1 )
 {
   // The IndepType must be a floating point type
-<<<<<<< HEAD
-  testStaticPrecondition( (QuantityTraits<T>::is_floating_point::value) );
-  testStaticPrecondition( (QuantityTraits<DepCosineType>::is_floating_point::value) );
-=======
   testStaticPrecondition( (std::is_floating_point<typename QuantityTraits<T>::RawType>::value) );
-  testStaticPrecondition( (std::is_floating_point<typename QuantityTraits<CosineType>::RawType>::value) );
->>>>>>> 1eeb2a37
+  testStaticPrecondition( (std::is_floating_point<typename QuantityTraits<DepCosineType>::RawType>::value) );
   // Make sure the independent variables are valid
   testPrecondition( beta >= QuantityTraits<T>::zero() );
   testPrecondition( beta <= QuantityTraits<T>::one() );
@@ -110,13 +100,8 @@
                                   const DepCosineType raw_dep_var_1 )
 {
   // T must be a floating point type
-<<<<<<< HEAD
-  testStaticPrecondition( (QuantityTraits<IndepType>::is_floating_point::value) );
-  testStaticPrecondition( (QuantityTraits<DepCosineType>::is_floating_point::value) );
-=======
   testStaticPrecondition( (std::is_floating_point<typename QuantityTraits<IndepType>::RawType>::value) );
-  testStaticPrecondition( (std::is_floating_point<typename QuantityTraits<CosineType>::RawType>::value) );
->>>>>>> 1eeb2a37
+  testStaticPrecondition( (std::is_floating_point<typename QuantityTraits<DepCosineType>::RawType>::value) );
   // Make sure the independent variables are valid
   testPrecondition( !QuantityTraits<IndepType>::isnaninf( indep_var_0 ) );
   testPrecondition( !QuantityTraits<IndepType>::isnaninf( indep_var_1 ) );
@@ -458,15 +443,9 @@
                                        const DepType dep_var_0,
                                        const DepType dep_var_1 )
 {
-<<<<<<< HEAD
   // The IndepCosineType must be a floating point type
-  testStaticPrecondition( (QuantityTraits<IndepCosineType>::is_floating_point::value) );
-  testStaticPrecondition( (QuantityTraits<DepType>::is_floating_point::value) );
-=======
-  // The CosineType must be a floating point type
-  testStaticPrecondition( (std::is_floating_point<typename QuantityTraits<CosineType>::RawType>::value) );
+  testStaticPrecondition( (std::is_floating_point<typename QuantityTraits<IndepCosineType>::RawType>::value) );
   testStaticPrecondition( (std::is_floating_point<typename QuantityTraits<DepType>::RawType>::value) );
->>>>>>> 1eeb2a37
   // Make sure the independent variables are valid
   testPrecondition( !QuantityTraits<IndepCosineType>::isnaninf( raw_indep_var_0 ) );
   testPrecondition( !QuantityTraits<IndepCosineType>::isnaninf( raw_indep_var_1 ) );
@@ -537,13 +516,13 @@
   // T must be a floating point type
   testStaticPrecondition( (boost::is_floating_point<T>::value) );
   // Make sure the processed independent variables are valid
-  testPrecondition( !Teuchos::ScalarTraits<T>::isnaninf( processed_indep_var_0 ) );
-  testPrecondition( !Teuchos::ScalarTraits<T>::isnaninf( processed_indep_var ) );
+  testPrecondition( !QuantityTraits<T>::isnaninf( processed_indep_var_0 ) );
+  testPrecondition( !QuantityTraits<T>::isnaninf( processed_indep_var ) );
   testPrecondition( processed_indep_var <= processed_indep_var_0 );
   // Make sure the processed dependent variable is valid
-  testPrecondition( !Teuchos::ScalarTraits<T>::isnaninf( processed_dep_var_0 ) );
+  testPrecondition( !QuantityTraits<T>::isnaninf( processed_dep_var_0 ) );
   // Make sure that the slope is valid
-  testPrecondition( !Teuchos::ScalarTraits<T>::isnaninf( processed_slope ) );
+  testPrecondition( !QuantityTraits<T>::isnaninf( processed_slope ) );
 
   return LogLogCos<true>::recoverProcessedDepVar(
                processed_dep_var_0 +
@@ -557,15 +536,9 @@
                                        const DepType dep_var_0,
                                        const DepType dep_var_1 )
 {
-<<<<<<< HEAD
   // T must be a floating point type
-  testStaticPrecondition( (QuantityTraits<T>::is_floating_point::value) );
-  testStaticPrecondition( (QuantityTraits<DepType>::is_floating_point::value) );
-=======
-  // The CosineType must be a floating point type
   testStaticPrecondition( (std::is_floating_point<typename QuantityTraits<T>::RawType>::value) );
   testStaticPrecondition( (std::is_floating_point<typename QuantityTraits<DepType>::RawType>::value) );
->>>>>>> 1eeb2a37
   // Make sure the independent variables are valid
   testPrecondition( beta >= QuantityTraits<T>::zero() );
   testPrecondition( beta <= QuantityTraits<T>::one() );
@@ -589,13 +562,8 @@
                                   const DepType dep_var_1 )
 {
   // T must be a floating point type
-<<<<<<< HEAD
-  testStaticPrecondition( (QuantityTraits<IndepCosineType>::is_floating_point::value) );
-  testStaticPrecondition( (QuantityTraits<DepType>::is_floating_point::value) );
-=======
-  testStaticPrecondition( (std::is_floating_point<typename QuantityTraits<CosineType>::RawType>::value) );
+  testStaticPrecondition( (std::is_floating_point<typename QuantityTraits<IndepCosineType>::RawType>::value) );
   testStaticPrecondition( (std::is_floating_point<typename QuantityTraits<DepType>::RawType>::value) );
->>>>>>> 1eeb2a37
   // Make sure the independent variables are valid
   testPrecondition( !QuantityTraits<IndepCosineType>::isnaninf( raw_indep_var_0 ) );
   testPrecondition( !QuantityTraits<IndepCosineType>::isnaninf( raw_indep_var_1 ) );
@@ -721,13 +689,8 @@
                                           const DepCosineType raw_dep_var_1 )
 {
   // T must be a floating point type
-<<<<<<< HEAD
-  testStaticPrecondition( (QuantityTraits<IndepType>::is_floating_point::value) );
-  testStaticPrecondition( (QuantityTraits<DepCosineType>::is_floating_point::value) );
-=======
   testStaticPrecondition( (std::is_floating_point<typename QuantityTraits<IndepType>::RawType>::value) );
-  testStaticPrecondition( (std::is_floating_point<typename QuantityTraits<CosineType>::RawType>::value) );
->>>>>>> 1eeb2a37
+  testStaticPrecondition( (std::is_floating_point<typename QuantityTraits<DepCosineType>::RawType>::value) );
   // Make sure the independent variables are valid
   testPrecondition( !QuantityTraits<IndepType>::isnaninf( indep_var_0 ) );
   testPrecondition( !QuantityTraits<IndepType>::isnaninf( indep_var_1 ) );
@@ -759,13 +722,8 @@
                                           const DepCosineType raw_dep_var_1 )
 {
   // The IndepType must be a floating point type
-<<<<<<< HEAD
-  testStaticPrecondition( (QuantityTraits<T>::is_floating_point::value) );
-  testStaticPrecondition( (QuantityTraits<DepCosineType>::is_floating_point::value) );
-=======
   testStaticPrecondition( (std::is_floating_point<typename QuantityTraits<T>::RawType>::value) );
-  testStaticPrecondition( (std::is_floating_point<typename QuantityTraits<CosineType>::RawType>::value) );
->>>>>>> 1eeb2a37
+  testStaticPrecondition( (std::is_floating_point<typename QuantityTraits<DepCosineType>::RawType>::value) );
   // Make sure the independent variables are valid
   testPrecondition( beta >= QuantityTraits<T>::zero() );
   testPrecondition( beta <= QuantityTraits<T>::one() );
@@ -792,13 +750,8 @@
                                   const DepCosineType raw_dep_var_1 )
 {
   // T must be a floating point type
-<<<<<<< HEAD
-  testStaticPrecondition( (QuantityTraits<IndepType>::is_floating_point::value) );
-  testStaticPrecondition( (QuantityTraits<DepCosineType>::is_floating_point::value) );
-=======
   testStaticPrecondition( (std::is_floating_point<typename QuantityTraits<IndepType>::RawType>::value) );
-  testStaticPrecondition( (std::is_floating_point<typename QuantityTraits<CosineType>::RawType>::value) );
->>>>>>> 1eeb2a37
+  testStaticPrecondition( (std::is_floating_point<typename QuantityTraits<DepCosineType>::RawType>::value) );
   // Make sure the independent variables are valid
   testPrecondition( !QuantityTraits<IndepType>::isnaninf( indep_var_0 ) );
   testPrecondition( !QuantityTraits<IndepType>::isnaninf( indep_var_1 ) );
@@ -1141,13 +1094,8 @@
                                        const DepType dep_var_1 )
 {
   // T must be a floating point type
-<<<<<<< HEAD
-  testStaticPrecondition( (QuantityTraits<IndepCosineType>::is_floating_point::value) );
-  testStaticPrecondition( (QuantityTraits<DepType>::is_floating_point::value) );
-=======
-  testStaticPrecondition( (std::is_floating_point<typename QuantityTraits<CosineType>::RawType>::value) );
+  testStaticPrecondition( (std::is_floating_point<typename QuantityTraits<IndepCosineType>::RawType>::value) );
   testStaticPrecondition( (std::is_floating_point<typename QuantityTraits<DepType>::RawType>::value) );
->>>>>>> 1eeb2a37
   // Make sure the independent variables are valid
   testPrecondition( !QuantityTraits<IndepCosineType>::isnaninf( raw_indep_var_0 ) );
   testPrecondition( !QuantityTraits<IndepCosineType>::isnaninf( raw_indep_var_1 ) );
@@ -1220,13 +1168,13 @@
   // T must be a floating point type
   testStaticPrecondition( (boost::is_floating_point<T>::value) );
   // Make sure the processed independent variables are valid
-  testPrecondition( !Teuchos::ScalarTraits<T>::isnaninf( processed_indep_var_0 ) );
-  testPrecondition( !Teuchos::ScalarTraits<T>::isnaninf( processed_indep_var ) );
+  testPrecondition( !QuantityTraits<T>::isnaninf( processed_indep_var_0 ) );
+  testPrecondition( !QuantityTraits<T>::isnaninf( processed_indep_var ) );
   testPrecondition( processed_indep_var <= processed_indep_var_0 );
   // Make sure the processed dependent variable is valid
-  testPrecondition( !Teuchos::ScalarTraits<T>::isnaninf( processed_dep_var_0 ) );
+  testPrecondition( !QuantityTraits<T>::isnaninf( processed_dep_var_0 ) );
   // Make sure that the slope is valid
-  testPrecondition( !Teuchos::ScalarTraits<T>::isnaninf( processed_slope ) );
+  testPrecondition( !QuantityTraits<T>::isnaninf( processed_slope ) );
 
   return LinLogCos<true>::recoverProcessedDepVar(
                processed_dep_var_0 +
@@ -1240,15 +1188,9 @@
                                        const DepType dep_var_0,
                                        const DepType dep_var_1 )
 {
-<<<<<<< HEAD
   // T must be a floating point type
-  testStaticPrecondition( (QuantityTraits<T>::is_floating_point::value) );
-  testStaticPrecondition( (QuantityTraits<DepType>::is_floating_point::value) );
-=======
-  // The CosineType must be a floating point type
   testStaticPrecondition( (std::is_floating_point<typename QuantityTraits<T>::RawType>::value) );
   testStaticPrecondition( (std::is_floating_point<typename QuantityTraits<DepType>::RawType>::value) );
->>>>>>> 1eeb2a37
   // Make sure the independent variables are valid
   testPrecondition( beta >= QuantityTraits<T>::zero() );
   testPrecondition( beta <= QuantityTraits<T>::one() );
