//---------------------------------------------------------------------------//
//!
//! \file   Utility_ExponentiationAlgorithms_def.hpp
//! \author Alex Robinson
//! \brief  Function definitions for exponentiation algorithms.
//!
//---------------------------------------------------------------------------//

#ifndef UTILITY_EXPONENTIATION_ALGORITHMS_DEF_HPP
#define UTILITY_EXPONENTIATION_ALGORITHMS_DEF_HPP

// FRENSIE Includes
#include "Utility_ContractException.hpp"

namespace Utility{

namespace Exponentiation{

// Recursive exponentiation algorithm
/*! \details Recursively evaluates the function x^y. This algorithm is a
 * modified version of the one found in "Algorithms" by Desgupta et al. Care
 * must be taken with integer types since overflow is possible with large 
 * exponents and/or base values. In some cases the overflow is desired 
 * (i.e. 2^64 or 2^32 modular exponentiation).
 */
template<typename BaseScalarType, typename ExponentOrdinalType>
typename std::enable_if<std::is_arithmetic<BaseScalarType>::value,BaseScalarType>::type
recursive( const BaseScalarType x, const ExponentOrdinalType y )
{
<<<<<<< HEAD
  // Make sure thta the exponent is positive
=======
  // Make sure that the ExponentOrdinalType is not a scalar type
  testStaticPrecondition((boost::is_integral<ExponentOrdinalType>::value));
  // Make sure that the exponent is positive
>>>>>>> f89aeb69
  testPrecondition( y >= 0 );

  // The output integer
  BaseScalarType z;

  if( y == 0 )
    z = 1;
  else
  {
    z = Exponentiation::recursive( x, y/2 );

    if( y%2 == 0 )
      z = z*z;
    else
      z = x*z*z;
  }

  // Return the new base
  return z;
}

// Recursive exponentiation algorithm (static)
/*! \details The value x^N will be computed in log(N) multiplications.
 */
template<size_t N, typename BaseScalarType>
typename QuantityTraits<BaseScalarType>::template GetQuantityToPowerType<N>::type
recursive( const BaseScalarType x )
{
  // Recursive exponentiation hase been implemented by the rpow method for
  // the special case of positive integer powers
  return QuantityTraits<BaseScalarType>::template rpow<N,1>( x );
}

// Recursive modular exponentiation algorithm
/*! \details Recursively evaluates the function (x^y)mod(m). This algorithm is
 * based on the one found in "Algorithms" by Desgupta et al.
 */
template<typename OrdinalType>
typename std::enable_if<std::is_integral<OrdinalType>::value,OrdinalType>::type
recursiveMod( const OrdinalType x,
              const OrdinalType y,
              const OrdinalType m )
{
  // Make sure that the ExponentOrdinalType is not a scalar type
  testStaticPrecondition((boost::is_integral<OrdinalType>::value));
  // Make sure that the exponent is positive
  testPrecondition( y >= 0 );
  // Make sure that the modulus is positive
  testPrecondition( m >= 1 );

  // The output integer
  OrdinalType z;

  if( y == 0 )
    z = 1;
  else
  {
    z = Exponentiation::recursiveMod( x, y/2, m );

    if( y%2 == 0 )
      z = (z*z)%m;
    else
      z = (x*z*z)%m;
  }

  // Return the new base
  return z;
}

} // end Exponentiation namespace

} // end Utility namespace

#endif // end UTILITY_EXPONENTIATION_ALGORITHMS_DEF_HPP

//---------------------------------------------------------------------------//
// end Utility_ExponentiationAlgorithms_def.hpp
//---------------------------------------------------------------------------//<|MERGE_RESOLUTION|>--- conflicted
+++ resolved
@@ -27,13 +27,6 @@
 typename std::enable_if<std::is_arithmetic<BaseScalarType>::value,BaseScalarType>::type
 recursive( const BaseScalarType x, const ExponentOrdinalType y )
 {
-<<<<<<< HEAD
-  // Make sure thta the exponent is positive
-=======
-  // Make sure that the ExponentOrdinalType is not a scalar type
-  testStaticPrecondition((boost::is_integral<ExponentOrdinalType>::value));
-  // Make sure that the exponent is positive
->>>>>>> f89aeb69
   testPrecondition( y >= 0 );
 
   // The output integer
