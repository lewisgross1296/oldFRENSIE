//---------------------------------------------------------------------------//
//!
//! \file   Utility_PhysicalConstants.cpp
//! \author Alex Robinson
//! \brief  Def. of class that stores a variety of physical constants.
//!
//---------------------------------------------------------------------------//

// FRENSIE Includes
#include "Utility_PhysicalConstants.hpp"

namespace Utility{

const double PhysicalConstants::pi = 3.14159265358979323846;
const double PhysicalConstants::speed_of_light = 29979245800;
const double PhysicalConstants::planck_constant = 4.13566751691e-21;
const double PhysicalConstants::h_bar = 6.5821192815e-22;
const double PhysicalConstants::avogadro_constant = 6.0221412927e23;
const double PhysicalConstants::electron_rest_mass_energy = 0.51099891013;
const double PhysicalConstants::neutron_rest_mass_energy = 939.56537821;
const double PhysicalConstants::neutron_rest_mass_amu = 1.0086649160043;
const double PhysicalConstants::classical_electron_radius = 2.8179403267e-13;
<<<<<<< HEAD
const double PhysicalConstants::inverse_fine_structure_constant = 137.035999679;
const double PhysicalConstants::fine_structure_constant = 
                                            1.0/inverse_fine_structure_constant;
=======
const double PhysicalConstants::inverse_fine_structure_constant = 137.035999074;
>>>>>>> a7609c04
const double PhysicalConstants::boltzmann_constant = 8.617332478e-11;

} // end Utility namespace

//---------------------------------------------------------------------------//
// end Utility_PhysicalConstants.cpp
//---------------------------------------------------------------------------//<|MERGE_RESOLUTION|>--- conflicted
+++ resolved
@@ -20,13 +20,11 @@
 const double PhysicalConstants::neutron_rest_mass_energy = 939.56537821;
 const double PhysicalConstants::neutron_rest_mass_amu = 1.0086649160043;
 const double PhysicalConstants::classical_electron_radius = 2.8179403267e-13;
-<<<<<<< HEAD
-const double PhysicalConstants::inverse_fine_structure_constant = 137.035999679;
+
+//const double PhysicalConstants::inverse_fine_structure_constant = 137.035999679;
+const double PhysicalConstants::inverse_fine_structure_constant = 137.035999074;
 const double PhysicalConstants::fine_structure_constant = 
                                             1.0/inverse_fine_structure_constant;
-=======
-const double PhysicalConstants::inverse_fine_structure_constant = 137.035999074;
->>>>>>> a7609c04
 const double PhysicalConstants::boltzmann_constant = 8.617332478e-11;
 
 } // end Utility namespace
