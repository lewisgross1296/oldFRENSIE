--- conflicted
+++ resolved
@@ -130,7 +130,6 @@
   d_distance_tol = distance_tol;
 }
 
-<<<<<<< HEAD
 // Refine the grid in place between a min and max value
 /*! \details New grid points will only be generate between the min_value and 
  * max_value. There must be at least two initial grid points given (the lower
@@ -168,13 +167,13 @@
         function,
         min_value,
         max_value );
-=======
+}
+
 // Get the distance tolerance
 template<typename InterpPolicy>
 double GridGenerator<InterpPolicy>::getDistanceTolerance() const
 {
   return d_distance_tol;
->>>>>>> b69de6e4
 }
 
 // Generate the grid in place
