//---------------------------------------------------------------------------//
//!
//! \file   Utility_InterpolatedFullyTabularTwoDDistribution_def.hpp
//! \author Alex Robinson
//! \brief  The interpolated fully tabular two-dimensional dist. class def.
//!
//---------------------------------------------------------------------------//

#ifndef UTILITY_INTERPOLATED_FULLY_TABULAR_TWO_D_DISTRIBUTION_DEF_HPP
#define UTILITY_INTERPOLATED_FULLY_TABULAR_TWO_D_DISTRIBUTION_DEF_HPP

// FRENSIE Includes
#include "Utility_TabularDistribution.hpp"
#include "Utility_RandomNumberGenerator.hpp"
#include "Utility_SortAlgorithms.hpp"
#include "Utility_ExceptionTestMacros.hpp"
#include "Utility_ContractException.hpp"

namespace Utility{

// Constructor
template<typename TwoDInterpPolicy,
         typename PrimaryIndependentUnit,
         typename SecondaryIndependentUnit,
         typename DependentUnit>
template<template<typename T, typename... Args> class ArrayA,
         template<typename T, typename... Args> class ArrayB,
         template<typename T, typename... Args> class SubarrayB,
         template<typename T, typename... Args> class ArrayC,
         template<typename T, typename... Args> class SubarrayC>
UnitAwareInterpolatedFullyTabularTwoDDistribution<TwoDInterpPolicy,PrimaryIndependentUnit,SecondaryIndependentUnit,DependentUnit>::UnitAwareInterpolatedFullyTabularTwoDDistribution(
        const ArrayA<PrimaryIndepQuantity>& primary_indep_grid,
        const ArrayB<SubarrayB<SecondaryIndepQuantity> >& secondary_indep_grids,
        const ArrayC<SubarrayC<DepQuantity> >& dependent_values,
        const double fuzzy_boundary_tol,
        const double evaluate_relative_error_tol,
        const double evaluate_error_tol )
  : d_relative_error_tol( evaluate_relative_error_tol ),
    d_error_tol( evaluate_error_tol )
{
  // Make sure the grids are valid
  testPrecondition( Sort::isSortedAscending( primary_indep_grid.begin(),
                                             primary_indep_grid.end() ) );
  testPrecondition( primary_indep_grid.size() > 1 );
  testPrecondition( primary_indep_grid.size() == secondary_indep_grids.size());
  testPrecondition( primary_indep_grid.size() == dependent_values.size() );

  // Construct the 2D distribution
  DistributionType distribution( primary_indep_grid.size() );
  
  for( size_t i = 0; i < primary_indep_grid.size(); ++i )
  {
    distribution[i].first = primary_indep_grid[i];
    distribution[i].second.reset(
          new UnitAwareTabularDistribution<typename TwoDInterpPolicy::SecondaryBasePolicy,SecondaryIndependentUnit,DependentUnit>(
                                                      secondary_indep_grids[i],
                                                      dependent_values[i] ) );
  }

  // Set the 2D distribution
  this->setDistribution( distribution );
}

//---------------------------------------------------------------------------//
// EVALUATING METHODS
//---------------------------------------------------------------------------//

// Correlated evaluate the distribution (unit based)
/*! \details This method performs a type of binary search using a unit based
 *  correlated sampling to estimate the CDF to a relative error tolerance in
 *  order to find the proper interpolation. The result is consistent with the
 *  correlatedSampleSecondaryConditional methods.
 */
template<typename TwoDInterpPolicy,
         typename PrimaryIndependentUnit,
         typename SecondaryIndependentUnit,
         typename DependentUnit>
<<<<<<< HEAD
auto UnitAwareInterpolatedFullyTabularTwoDDistribution<TwoDInterpPolicy,PrimaryIndependentUnit,SecondaryIndependentUnit,DependentUnit>::correlatedEvaluate(
=======
auto UnitAwareInterpolatedFullyTabularTwoDDistribution<TwoDInterpPolicy,PrimaryIndependentUnit,SecondaryIndependentUnit,DependentUnit>::correlatedEvaluateInBoundaries(
>>>>>>> 7fdd6c71
                const PrimaryIndepQuantity primary_indep_var_value,
                const SecondaryIndepQuantity secondary_indep_var_value,
                const SecondaryIndepQuantity min_secondary_indep_var,
                const SecondaryIndepQuantity max_secondary_indep_var ) const
  -> DepQuantity
{
  return this->template correlatedEvaluateImpl<TwoDInterpPolicy,DepQuantity>(
                                          primary_indep_var_value,
                                          secondary_indep_var_value,
                                          min_secondary_indep_var,
                                          max_secondary_indep_var,
                                          &BaseOneDDistributionType::evaluate );
}

<<<<<<< HEAD
=======
// Correlated evaluate the distribution (unit based)
/*! \details This method performs a type of binary search using a unit based
 *  correlated sampling to estimate the CDF to a relative error tolerance in
 *  order to find the proper interpolation. The result is consistent with the
 *  correlatedSampleSecondaryConditional methods.
 *  The lower and upper conditional boundaries will be use as the min and max
 *  secondary independent variable values.
 */
template<typename TwoDInterpPolicy,
         typename PrimaryIndependentUnit,
         typename SecondaryIndependentUnit,
         typename DependentUnit>
auto UnitAwareInterpolatedFullyTabularTwoDDistribution<TwoDInterpPolicy,PrimaryIndependentUnit,SecondaryIndependentUnit,DependentUnit>::correlatedEvaluate(
                const PrimaryIndepQuantity primary_indep_var_value,
                const SecondaryIndepQuantity secondary_indep_var_value ) const
  -> DepQuantity
{
  // Get the min and max secondary independent variable values
  SecondaryIndepQuantity min_secondary_indep_var =
    this->getLowerBoundOfConditionalIndepVar( primary_indep_var_value );
  SecondaryIndepQuantity max_secondary_indep_var =
    this->getUpperBoundOfConditionalIndepVar( primary_indep_var_value );

  return this->correlatedEvaluateInBoundaries( primary_indep_var_value,
                                               secondary_indep_var_value,
                                               min_secondary_indep_var,
                                               max_secondary_indep_var );
}

>>>>>>> 7fdd6c71
// Evaluate the distribution
/*! \details This method performs a type of binary search using a unit based
 *  correlated sampling to estimate the CDF to a relative error tolerance in
 *  order to find the proper interpolation. The result is consistent with the
 *  sampleSecondaryConditionalExact methods.
 */
template<typename TwoDInterpPolicy,
         typename PrimaryIndependentUnit,
         typename SecondaryIndependentUnit,
         typename DependentUnit>
auto UnitAwareInterpolatedFullyTabularTwoDDistribution<TwoDInterpPolicy,PrimaryIndependentUnit,SecondaryIndependentUnit,DependentUnit>::evaluateExact(
                 const PrimaryIndepQuantity primary_indep_var_value,
                 const SecondaryIndepQuantity secondary_indep_var_value ) const
  -> DepQuantity
{
  return this->template evaluateExactImpl<TwoDInterpPolicy,DepQuantity>(
                                          primary_indep_var_value,
                                          secondary_indep_var_value,
                                          &BaseOneDDistributionType::evaluate );
}

<<<<<<< HEAD
//// Evaluate the secondary conditional PDF
//template<typename TwoDInterpPolicy,
//         typename PrimaryIndependentUnit,
//         typename SecondaryIndependentUnit,
//         typename DependentUnit>
//auto UnitAwareInterpolatedFullyTabularTwoDDistribution<TwoDInterpPolicy,PrimaryIndependentUnit,SecondaryIndependentUnit,DependentUnit>::evaluateSecondaryConditionalPDF(
//                 const PrimaryIndepQuantity primary_indep_var_value,
//                 const SecondaryIndepQuantity secondary_indep_var_value ) const
//  -> InverseSecondaryIndepQuantity
//{
//  return this->template evaluateImpl<TwoDInterpPolicy,InverseSecondaryIndepQuantity>(
//                                      primary_indep_var_value,
//                                      secondary_indep_var_value,
//                                      &BaseOneDDistributionType::evaluatePDF );
//}

=======
>>>>>>> 7fdd6c71
// Correlated evaluate the secondary conditional PDF
/*! \details This method performs a type of binary search using a unit based
 *  correlated sampling to estimate the CDF to a relative error tolerance in
 *  order to find the proper interpolation. The result is consistent with the
 *  correlatedSampleSecondaryConditional methods.
 */
template<typename TwoDInterpPolicy,
         typename PrimaryIndependentUnit,
         typename SecondaryIndependentUnit,
         typename DependentUnit>
<<<<<<< HEAD
auto UnitAwareInterpolatedFullyTabularTwoDDistribution<TwoDInterpPolicy,PrimaryIndependentUnit,SecondaryIndependentUnit,DependentUnit>::correlatedEvaluateSecondaryConditionalPDF(
=======
auto UnitAwareInterpolatedFullyTabularTwoDDistribution<TwoDInterpPolicy,PrimaryIndependentUnit,SecondaryIndependentUnit,DependentUnit>::correlatedEvaluateSecondaryConditionalPDFInBoundaries(
>>>>>>> 7fdd6c71
                const PrimaryIndepQuantity primary_indep_var_value,
                const SecondaryIndepQuantity secondary_indep_var_value,
                const SecondaryIndepQuantity min_secondary_indep_var,
                const SecondaryIndepQuantity max_secondary_indep_var ) const
  ->  InverseSecondaryIndepQuantity
{
  return this->template correlatedEvaluateImpl<TwoDInterpPolicy,InverseSecondaryIndepQuantity>(
                                    primary_indep_var_value,
                                    secondary_indep_var_value,
                                    min_secondary_indep_var,
                                    max_secondary_indep_var,
                                    &BaseOneDDistributionType::evaluatePDF );
}

<<<<<<< HEAD
=======
// Correlated evaluate the secondary conditional PDF
/*! \details This method performs a type of binary search using a unit based
 *  correlated sampling to estimate the CDF to a relative error tolerance in
 *  order to find the proper interpolation. The result is consistent with the
 *  correlatedSampleSecondaryConditional methods.
 *  The lower and upper conditional boundaries will be use as the min and max
 *  secondary independent variable values.
 */
template<typename TwoDInterpPolicy,
         typename PrimaryIndependentUnit,
         typename SecondaryIndependentUnit,
         typename DependentUnit>
auto UnitAwareInterpolatedFullyTabularTwoDDistribution<TwoDInterpPolicy,PrimaryIndependentUnit,SecondaryIndependentUnit,DependentUnit>::correlatedEvaluateSecondaryConditionalPDF(
                const PrimaryIndepQuantity primary_indep_var_value,
                const SecondaryIndepQuantity secondary_indep_var_value ) const
  ->  InverseSecondaryIndepQuantity
{
  // Get the min and max secondary independent variable values
  SecondaryIndepQuantity min_secondary_indep_var =
    this->getLowerBoundOfConditionalIndepVar( primary_indep_var_value );
  SecondaryIndepQuantity max_secondary_indep_var =
    this->getUpperBoundOfConditionalIndepVar( primary_indep_var_value );

  return this->correlatedEvaluateSecondaryConditionalPDFInBoundaries(
                                                    primary_indep_var_value,
                                                    secondary_indep_var_value,
                                                    min_secondary_indep_var,
                                                    max_secondary_indep_var );
}

>>>>>>> 7fdd6c71
// Evaluate the secondary conditional PDF
/*! \details This method performs a type of binary search using a unit based
 *  correlated sampling to estimate the CDF to a relative error tolerance in
 *  order to find the proper interpolation. The result is consistent with the
 *  sampleSecondaryConditionalExact methods.
 */
template<typename TwoDInterpPolicy,
         typename PrimaryIndependentUnit,
         typename SecondaryIndependentUnit,
         typename DependentUnit>
auto UnitAwareInterpolatedFullyTabularTwoDDistribution<TwoDInterpPolicy,PrimaryIndependentUnit,SecondaryIndependentUnit,DependentUnit>::evaluateSecondaryConditionalPDFExact(
                 const PrimaryIndepQuantity primary_indep_var_value,
                 const SecondaryIndepQuantity secondary_indep_var_value ) const
  -> InverseSecondaryIndepQuantity
{
  return this->template evaluateExactImpl<TwoDInterpPolicy,InverseSecondaryIndepQuantity>(
                                      primary_indep_var_value,
                                      secondary_indep_var_value,
                                      &BaseOneDDistributionType::evaluatePDF );
}

// Evaluate the secondary conditional CDF
template<typename TwoDInterpPolicy,
         typename PrimaryIndependentUnit,
         typename SecondaryIndependentUnit,
         typename DependentUnit>
double UnitAwareInterpolatedFullyTabularTwoDDistribution<TwoDInterpPolicy,PrimaryIndependentUnit,SecondaryIndependentUnit,DependentUnit>::evaluateSecondaryConditionalCDF(
                 const PrimaryIndepQuantity primary_indep_var_value,
                 const SecondaryIndepQuantity secondary_indep_var_value ) const
{
  return this->template evaluateImpl<CDFInterpPolicy,double>(
                                      primary_indep_var_value,
                                      secondary_indep_var_value,
                                      &BaseOneDDistributionType::evaluateCDF,
                                      0.0,
                                      1.0 );
}

// Correlated evaluate the secondary conditional CDF
/*! \details This method performs a type of binary search using a unit based
 *  correlated sampling to estimate the CDF to a relative error tolerance. The
 *  result is consistent with the correlatedSampleSecondaryConditional methods.
 */
template<typename TwoDInterpPolicy,
         typename PrimaryIndependentUnit,
         typename SecondaryIndependentUnit,
         typename DependentUnit>
<<<<<<< HEAD
double UnitAwareInterpolatedFullyTabularTwoDDistribution<TwoDInterpPolicy,PrimaryIndependentUnit,SecondaryIndependentUnit,DependentUnit>::correlatedEvaluateSecondaryConditionalCDF(
=======
double UnitAwareInterpolatedFullyTabularTwoDDistribution<TwoDInterpPolicy,PrimaryIndependentUnit,SecondaryIndependentUnit,DependentUnit>::correlatedEvaluateSecondaryConditionalCDFInBoundaries(
>>>>>>> 7fdd6c71
                const PrimaryIndepQuantity primary_indep_var_value,
                const SecondaryIndepQuantity secondary_indep_var_value,
                const SecondaryIndepQuantity min_secondary_indep_var,
                const SecondaryIndepQuantity max_secondary_indep_var ) const
{
  return this->template correlatedEvaluateImpl<TwoDInterpPolicy,double>(
                                      primary_indep_var_value,
                                      secondary_indep_var_value,
                                      min_secondary_indep_var,
                                      max_secondary_indep_var,
                                      &BaseOneDDistributionType::evaluateCDF,
                                      0.0,
                                      1.0 );
}

<<<<<<< HEAD
=======
// Correlated evaluate the secondary conditional CDF
/*! \details This method performs a type of binary search using a unit based
 *  correlated sampling to estimate the CDF to a relative error tolerance. The
 *  result is consistent with the correlatedSampleSecondaryConditional methods.
 *  The lower and upper conditional boundaries will be use as the min and max
 *  secondary independent variable values.
 */
template<typename TwoDInterpPolicy,
         typename PrimaryIndependentUnit,
         typename SecondaryIndependentUnit,
         typename DependentUnit>
double UnitAwareInterpolatedFullyTabularTwoDDistribution<TwoDInterpPolicy,PrimaryIndependentUnit,SecondaryIndependentUnit,DependentUnit>::correlatedEvaluateSecondaryConditionalCDF(
                const PrimaryIndepQuantity primary_indep_var_value,
                const SecondaryIndepQuantity secondary_indep_var_value ) const
{
  // Get the min and max secondary independent variable values
  SecondaryIndepQuantity min_secondary_indep_var =
    this->getLowerBoundOfConditionalIndepVar( primary_indep_var_value );
  SecondaryIndepQuantity max_secondary_indep_var =
    this->getUpperBoundOfConditionalIndepVar( primary_indep_var_value );

  return this->correlatedEvaluateSecondaryConditionalCDFInBoundaries(
                                                    primary_indep_var_value,
                                                    secondary_indep_var_value,
                                                    min_secondary_indep_var,
                                                    max_secondary_indep_var );
}

>>>>>>> 7fdd6c71
// Evaluate the secondary conditional CDF
/*! \details This method performs a type of binary search using a unit based
 *  correlated sampling to estimate the CDF to a relative error tolerance.
 *  The result is consistent with the sampleSecondaryConditionalExact methods.
 */
template<typename TwoDInterpPolicy,
         typename PrimaryIndependentUnit,
         typename SecondaryIndependentUnit,
         typename DependentUnit>
double UnitAwareInterpolatedFullyTabularTwoDDistribution<TwoDInterpPolicy,PrimaryIndependentUnit,SecondaryIndependentUnit,DependentUnit>::evaluateSecondaryConditionalCDFExact(
                 const PrimaryIndepQuantity primary_indep_var_value,
                 const SecondaryIndepQuantity secondary_indep_var_value ) const
{
  return this->template evaluateExactImpl<CDFInterpPolicy,double>(
                                      primary_indep_var_value,
                                      secondary_indep_var_value,
                                      &BaseOneDDistributionType::evaluateCDF,
                                      0.0,
                                      1.0 );
}

// Evaluate the distribution using the desired evaluation method
/*! \details This method performs a type of binary search using an exact
 *  correlated sampling to estimate the CDF to a relative error tolerance to
 *  find the proper interpolation for the evaluation method. If the realtive
 *  error tolerance is not met after the max number of iterations but the error
 *  tolerance is met then the estimated value will be returned, otherwise an
 *  error message will be thrown. The estimated result is consistent with the
 *  sampleSecondaryConditionalExact methods.
 */
template<typename TwoDInterpPolicy,
         typename PrimaryIndependentUnit,
         typename SecondaryIndependentUnit,
         typename DependentUnit>
template<typename LocalTwoDInterpPolicy,
         typename ReturnType,
         typename EvaluationMethod>
inline ReturnType UnitAwareInterpolatedFullyTabularTwoDDistribution<TwoDInterpPolicy,PrimaryIndependentUnit,SecondaryIndependentUnit,DependentUnit>::evaluateExactImpl(
                        const PrimaryIndepQuantity primary_indep_var_value,
                        const SecondaryIndepQuantity secondary_indep_var_value,
                        EvaluationMethod evaluate,
                        const ReturnType below_lower_bound_return,
                        const ReturnType above_upper_bound_return,
                        unsigned max_number_of_iterations ) const
{
  // Find the bin boundaries
  typename DistributionType::const_iterator lower_bin_boundary, upper_bin_boundary;

  this->findBinBoundaries( primary_indep_var_value,
                           lower_bin_boundary,
                           upper_bin_boundary );

  // Check for a primary value outside of the primary grid limits
  if( lower_bin_boundary == upper_bin_boundary )
  {
    if( this->arePrimaryLimitsExtended() )
      return ((*lower_bin_boundary->second).*evaluate)(secondary_indep_var_value);
<<<<<<< HEAD
    else 
=======
    else
>>>>>>> 7fdd6c71
      return QuantityTraits<ReturnType>::zero();
  }
  else if( lower_bin_boundary->first == primary_indep_var_value )
  {
    return ((*lower_bin_boundary->second).*evaluate)(secondary_indep_var_value);
  }
  else if( upper_bin_boundary->first == primary_indep_var_value )
  {
    return ((*upper_bin_boundary->second).*evaluate)(secondary_indep_var_value);
  }
  else
  {
<<<<<<< HEAD
    // Get the lower secondary indep grid limits at the primary value
    SecondaryIndepQuantity lower_sec_indep_var_bound =
      TwoDInterpPolicy::ZXInterpPolicy::interpolate(
                      lower_bin_boundary->first,
                      upper_bin_boundary->first,
                      primary_indep_var_value,
=======
    // Calculate the bin length of the first indep variable
    const typename QuantityTraits<PrimaryIndepQuantity>::RawType primary_bin_length =
      TwoDInterpPolicy::PrimaryBasePolicy::calculateUnitBaseGridLength(
                                                    lower_bin_boundary->first,
                                                    upper_bin_boundary->first );

    // Calculate the first indep variable bin ratio (beta)
    const typename QuantityTraits<PrimaryIndepQuantity>::RawType beta =
      TwoDInterpPolicy::PrimaryBasePolicy::calculateUnitBaseIndepVar(
                                                    primary_indep_var_value,
                                                    lower_bin_boundary->first,
                                                    primary_bin_length );

    // Get the lower secondary indep grid limits at the primary value
    SecondaryIndepQuantity lower_sec_indep_var_bound =
      TwoDInterpPolicy::ZXInterpPolicy::interpolate(
                      beta,
>>>>>>> 7fdd6c71
                      lower_bin_boundary->second->getLowerBoundOfIndepVar(),
                      upper_bin_boundary->second->getLowerBoundOfIndepVar() );

    // Get the upper secondary indep grid limits at the primary value
    SecondaryIndepQuantity upper_sec_indep_var_bound =
      TwoDInterpPolicy::ZXInterpPolicy::interpolate(
<<<<<<< HEAD
                      lower_bin_boundary->first,
                      upper_bin_boundary->first,
                      primary_indep_var_value,
=======
                      beta,
>>>>>>> 7fdd6c71
                      lower_bin_boundary->second->getUpperBoundOfIndepVar(),
                      upper_bin_boundary->second->getUpperBoundOfIndepVar() );

    // Check for a seconday indep value outside of the secondary indep grid limits
    if ( secondary_indep_var_value < lower_sec_indep_var_bound )
      return below_lower_bound_return;
    else if ( secondary_indep_var_value > upper_sec_indep_var_bound )
      return above_upper_bound_return;
    else if ( secondary_indep_var_value == lower_sec_indep_var_bound )
    {
      return TwoDInterpPolicy::ZXInterpPolicy::interpolate(
<<<<<<< HEAD
                lower_bin_boundary->first,
                upper_bin_boundary->first,
                primary_indep_var_value,
=======
                beta,
>>>>>>> 7fdd6c71
                ((*lower_bin_boundary->second).*evaluate)(lower_bin_boundary->second->getLowerBoundOfIndepVar()),
                ((*upper_bin_boundary->second).*evaluate)(upper_bin_boundary->second->getLowerBoundOfIndepVar()) );
    }
    else if ( secondary_indep_var_value == upper_sec_indep_var_bound )
    {
      return TwoDInterpPolicy::ZXInterpPolicy::interpolate(
<<<<<<< HEAD
                lower_bin_boundary->first,
                upper_bin_boundary->first,
                primary_indep_var_value,
                ((*lower_bin_boundary->second).*evaluate)(lower_bin_boundary->second->getUpperBoundOfIndepVar()),
                ((*upper_bin_boundary->second).*evaluate)(upper_bin_boundary->second->getUpperBoundOfIndepVar()) );
    }

    // Evaluate the cdf at the upper and lower bin boundaries
    double lower_bin_eval =
      ((*lower_bin_boundary->second).*&BaseOneDDistributionType::evaluateCDF)( secondary_indep_var_value );
     double upper_bin_eval =
      ((*upper_bin_boundary->second).*&BaseOneDDistributionType::evaluateCDF)( secondary_indep_var_value );

    // Get the lower and upper boundaries of the evaluated cdf
    double lower_cdf_bound, upper_cdf_bound;
    if ( lower_bin_eval <= upper_bin_eval )
    {
      lower_cdf_bound = lower_bin_eval;
      upper_cdf_bound = upper_bin_eval;
    }
    else
    {
      lower_cdf_bound = upper_bin_eval;
      upper_cdf_bound = lower_bin_eval;
    }

    unsigned number_of_iterations = 0;
    SecondaryIndepQuantity lower_bin_sample, upper_bin_sample;
    double rel_error = 1.0;
    SecondaryIndepQuantity error_norm_constant = secondary_indep_var_value;
    double tolerance = d_relative_error_tol;

    /*! \detials If the secondary indep var value is zero the relative error
     *  will always zero or inf. When this is the case the error tolerance will
     *  be used instead of the relative error tolerance.
     */
     if ( secondary_indep_var_value == QuantityTraits<SecondaryIndepQuantity>::zero() )
     {
        error_norm_constant = QuantityTraits<SecondaryIndepQuantity>::one();
        tolerance = d_error_tol;
     }

    // Refine the estimated cdf value until it meet the tolerance
    while ( rel_error > tolerance )
    {
      // Estimate the cdf as the midpoint of the lower and upper boundaries
      double estimated_cdf = 0.5*( lower_cdf_bound + upper_cdf_bound );

      // Get the sampled values at the upper and lower bin for the estimated_cdf
      lower_bin_sample =
        ((*lower_bin_boundary->second).*&BaseOneDDistributionType::sampleWithRandomNumber)( estimated_cdf );
      upper_bin_sample =
        ((*upper_bin_boundary->second).*&BaseOneDDistributionType::sampleWithRandomNumber)( estimated_cdf );

      // Interpolate using the templated TwoDInterpPolicy::ZXInterpPolicy
      SecondaryIndepQuantity est_secondary_indep_var_value =
        TwoDInterpPolicy::ZXInterpPolicy::interpolate( lower_bin_boundary->first,
                                                       upper_bin_boundary->first,
                                                       primary_indep_var_value,
                                                       lower_bin_sample,
                                                       upper_bin_sample );

      if ( secondary_indep_var_value == est_secondary_indep_var_value )
        break;

      // Calculate the relative error between the secondary_indep_var_value and the estimate
      rel_error = (secondary_indep_var_value - est_secondary_indep_var_value )/
                                                            error_norm_constant;

      // Make sure the relative error is positive
      rel_error = rel_error < 0 ? -rel_error : rel_error;

      // Update the number of iterations
      ++number_of_iterations;

      // If tolerance is met exit loop
      if ( rel_error <= tolerance )
        break;

      // Update the estimated_cdf estimate
      if ( est_secondary_indep_var_value < secondary_indep_var_value )
      {
        // Old estimated_cdf estimate is new lower cdf boundary
        lower_cdf_bound = estimated_cdf;
      }
      else
      {
        // Old estimated_cdf estimate is new upper cdf boundary
        upper_cdf_bound = estimated_cdf;
      }

      // Check for the max number of iterations
      if ( number_of_iterations > max_number_of_iterations )
      {
        // Get error in estimate
        double error =
            (secondary_indep_var_value - est_secondary_indep_var_value )/
                                QuantityTraits<SecondaryIndepQuantity>::one();
        error = error < 0 ? -error : error;

        // If error meets error tolerance accept estimate
        if ( error < d_error_tol )
            break;
        else
        {
        THROW_EXCEPTION( std::logic_error,
                       "Error: The evaluation could not be completed. "
                       "The max number of iterations ("
                       << max_number_of_iterations
                       << ") was reached before the relative error ("
                       << rel_error
                       << ") reached the evaluation tolerance ("
                       << d_relative_error_tol
                       << ")." );
        }
      }
    }
    // Return the interpolated evaluation
    return TwoDInterpPolicy::ZXInterpPolicy::interpolate(
                lower_bin_boundary->first,
                upper_bin_boundary->first,
                primary_indep_var_value,
                ((*lower_bin_boundary->second).*evaluate)(lower_bin_sample),
                ((*upper_bin_boundary->second).*evaluate)(upper_bin_sample) );
=======
                beta,
                ((*lower_bin_boundary->second).*evaluate)(lower_bin_boundary->second->getUpperBoundOfIndepVar()),
                ((*upper_bin_boundary->second).*evaluate)(upper_bin_boundary->second->getUpperBoundOfIndepVar()) );
    }
    else
    {
      // Get the lower and upper boundaries of the evaluated cdf
      double lower_cdf_bound, upper_cdf_bound;
      {
        // Evaluate the cdf at the upper and lower bin boundaries
        double bin_eval_0 =
          ((*lower_bin_boundary->second).*&BaseOneDDistributionType::evaluateCDF)( secondary_indep_var_value );
        double bin_eval_1 =
          ((*upper_bin_boundary->second).*&BaseOneDDistributionType::evaluateCDF)( secondary_indep_var_value );

        if ( bin_eval_0 <= bin_eval_1 )
        {
          lower_cdf_bound = bin_eval_0;
          upper_cdf_bound = bin_eval_1;
        }
        else
        {
          lower_cdf_bound = bin_eval_1;
          upper_cdf_bound = bin_eval_0;
        }
      }

      unsigned number_of_iterations = 0;
      SecondaryIndepQuantity lower_bin_sample, upper_bin_sample;
      double rel_error = 1.0;
      SecondaryIndepQuantity error_norm_constant = secondary_indep_var_value;
      double tolerance = d_relative_error_tol;

      /*! \detials If the secondary indep var value is zero the relative error
       *  will always zero or inf. When this is the case the error tolerance will
       *  be used instead of the relative error tolerance.
       */
       if ( secondary_indep_var_value == SIQT::zero() )
       {
          error_norm_constant = SIQT::one();
          tolerance = d_error_tol;
       }

      // Refine the estimated cdf value until it meet the tolerance
      while ( rel_error > tolerance )
      {
        // Estimate the cdf as the midpoint of the lower and upper boundaries
        double estimated_cdf = 0.5*( lower_cdf_bound + upper_cdf_bound );

        // Get the sampled values at the upper and lower bin for the estimated_cdf
        lower_bin_sample =
          ((*lower_bin_boundary->second).*&BaseOneDDistributionType::sampleWithRandomNumber)( estimated_cdf );
        upper_bin_sample =
          ((*upper_bin_boundary->second).*&BaseOneDDistributionType::sampleWithRandomNumber)( estimated_cdf );

        // Interpolate using the templated TwoDInterpPolicy::ZXInterpPolicy
        SecondaryIndepQuantity est_secondary_indep_var_value =
          TwoDInterpPolicy::ZXInterpPolicy::interpolate( beta,
                                                         lower_bin_sample,
                                                         upper_bin_sample );

        if ( secondary_indep_var_value == est_secondary_indep_var_value )
          break;

        // Calculate the relative error between the secondary_indep_var_value and the estimate
        rel_error = (secondary_indep_var_value - est_secondary_indep_var_value )/
                                                            error_norm_constant;

        // Make sure the relative error is positive
        rel_error = rel_error < 0 ? -rel_error : rel_error;

        // Update the number of iterations
        ++number_of_iterations;

        // If tolerance is met exit loop
        if ( rel_error <= tolerance )
          break;

        // Update the estimated_cdf estimate
        if ( est_secondary_indep_var_value < secondary_indep_var_value )
        {
          // Old estimated_cdf estimate is new lower cdf boundary
          lower_cdf_bound = estimated_cdf;
        }
        else
        {
          // Old estimated_cdf estimate is new upper cdf boundary
          upper_cdf_bound = estimated_cdf;
        }

        // Check for the max number of iterations
        if ( number_of_iterations > max_number_of_iterations )
        {
          // Get error in estimate
          double error =
            (secondary_indep_var_value - est_secondary_indep_var_value )/SIQT::one();
          error = error < 0 ? -error : error;

          // If error meets error tolerance accept estimate
          if ( error < d_error_tol )
              break;
          else
          {
            THROW_EXCEPTION( std::logic_error,
                             "Error: The evaluation could not be completed. "
                             "The max number of iterations ("
                             << max_number_of_iterations
                             << ") was reached before the relative error ("
                             << rel_error
                             << ") reached the evaluation tolerance ("
                             << d_relative_error_tol
                             << ")." );
          }
        }
      }
      // Return the interpolated evaluation
      return TwoDInterpPolicy::ZXInterpPolicy::interpolate(
                  lower_bin_boundary->first,
                  upper_bin_boundary->first,
                  primary_indep_var_value,
                  ((*lower_bin_boundary->second).*evaluate)(lower_bin_sample),
                  ((*upper_bin_boundary->second).*evaluate)(upper_bin_sample) );
    }
>>>>>>> 7fdd6c71
  }
}

// Evaluate the distribution using the desired evaluation method
/*! \details This method performs a type of binary search using a unit based
 *  correlated sampling to estimate the CDF to a relative error tolerance to
 *  find the proper interpolation for the evaluation method. If the realtive
 *  error tolerance is not met after the max number of iterations but the error
 *  tolerance is met then the estimated value will be returned, otherwise an
 *  error message will be thrown. The estimated result is consistent with the
 *  sampleSecondaryConditionalExact methods.
 */
template<typename TwoDInterpPolicy,
         typename PrimaryIndependentUnit,
         typename SecondaryIndependentUnit,
         typename DependentUnit>
template<typename LocalTwoDInterpPolicy,
         typename ReturnType,
         typename EvaluationMethod>
inline ReturnType UnitAwareInterpolatedFullyTabularTwoDDistribution<TwoDInterpPolicy,PrimaryIndependentUnit,SecondaryIndependentUnit,DependentUnit>::correlatedEvaluateImpl(
                        const PrimaryIndepQuantity primary_indep_var_value,
                        const SecondaryIndepQuantity secondary_indep_var_value,
                        const SecondaryIndepQuantity min_secondary_indep_var,
                        const SecondaryIndepQuantity max_secondary_indep_var,
                        EvaluationMethod evaluate,
                        const ReturnType below_lower_bound_return,
                        const ReturnType above_upper_bound_return,
                        unsigned max_number_of_iterations ) const
{
  // Find the bin boundaries
  typename DistributionType::const_iterator lower_bin_boundary, upper_bin_boundary;

  this->findBinBoundaries( primary_indep_var_value,
                           lower_bin_boundary,
                           upper_bin_boundary );

  // Check for a primary value outside of the primary grid limits
  if( lower_bin_boundary == upper_bin_boundary )
  {
    if( this->arePrimaryLimitsExtended() )
      return ((*lower_bin_boundary->second).*evaluate)(secondary_indep_var_value);
    else 
      return QuantityTraits<ReturnType>::zero();
  }
  else if( lower_bin_boundary->first == primary_indep_var_value )
  {
    return ((*lower_bin_boundary->second).*evaluate)(secondary_indep_var_value);
  }
  else if( upper_bin_boundary->first == primary_indep_var_value )
  {
    return ((*upper_bin_boundary->second).*evaluate)(secondary_indep_var_value);
  }
  else
  {
<<<<<<< HEAD
=======
    // Calculate the bin length of the first indep variable
    const typename QuantityTraits<PrimaryIndepQuantity>::RawType primary_bin_length =
      TwoDInterpPolicy::PrimaryBasePolicy::calculateUnitBaseGridLength(
                                                    lower_bin_boundary->first,
                                                    upper_bin_boundary->first );

    // Calculate the first indep variable bin ratio (beta)
    const typename QuantityTraits<PrimaryIndepQuantity>::RawType beta =
      TwoDInterpPolicy::PrimaryBasePolicy::calculateUnitBaseIndepVar(
                                                    primary_indep_var_value,
                                                    lower_bin_boundary->first,
                                                    primary_bin_length );

>>>>>>> 7fdd6c71
    // Check for a seconday indep value outside of the secondary indep grid limits
    if ( secondary_indep_var_value < min_secondary_indep_var )
      return below_lower_bound_return;
    else if ( secondary_indep_var_value > max_secondary_indep_var )
      return above_upper_bound_return;
<<<<<<< HEAD
    if ( secondary_indep_var_value == min_secondary_indep_var )
    {
      return TwoDInterpPolicy::ZXInterpPolicy::interpolate(
                lower_bin_boundary->first,
                upper_bin_boundary->first,
                primary_indep_var_value,
=======
    else if ( secondary_indep_var_value == min_secondary_indep_var )
    {
      return TwoDInterpPolicy::SecondaryBasePolicy::interpolate(
                beta,
>>>>>>> 7fdd6c71
                ((*lower_bin_boundary->second).*evaluate)(lower_bin_boundary->second->getLowerBoundOfIndepVar()),
                ((*upper_bin_boundary->second).*evaluate)(upper_bin_boundary->second->getLowerBoundOfIndepVar()) );
    }
    else if ( secondary_indep_var_value == max_secondary_indep_var )
    {
<<<<<<< HEAD
      return TwoDInterpPolicy::ZXInterpPolicy::interpolate(
                lower_bin_boundary->first,
                upper_bin_boundary->first,
                primary_indep_var_value,
                ((*lower_bin_boundary->second).*evaluate)(lower_bin_boundary->second->getUpperBoundOfIndepVar()),
                ((*upper_bin_boundary->second).*evaluate)(upper_bin_boundary->second->getUpperBoundOfIndepVar()) );
    }

    // Get the min indep value at the upper and lower bin boundary
    SecondaryIndepQuantity lower_bin_indep_min = 
        lower_bin_boundary->second->getLowerBoundOfIndepVar();
    SecondaryIndepQuantity upper_bin_indep_min = 
        upper_bin_boundary->second->getLowerBoundOfIndepVar();

    // Get the range of the indep value at the upper and lower bin boundary
    SecondaryIndepQuantity lower_bin_indep_range =
        lower_bin_boundary->second->getUpperBoundOfIndepVar() - lower_bin_indep_min;
    SecondaryIndepQuantity upper_bin_indep_range =
        upper_bin_boundary->second->getUpperBoundOfIndepVar() - upper_bin_indep_min;
    SecondaryIndepQuantity secondary_indep_range =
                            max_secondary_indep_var - min_secondary_indep_var;

    // Normalize the sec_indep_var_value
    double norm_sec_indep_var_value =
        ( secondary_indep_var_value - min_secondary_indep_var )/
                                                        secondary_indep_range;

    // Get the sec_indep_var_value normalized to the upper and lower bin boundaries
    SecondaryIndepQuantity lower_sec_indep_var_value =
        norm_sec_indep_var_value*lower_bin_indep_range + lower_bin_indep_min;

    SecondaryIndepQuantity upper_sec_indep_var_value =
        norm_sec_indep_var_value*upper_bin_indep_range + upper_bin_indep_min;

    // Evaluate the cdf at the upper and lower bin boundaries
    double lower_bin_eval =
      ((*lower_bin_boundary->second).*&BaseOneDDistributionType::evaluateCDF)( lower_sec_indep_var_value );
     double upper_bin_eval =
      ((*upper_bin_boundary->second).*&BaseOneDDistributionType::evaluateCDF)( upper_sec_indep_var_value );

    // Get the lower and upper boundaries of the evaluated cdf
    double lower_cdf_bound, upper_cdf_bound ;
    if ( lower_bin_eval <= upper_bin_eval )
    {
      lower_cdf_bound = lower_bin_eval;
      upper_cdf_bound = upper_bin_eval;
    }
    else
    {
      lower_cdf_bound = upper_bin_eval;
      upper_cdf_bound = lower_bin_eval;
    }

=======
      return TwoDInterpPolicy::SecondaryBasePolicy::interpolate(
                beta,
                ((*lower_bin_boundary->second).*evaluate)(lower_bin_boundary->second->getUpperBoundOfIndepVar()),
                ((*upper_bin_boundary->second).*evaluate)(upper_bin_boundary->second->getUpperBoundOfIndepVar()) );
    }
    else
    {
      // Get the intermediate grid lengths for the indep value and the upper and lower bin boundary
      typename QuantityTraits<SecondaryIndepQuantity>::RawType grid_length_0 =
            TwoDInterpPolicy::SecondaryBasePolicy::calculateUnitBaseGridLength(
                        lower_bin_boundary->second->getLowerBoundOfIndepVar(),
                        lower_bin_boundary->second->getUpperBoundOfIndepVar() );

      typename QuantityTraits<SecondaryIndepQuantity>::RawType grid_length_1 =
            TwoDInterpPolicy::SecondaryBasePolicy::calculateUnitBaseGridLength(
                        upper_bin_boundary->second->getLowerBoundOfIndepVar(),
                        upper_bin_boundary->second->getUpperBoundOfIndepVar() );

      typename QuantityTraits<SecondaryIndepQuantity>::RawType
      intermediate_grid_length =
            TwoDInterpPolicy::SecondaryBasePolicy::calculateUnitBaseGridLength(
                        min_secondary_indep_var,
                        max_secondary_indep_var );

      // Get the lower and upper boundaries of the evaluated cdf
      double lower_cdf_bound, upper_cdf_bound;
      {

        SecondaryIndepQuantity min_secondary_indep_var_with_tol =
            TwoDInterpPolicy::SecondaryBasePolicy::calculateFuzzyLowerBound(
                        min_secondary_indep_var );

        SecondaryIndepQuantity max_secondary_indep_var_with_tol =
            TwoDInterpPolicy::SecondaryBasePolicy::calculateFuzzyUpperBound(
                        max_secondary_indep_var );

        // Calculate the unit base variable on the intermediate grid
        typename QuantityTraits<SecondaryIndepQuantity>::RawType eta =
            TwoDInterpPolicy::SecondaryBasePolicy::calculateUnitBaseIndepVar(
                secondary_indep_var_value,
                min_secondary_indep_var,
                intermediate_grid_length );

        // Get the secondary indep var value for the upper and lower bin boundaries
        SecondaryIndepQuantity secondary_indep_var_value_0 =
            TwoDInterpPolicy::SecondaryBasePolicy::calculateIndepVar(
                        eta,
                        lower_bin_boundary->second->getLowerBoundOfIndepVar(),
                        grid_length_0 );

        SecondaryIndepQuantity secondary_indep_var_value_1 =
            TwoDInterpPolicy::SecondaryBasePolicy::calculateIndepVar(
                        eta,
                        upper_bin_boundary->second->getLowerBoundOfIndepVar(),
                        grid_length_1 );

        // Evaluate the cdf at the upper and lower bin boundaries
        double bin_eval_0 =
          ((*lower_bin_boundary->second).*&BaseOneDDistributionType::evaluateCDF)( secondary_indep_var_value_0 );
        double bin_eval_1 =
          ((*upper_bin_boundary->second).*&BaseOneDDistributionType::evaluateCDF)( secondary_indep_var_value_1 );

        if ( bin_eval_0 <= bin_eval_1 )
        {
          lower_cdf_bound = bin_eval_0;
          upper_cdf_bound = bin_eval_1;
        }
        else
        {
          lower_cdf_bound = bin_eval_1;
          upper_cdf_bound = bin_eval_0;
        }
      }
>>>>>>> 7fdd6c71

    unsigned number_of_iterations = 0;
    SecondaryIndepQuantity lower_bin_sample, upper_bin_sample;
    double rel_error = 1.0;
    SecondaryIndepQuantity error_norm_constant = secondary_indep_var_value;
    double tolerance = d_relative_error_tol;

    /*! \detials If the secondary indep var value is zero the relative error
     *  will always zero or inf. When this is the case the error tolerance will
     *  be used instead of the relative error tolerance.
     */
     if ( secondary_indep_var_value ==
                                QuantityTraits<SecondaryIndepQuantity>::zero() )
     {
        error_norm_constant = QuantityTraits<SecondaryIndepQuantity>::one();
        tolerance = d_error_tol;
     }

    // Refine the estimated cdf value until it meet the tolerance
    while ( rel_error > tolerance )
    {
      // Estimate the cdf as the midpoint of the lower and upper boundaries
      double estimated_cdf = 0.5*( lower_cdf_bound + upper_cdf_bound );

      // Get the sampled values at the upper and lower bin for the estimated_cdf
      lower_bin_sample =
        ((*lower_bin_boundary->second).*&BaseOneDDistributionType::sampleWithRandomNumber)( estimated_cdf );
      upper_bin_sample =
        ((*upper_bin_boundary->second).*&BaseOneDDistributionType::sampleWithRandomNumber)( estimated_cdf );

<<<<<<< HEAD
      // Normalized the Sampled values
      double lower_bin_norm_sample =
          ( lower_bin_sample - lower_bin_indep_min )/lower_bin_indep_range;
      double upper_bin_norm_sample =
          ( upper_bin_sample - upper_bin_indep_min )/upper_bin_indep_range;

      // Interpolate using the templated TwoDInterpPolicy::ZXInterpPolicy
      double est_norm_secondary_indep_var_value =
        TwoDInterpPolicy::ZXInterpPolicy::interpolate(
                                                    lower_bin_boundary->first,
                                                    upper_bin_boundary->first,
                                                    primary_indep_var_value,
                                                    lower_bin_norm_sample,
                                                    upper_bin_norm_sample );

      // Un-normalized the interpolated estimate secondary indep value
      SecondaryIndepQuantity
          est_secondary_indep_var_value = min_secondary_indep_var +
          secondary_indep_range*est_norm_secondary_indep_var_value;
=======
      // Calculate the unit base variable on the intermediate grid corresponding to the
      // raw samples on the lower and upper boundaries
      typename QuantityTraits<SecondaryIndepQuantity>::RawType
        eta_estimate, eta_0, eta_1;

      eta_0 =
        TwoDInterpPolicy::SecondaryBasePolicy::calculateUnitBaseIndepVar(
            lower_bin_sample,
            lower_bin_boundary->second->getLowerBoundOfIndepVar(),
            grid_length_0 );

      eta_1 =
        TwoDInterpPolicy::SecondaryBasePolicy::calculateUnitBaseIndepVar(
            upper_bin_sample,
            upper_bin_boundary->second->getLowerBoundOfIndepVar(),
            grid_length_1 );

      // Interpolate using the templated TwoDInterpPolicy::PrimaryBasePolicy
      eta_estimate =
        TwoDInterpPolicy::PrimaryBasePolicy::interpolate( beta, eta_0, eta_1 );

      // Scale the sample so that it preserves the intermediate limits.
      SecondaryIndepQuantity est_secondary_indep_var_value =
        TwoDInterpPolicy::SecondaryBasePolicy::calculateIndepVar(
            eta_estimate,
            min_secondary_indep_var,
            intermediate_grid_length );
>>>>>>> 7fdd6c71

      // Update the number of iterations
      ++number_of_iterations;

      if ( secondary_indep_var_value == est_secondary_indep_var_value )
        break;

      // Calculate the relative error between the secondary_indep_var_value and the estimate
      rel_error = (secondary_indep_var_value - est_secondary_indep_var_value )/
                                                            error_norm_constant;

      // Make sure the relative error is positive
      rel_error = rel_error < 0 ? -rel_error : rel_error;

      // If tolerance is met exit loop
      if ( rel_error <= tolerance )
        break;

      // Update the estimated_cdf estimate
      if ( est_secondary_indep_var_value < secondary_indep_var_value )
      {
        // Old estimated_cdf estimate is new lower cdf boundary
        lower_cdf_bound = estimated_cdf;
      }
      else
      {
        // Old estimated_cdf estimate is new upper cdf boundary
        upper_cdf_bound = estimated_cdf;
      }

      // Check for the max number of iterations
      if ( number_of_iterations > max_number_of_iterations )
      {
        // Get error in estimate
        double error =
            (secondary_indep_var_value - est_secondary_indep_var_value )/
                                QuantityTraits<SecondaryIndepQuantity>::one();
        error = error < 0 ? -error : error;

        // If error meets error tolerance accept estimate
        if ( error < d_error_tol )
            break;
        else
        {
        THROW_EXCEPTION( std::logic_error,
                       "Error: The evaluation could not be completed. "
                       "The max number of iterations ("
                       << max_number_of_iterations
                       << ") was reached before the relative error ("
                       << rel_error
                       << ") reached the evaluation tolerance ("
                       << d_relative_error_tol
                       << ")." );
        }
      }
    }
    // Return the interpolated evaluation
<<<<<<< HEAD
    return TwoDInterpPolicy::ZXInterpPolicy::interpolate(
=======
    return TwoDInterpPolicy::PrimaryBasePolicy::interpolate(
>>>>>>> 7fdd6c71
                lower_bin_boundary->first,
                upper_bin_boundary->first,
                primary_indep_var_value,
                ((*lower_bin_boundary->second).*evaluate)(lower_bin_sample),
                ((*upper_bin_boundary->second).*evaluate)(upper_bin_sample) );
<<<<<<< HEAD
  }
}
=======
    }
  }
}

>>>>>>> 7fdd6c71
//---------------------------------------------------------------------------//
// SAMPLING METHODS
//---------------------------------------------------------------------------//

// Return a random sample from the secondary conditional PDF
<<<<<<< HEAD
=======
/*! \details A sample is made using a unit based correlated sampling technique.
 */
template<typename TwoDInterpPolicy,
         typename PrimaryIndependentUnit,
         typename SecondaryIndependentUnit,
         typename DependentUnit>
auto UnitAwareInterpolatedFullyTabularTwoDDistribution<TwoDInterpPolicy,PrimaryIndependentUnit,SecondaryIndependentUnit,DependentUnit>::correlatedSampleSecondaryConditionalInBoundaries(
             const PrimaryIndepQuantity primary_indep_var_value,
             const SecondaryIndepQuantity min_secondary_indep_var_value,
             const SecondaryIndepQuantity max_secondary_indep_var_value ) const
  -> SecondaryIndepQuantity
{
  // Make sure the secondary limit is valid
  testPrecondition( max_secondary_indep_var_value >
                    this->getLowerBoundOfConditionalIndepVar( primary_indep_var_value ) );

  // Use this random number to do create the correlated sample
  const double random_number =
    Utility::RandomNumberGenerator::getRandomNumber<double>();

  return this->correlatedSampleSecondaryConditionalWithRandomNumberInBoundaries(
                                            primary_indep_var_value,
                                            random_number,
                                            min_secondary_indep_var_value,
                                            max_secondary_indep_var_value );
}

// Return a random sample from the secondary conditional PDF
/*! \details A sample is made using a unit based correlated sampling technique.
 *  The lower and upper conditional boundaries will be use as the min and max
 *  secondary independent variable values.
 */
template<typename TwoDInterpPolicy,
         typename PrimaryIndependentUnit,
         typename SecondaryIndependentUnit,
         typename DependentUnit>
auto UnitAwareInterpolatedFullyTabularTwoDDistribution<TwoDInterpPolicy,PrimaryIndependentUnit,SecondaryIndependentUnit,DependentUnit>::correlatedSampleSecondaryConditional(
             const PrimaryIndepQuantity primary_indep_var_value ) const
  -> SecondaryIndepQuantity
{
  // Get the min and max secondary independent variable values
  SecondaryIndepQuantity min_secondary_indep_var_value =
    this->getLowerBoundOfConditionalIndepVar( primary_indep_var_value );
  SecondaryIndepQuantity max_secondary_indep_var_value =
    this->getUpperBoundOfConditionalIndepVar( primary_indep_var_value );

  return this->correlatedSampleSecondaryConditionalInBoundaries(
                                            primary_indep_var_value,
                                            min_secondary_indep_var_value,
                                            max_secondary_indep_var_value );
}

// Return a random sample from the secondary conditional PDF
>>>>>>> 7fdd6c71
/*! \details A sample is made using a correlated sampling technique.
 */
template<typename TwoDInterpPolicy,
         typename PrimaryIndependentUnit,
         typename SecondaryIndependentUnit,
         typename DependentUnit>
auto UnitAwareInterpolatedFullyTabularTwoDDistribution<TwoDInterpPolicy,PrimaryIndependentUnit,SecondaryIndependentUnit,DependentUnit>::sampleSecondaryConditionalExact(
                     const PrimaryIndepQuantity primary_indep_var_value ) const
  -> SecondaryIndepQuantity
{
  // Use this random number to do create the correlated sample
  const double random_number =
    Utility::RandomNumberGenerator::getRandomNumber<double>();

  return this->sampleSecondaryConditionalExactWithRandomNumber(
                                      primary_indep_var_value, random_number );
}

// Return a random sample from the secondary conditional PDF at the CDF val
template<typename TwoDInterpPolicy,
         typename PrimaryIndependentUnit,
         typename SecondaryIndependentUnit,
         typename DependentUnit>
auto UnitAwareInterpolatedFullyTabularTwoDDistribution<TwoDInterpPolicy,PrimaryIndependentUnit,SecondaryIndependentUnit,DependentUnit>::sampleSecondaryConditionalWithRandomNumber(
                            const PrimaryIndepQuantity primary_indep_var_value,
                            const double random_number ) const
  -> SecondaryIndepQuantity
{
  // Make sure the random number is valid
  testPrecondition( random_number >= 0.0 );
  testPrecondition( random_number <= 1.0 );
  
  // Create the sampling functor
  std::function<SecondaryIndepQuantity(const BaseOneDDistributionType&)>
    sampling_functor = std::bind<SecondaryIndepQuantity>(
                             &BaseOneDDistributionType::sampleWithRandomNumber,
                             std::placeholders::_1,
                             random_number );

  return this->sampleImpl( primary_indep_var_value, sampling_functor );
}

// Return a random correlated sample from the secondary conditional PDF at the CDF val
<<<<<<< HEAD
=======
/*! \details A sample is made using a unit based correlated sampling technique.
 */
>>>>>>> 7fdd6c71
template<typename TwoDInterpPolicy,
         typename PrimaryIndependentUnit,
         typename SecondaryIndependentUnit,
         typename DependentUnit>
<<<<<<< HEAD
auto UnitAwareInterpolatedFullyTabularTwoDDistribution<TwoDInterpPolicy,PrimaryIndependentUnit,SecondaryIndependentUnit,DependentUnit>::correlatedSampleSecondaryConditionalWithRandomNumber(
                    const PrimaryIndepQuantity primary_indep_var_value,
                    const SecondaryIndepQuantity min_secondary_indep_var_value,
                    const SecondaryIndepQuantity max_secondary_indep_var_value,
                    const double random_number ) const
=======
auto UnitAwareInterpolatedFullyTabularTwoDDistribution<TwoDInterpPolicy,PrimaryIndependentUnit,SecondaryIndependentUnit,DependentUnit>::correlatedSampleSecondaryConditionalWithRandomNumberInBoundaries(
                    const PrimaryIndepQuantity primary_indep_var_value,
                    const double random_number,
                    const SecondaryIndepQuantity min_secondary_indep_var_value,
                    const SecondaryIndepQuantity max_secondary_indep_var_value ) const
>>>>>>> 7fdd6c71
  -> SecondaryIndepQuantity
{
  // Make sure the random number is valid
  testPrecondition( random_number >= 0.0 );
  testPrecondition( random_number <= 1.0 );
<<<<<<< HEAD
=======
  // Make sure the secondary limit is valid
  testPrecondition( max_secondary_indep_var_value >
                    this->getLowerBoundOfConditionalIndepVar( primary_indep_var_value ) );
>>>>>>> 7fdd6c71
  
  // Create the sampling functor
  std::function<SecondaryIndepQuantity(const BaseOneDDistributionType&)>
    sampling_functor = std::bind<SecondaryIndepQuantity>(
                             &BaseOneDDistributionType::sampleWithRandomNumber,
                             std::placeholders::_1,
                             random_number );

<<<<<<< HEAD
  return this->correlatedSampleImpl( primary_indep_var_value,
                                     min_secondary_indep_var_value,
                                     max_secondary_indep_var_value,
                                     sampling_functor );
=======
  if ( random_number == 0.0 )
  {
    // Check for a primary value outside of the primary grid limits
    if( primary_indep_var_value < this->getLowerBoundOfPrimaryIndepVar() ||
        primary_indep_var_value > this->getUpperBoundOfPrimaryIndepVar() )
    {
      if( this->arePrimaryLimitsExtended() )
        return min_secondary_indep_var_value;
      else
      {
        THROW_EXCEPTION( std::logic_error,
                         "Error: Sampling beyond the primary grid boundaries "
                         "cannot be done unless the grid has been extended ("
                         << primary_indep_var_value << " not in ["
                         << this->getLowerBoundOfPrimaryIndepVar() << ","
                         << this->getUpperBoundOfPrimaryIndepVar() << "])!" );
      }
    }
    else
      return min_secondary_indep_var_value;
  }
  else
    return this->correlatedSampleImpl( primary_indep_var_value,
                                       min_secondary_indep_var_value,
                                       max_secondary_indep_var_value,
                                       sampling_functor );
}

// Return a random correlated sample from the secondary conditional PDF at the CDF val
/*! \details A sample is made using a unit based correlated sampling technique.
 *  The lower and upper conditional boundaries will be use as the min and max
 *  secondary independent variable values.
 */
template<typename TwoDInterpPolicy,
         typename PrimaryIndependentUnit,
         typename SecondaryIndependentUnit,
         typename DependentUnit>
auto UnitAwareInterpolatedFullyTabularTwoDDistribution<TwoDInterpPolicy,PrimaryIndependentUnit,SecondaryIndependentUnit,DependentUnit>::correlatedSampleSecondaryConditionalWithRandomNumber(
                    const PrimaryIndepQuantity primary_indep_var_value,
                    const double random_number ) const
  -> SecondaryIndepQuantity
{
  // Make sure the random number is valid
  testPrecondition( random_number >= 0.0 );
  testPrecondition( random_number <= 1.0 );

  // Get the min and max secondary independent variable values
  SecondaryIndepQuantity min_secondary_indep_var_value =
    this->getLowerBoundOfConditionalIndepVar( primary_indep_var_value );
  SecondaryIndepQuantity max_secondary_indep_var_value =
    this->getUpperBoundOfConditionalIndepVar( primary_indep_var_value );

  return this->correlatedSampleSecondaryConditionalWithRandomNumberInBoundaries(
                                    primary_indep_var_value,
                                    random_number,
                                    min_secondary_indep_var_value,
                                    max_secondary_indep_var_value );
>>>>>>> 7fdd6c71
}

// Return a random sample from the secondary conditional PDF at the CDF val
/*! \details A sample is made using an exact correlated sampling technique.
 */
template<typename TwoDInterpPolicy,
         typename PrimaryIndependentUnit,
         typename SecondaryIndependentUnit,
         typename DependentUnit>
auto UnitAwareInterpolatedFullyTabularTwoDDistribution<TwoDInterpPolicy,PrimaryIndependentUnit,SecondaryIndependentUnit,DependentUnit>::sampleSecondaryConditionalExactWithRandomNumber(
                            const PrimaryIndepQuantity primary_indep_var_value,
                            const double random_number ) const
  -> SecondaryIndepQuantity
{
  // Make sure the random number is valid
  testPrecondition( random_number >= 0.0 );
  testPrecondition( random_number <= 1.0 );
  
  // Create the sampling functor
  std::function<SecondaryIndepQuantity(const BaseOneDDistributionType&)>
    sampling_functor = std::bind<SecondaryIndepQuantity>(
                             &BaseOneDDistributionType::sampleWithRandomNumber,
                             std::placeholders::_1,
                             random_number );

  return this->sampleExactImpl( primary_indep_var_value, sampling_functor );
}

// Return a random sample from the secondary conditional PDF in the subrange
template<typename TwoDInterpPolicy,
         typename PrimaryIndependentUnit,
         typename SecondaryIndependentUnit,
         typename DependentUnit>
auto UnitAwareInterpolatedFullyTabularTwoDDistribution<TwoDInterpPolicy,PrimaryIndependentUnit,SecondaryIndependentUnit,DependentUnit>::sampleSecondaryConditionalInSubrange(
             const PrimaryIndepQuantity primary_indep_var_value,
             const SecondaryIndepQuantity max_secondary_indep_var_value ) const
  -> SecondaryIndepQuantity
{
  // Make sure the max secondary independent variable is above the lower
  // bound of the conditional independent variable
  testPrecondition( max_secondary_indep_var_value >
                    this->getLowerBoundOfConditionalIndepVar( primary_indep_var_value ) );
  
  // Generate a random number
  double random_number =
    Utility::RandomNumberGenerator::getRandomNumber<double>();

  return this->sampleSecondaryConditionalWithRandomNumberInSubrange(
                                               primary_indep_var_value,
                                               random_number,
                                               max_secondary_indep_var_value );
}

// Return a random sample from the secondary conditional PDF in the subrange
<<<<<<< HEAD
=======
/*! \details A sample is made using a unit based correlated sampling technique.
 */
template<typename TwoDInterpPolicy,
         typename PrimaryIndependentUnit,
         typename SecondaryIndependentUnit,
         typename DependentUnit>
auto UnitAwareInterpolatedFullyTabularTwoDDistribution<TwoDInterpPolicy,PrimaryIndependentUnit,SecondaryIndependentUnit,DependentUnit>::correlatedSampleSecondaryConditionalInSubrangeInBoundaries(
             const PrimaryIndepQuantity primary_indep_var_value,
             const SecondaryIndepQuantity min_secondary_indep_var_value,
             const SecondaryIndepQuantity max_secondary_indep_var_value ) const
  -> SecondaryIndepQuantity
{
  // Make sure the secondary limit is valid
  testPrecondition( max_secondary_indep_var_value >
                    this->getLowerBoundOfConditionalIndepVar( primary_indep_var_value ) );

  // Use this random number to do create the correlated sample
  const double random_number =
    Utility::RandomNumberGenerator::getRandomNumber<double>();

  return this->correlatedSampleSecondaryConditionalWithRandomNumberInSubrangeInBoundaries(
                                                primary_indep_var_value,
                                                random_number,
                                                min_secondary_indep_var_value,
                                                max_secondary_indep_var_value );
}

// Return a random sample from the secondary conditional PDF in the subrange
/*! \details A sample is made using a unit based correlated sampling technique.
 *  The lower and upper conditional boundaries will be use as the min and max
 *  secondary independent variable values.
 */
template<typename TwoDInterpPolicy,
         typename PrimaryIndependentUnit,
         typename SecondaryIndependentUnit,
         typename DependentUnit>
auto UnitAwareInterpolatedFullyTabularTwoDDistribution<TwoDInterpPolicy,PrimaryIndependentUnit,SecondaryIndependentUnit,DependentUnit>::correlatedSampleSecondaryConditionalInSubrange(
             const PrimaryIndepQuantity primary_indep_var_value,
             const SecondaryIndepQuantity max_secondary_indep_var_value ) const
  -> SecondaryIndepQuantity
{
  // Make sure the secondary limit is valid
  testPrecondition( max_secondary_indep_var_value >
                    this->getLowerBoundOfConditionalIndepVar( primary_indep_var_value ) );

  // Get the min secondary independent variable value
  SecondaryIndepQuantity min_secondary_indep_var_value =
    this->getLowerBoundOfConditionalIndepVar( primary_indep_var_value );

  return this->correlatedSampleSecondaryConditionalInSubrangeInBoundaries(
                                                primary_indep_var_value,
                                                min_secondary_indep_var_value,
                                                max_secondary_indep_var_value );
}

// Return a random sample from the secondary conditional PDF in the subrange
>>>>>>> 7fdd6c71
/*! \details A sample is made using an exact correlated sampling technique.
 */
template<typename TwoDInterpPolicy,
         typename PrimaryIndependentUnit,
         typename SecondaryIndependentUnit,
         typename DependentUnit>
auto UnitAwareInterpolatedFullyTabularTwoDDistribution<TwoDInterpPolicy,PrimaryIndependentUnit,SecondaryIndependentUnit,DependentUnit>::sampleSecondaryConditionalExactInSubrange(
             const PrimaryIndepQuantity primary_indep_var_value,
             const SecondaryIndepQuantity max_secondary_indep_var_value ) const
  -> SecondaryIndepQuantity
{
  // Use this random number to do create the correlated sample
  const double random_number =
    Utility::RandomNumberGenerator::getRandomNumber<double>();

  return this->sampleSecondaryConditionalExactWithRandomNumberInSubrange(
                                               primary_indep_var_value,
                                               random_number,
                                               max_secondary_indep_var_value );
}

// Return a random sample from the secondary conditional PDF in the subrange
template<typename TwoDInterpPolicy,
         typename PrimaryIndependentUnit,
         typename SecondaryIndependentUnit,
         typename DependentUnit>
auto UnitAwareInterpolatedFullyTabularTwoDDistribution<TwoDInterpPolicy,PrimaryIndependentUnit,SecondaryIndependentUnit,DependentUnit>::sampleSecondaryConditionalWithRandomNumberInSubrange(
             const PrimaryIndepQuantity primary_indep_var_value,
             const double random_number,
             const SecondaryIndepQuantity max_secondary_indep_var_value ) const
  -> SecondaryIndepQuantity
{
  // Make sure the max secondary independent variable is above the lower
  // bound of the conditional independent variable
  testPrecondition( max_secondary_indep_var_value >
                    this->getLowerBoundOfConditionalIndepVar( primary_indep_var_value ) );
  // Make sure the random number is valid
  testPrecondition( random_number >= 0.0 );
  testPrecondition( random_number <= 1.0 );

  SecondaryIndepQuantity intermediate_grid_upper_bound =
    this->getUpperBoundOfConditionalIndepVar( primary_indep_var_value );

  // Generate a sample in the subrange
  if( max_secondary_indep_var_value < intermediate_grid_upper_bound )
  {
    // Find the bin boundaries
    typename DistributionType::const_iterator lower_bin_boundary, upper_bin_boundary;

    this->findBinBoundaries( primary_indep_var_value,
                             lower_bin_boundary,
                             upper_bin_boundary );

    typename DistributionType::const_iterator sampled_bin_boundary =
      this->sampleBinBoundary( primary_indep_var_value,
                               lower_bin_boundary,
                               upper_bin_boundary );

    // Calculate the limit on the sampled bin boundary
    typename QuantityTraits<SecondaryIndepQuantity>::RawType grid_length =
      TwoDInterpPolicy::SecondaryBasePolicy::calculateUnitBaseGridLength(
                     sampled_bin_boundary->second->getLowerBoundOfIndepVar(),
                     sampled_bin_boundary->second->getUpperBoundOfIndepVar() );

    SecondaryIndepQuantity intermediate_grid_lower_bound =
    this->getLowerBoundOfConditionalIndepVar( primary_indep_var_value );

    typename QuantityTraits<SecondaryIndepQuantity>::RawType
      intermediate_grid_length =
      TwoDInterpPolicy::SecondaryBasePolicy::calculateUnitBaseGridLength(
                                               intermediate_grid_lower_bound,
                                               intermediate_grid_upper_bound );

    typename QuantityTraits<SecondaryIndepQuantity>::RawType eta =
      TwoDInterpPolicy::SecondaryBasePolicy::calculateUnitBaseIndepVar(
                                                 max_secondary_indep_var_value,
                                                 intermediate_grid_lower_bound,
                                                 intermediate_grid_length );

    SecondaryIndepQuantity max_secondary_indep_var_value_bin_bound =
      TwoDInterpPolicy::SecondaryBasePolicy::calculateIndepVar(
                       eta,
                       sampled_bin_boundary->second->getLowerBoundOfIndepVar(),
                       grid_length );

    // Sample in the bin's subrange
    SecondaryIndepQuantity raw_sample =
      sampled_bin_boundary->second->sampleWithRandomNumberInSubrange(
                                     random_number,
                                     max_secondary_indep_var_value_bin_bound );

    // Scale the sample
    eta = TwoDInterpPolicy::SecondaryBasePolicy::calculateUnitBaseIndepVar(
                       raw_sample,
                       sampled_bin_boundary->second->getLowerBoundOfIndepVar(),
                       grid_length );

    return TwoDInterpPolicy::SecondaryBasePolicy::calculateIndepVar(
                                                 eta,
                                                 intermediate_grid_lower_bound,
                                                 intermediate_grid_length );
  }
  // Generate a sample in the full range
  else
  {
    return this->sampleSecondaryConditionalWithRandomNumber(
                                      primary_indep_var_value, random_number );
  }
<<<<<<< HEAD
}

// Return a random sample from the secondary conditional PDF in the subrange
/*! \details A sample is made using a correlated sampling technique.
 */
template<typename TwoDInterpPolicy,
         typename PrimaryIndependentUnit,
         typename SecondaryIndependentUnit,
         typename DependentUnit>
auto UnitAwareInterpolatedFullyTabularTwoDDistribution<TwoDInterpPolicy,PrimaryIndependentUnit,SecondaryIndependentUnit,DependentUnit>::correlatedSampleSecondaryConditionalWithRandomNumberInSubrange(
             const PrimaryIndepQuantity primary_indep_var_value,
             const double random_number,
             const SecondaryIndepQuantity min_secondary_indep_var_value,
             const SecondaryIndepQuantity max_secondary_indep_var_value ) const
  -> SecondaryIndepQuantity
{
  // Make sure the random number is valid
  testPrecondition( random_number >= 0.0 );
  testPrecondition( random_number <= 1.0 );
  // Make sure the secondary limit is valid
  testPrecondition( max_secondary_indep_var_value >
                    this->getLowerBoundOfConditionalIndepVar( primary_indep_var_value ) );

  std::function<SecondaryIndepQuantity(const BaseOneDDistributionType&)>
      sampling_functor;

  // Check if the max_secondary_indep_var_value is greater than the max indep value at the energy
  if ( max_secondary_indep_var_value >
       this->getUpperBoundOfConditionalIndepVar( primary_indep_var_value ) )
  {
    // Create the sampling functor
    sampling_functor = std::bind<SecondaryIndepQuantity>(
                             &BaseOneDDistributionType::sampleWithRandomNumberInSubrange,
                             std::placeholders::_1,
                             random_number,
                             this->getUpperBoundOfConditionalIndepVar( primary_indep_var_value ) );
  }
  else
  {
    // Create the sampling functor
    sampling_functor = std::bind<SecondaryIndepQuantity>(
                             &BaseOneDDistributionType::sampleWithRandomNumberInSubrange,
                             std::placeholders::_1,
                             random_number,
                             max_secondary_indep_var_value );
  }

  return this->correlatedSampleImpl( primary_indep_var_value,
                                     min_secondary_indep_var_value,
                                     max_secondary_indep_var_value,
                                     sampling_functor );
}

// Return a random sample from the secondary conditional PDF in the subrange
/*! \details A sample is made using a correlated sampling technique.
=======
}

// Return a random sample from the secondary conditional PDF in the subrange
/*! \details A sample is made using a unit based correlated sampling technique.
>>>>>>> 7fdd6c71
 */
template<typename TwoDInterpPolicy,
         typename PrimaryIndependentUnit,
         typename SecondaryIndependentUnit,
         typename DependentUnit>
<<<<<<< HEAD
auto UnitAwareInterpolatedFullyTabularTwoDDistribution<TwoDInterpPolicy,PrimaryIndependentUnit,SecondaryIndependentUnit,DependentUnit>::sampleSecondaryConditionalExactWithRandomNumberInSubrange(
             const PrimaryIndepQuantity primary_indep_var_value,
             const double random_number,
=======
auto UnitAwareInterpolatedFullyTabularTwoDDistribution<TwoDInterpPolicy,PrimaryIndependentUnit,SecondaryIndependentUnit,DependentUnit>::correlatedSampleSecondaryConditionalWithRandomNumberInSubrangeInBoundaries(
             const PrimaryIndepQuantity primary_indep_var_value,
             const double random_number,
             const SecondaryIndepQuantity min_secondary_indep_var_value,
>>>>>>> 7fdd6c71
             const SecondaryIndepQuantity max_secondary_indep_var_value ) const
  -> SecondaryIndepQuantity
{
  // Make sure the random number is valid
  testPrecondition( random_number >= 0.0 );
  testPrecondition( random_number <= 1.0 );
<<<<<<< HEAD
  // Make sure the secondary limit is valid
  testPrecondition( max_secondary_indep_var_value >
                    this->getLowerBoundOfConditionalIndepVar( primary_indep_var_value ) );

  std::function<SecondaryIndepQuantity(const BaseOneDDistributionType&)>
      sampling_functor;

  // Check if the max_secondary_indep_var_value is greater than the max indep value at the energy
  if ( max_secondary_indep_var_value >
       this->getUpperBoundOfConditionalIndepVar( primary_indep_var_value ) )
  {
    // Create the sampling functor
    sampling_functor = std::bind<SecondaryIndepQuantity>(
                             &BaseOneDDistributionType::sampleWithRandomNumberInSubrange,
                             std::placeholders::_1,
                             random_number,
                             this->getUpperBoundOfConditionalIndepVar( primary_indep_var_value ) );
  }
  else
  {
    // Create the sampling functor
    sampling_functor = std::bind<SecondaryIndepQuantity>(
                             &BaseOneDDistributionType::sampleWithRandomNumberInSubrange,
                             std::placeholders::_1,
                             random_number,
                             max_secondary_indep_var_value );
  }

  return this->sampleExactImpl( primary_indep_var_value, sampling_functor );
}

// Return a random sample from the secondary conditional PDF and the index
/*! \details The primary_bin_index stores the index of the bin boundary that
 * was used to generate the sample.
=======

  // Find the bin boundaries
  typename DistributionType::const_iterator lower_bin_boundary, upper_bin_boundary;

  this->findBinBoundaries( primary_indep_var_value,
                           lower_bin_boundary,
                           upper_bin_boundary );

  // Check for a primary value outside of the primary grid limits
  if( lower_bin_boundary == upper_bin_boundary )
  {
    if( this->arePrimaryLimitsExtended() )
    {
      // Get the sample functor and max secondary indep var values for the lower_bin_boundary
      std::function<SecondaryIndepQuantity(const BaseOneDDistributionType&)>
        sample_functor;
      SecondaryIndepQuantity max_secondary_indep_var;

      this->getCorrelatedSampleInSubrangeFunctor( lower_bin_boundary,
                                                  max_secondary_indep_var_value,
                                                  random_number,
                                                  sample_functor,
                                                  max_secondary_indep_var );

      return sample_functor( *lower_bin_boundary->second );
    }
    else
    {
      THROW_EXCEPTION( std::logic_error,
                       "Error: Sampling beyond the primary grid boundaries "
                       "cannot be done unless the grid has been extended ("
                       << primary_indep_var_value << " not in ["
                       << this->getLowerBoundOfPrimaryIndepVar() << ","
                       << this->getUpperBoundOfPrimaryIndepVar() << "])!" );
    }
  }
  else
  {
    // Get the sample functor and max secondary indep var values for the primary_indep_var_value
    std::function<SecondaryIndepQuantity(const BaseOneDDistributionType&)>
        sample_functor;
    SecondaryIndepQuantity max_secondary_indep_var;

    // Check if the max_secondary_indep_var_value is greater than the max secondary indep value at the primary_indep_var_value
    if( max_secondary_indep_var_value >
           this->getUpperBoundOfConditionalIndepVar( primary_indep_var_value ) )
    {
      max_secondary_indep_var =
            this->getUpperBoundOfConditionalIndepVar( primary_indep_var_value );

      // Create the sampling functor
      sample_functor = std::bind<SecondaryIndepQuantity>(
                            &BaseOneDDistributionType::sampleWithRandomNumber,
                            std::placeholders::_1,
                            random_number );
    }
    else
    {
      max_secondary_indep_var = max_secondary_indep_var_value;

      // Create the sampling functor
      sample_functor = std::bind<SecondaryIndepQuantity>(
                &BaseOneDDistributionType::sampleWithRandomNumberInSubrange,
                std::placeholders::_1,
                random_number,
                max_secondary_indep_var );
    }

    // Check for a primary value at the primary grid upper limit
    if( primary_indep_var_value == upper_bin_boundary->first )
      return sample_functor( *upper_bin_boundary->second );
    else if( primary_indep_var_value == lower_bin_boundary->first )
      return sample_functor( *lower_bin_boundary->second );
    else
    {
      typename QuantityTraits<SecondaryIndepQuantity>::RawType
      intermediate_grid_length =
        TwoDInterpPolicy::SecondaryBasePolicy::calculateUnitBaseGridLength(
                    min_secondary_indep_var_value, max_secondary_indep_var );

      // Calculate the unit base variable on the intermediate grid corresponding to the
      // raw samples on the lower and upper boundaries
      typename QuantityTraits<SecondaryIndepQuantity>::RawType eta, eta_0, eta_1;

      {
        // Get the sample functor and max secondary indep var values for the upper_bin_boundary
        std::function<SecondaryIndepQuantity(const BaseOneDDistributionType&)>
          sample_functor_0;
        SecondaryIndepQuantity max_secondary_indep_var_0;

        this->getCorrelatedSampleInSubrangeFunctor(
                                                lower_bin_boundary,
                                                max_secondary_indep_var_value,
                                                random_number,
                                                sample_functor_0,
                                                max_secondary_indep_var_0 );

        // Calculate the unit base variable on the lower grid corresponding to the
        // lower raw sample
        typename QuantityTraits<SecondaryIndepQuantity>::RawType grid_length_0 =
          TwoDInterpPolicy::SecondaryBasePolicy::calculateUnitBaseGridLength(
                      lower_bin_boundary->second->getLowerBoundOfIndepVar(),
                      max_secondary_indep_var_0 );

        eta_0 = TwoDInterpPolicy::ZYInterpPolicy::calculateUnitBaseIndepVar(
                        sample_functor_0( *lower_bin_boundary->second ),
                        lower_bin_boundary->second->getLowerBoundOfIndepVar(),
                        grid_length_0 );


        // Get the sample functor and max secondary indep var values for the upper_bin_boundary
        std::function<SecondaryIndepQuantity(const BaseOneDDistributionType&)>
          sample_functor_1;
        SecondaryIndepQuantity max_secondary_indep_var_1;

        this->getCorrelatedSampleInSubrangeFunctor(
                                                lower_bin_boundary,
                                                max_secondary_indep_var_value,
                                                random_number,
                                                sample_functor_1,
                                                max_secondary_indep_var_1 );

        // Calculate the unit base variable on the upper grid corresponding to the
        // upper raw sample
        typename QuantityTraits<SecondaryIndepQuantity>::RawType grid_length_1 =
          TwoDInterpPolicy::SecondaryBasePolicy::calculateUnitBaseGridLength(
                      upper_bin_boundary->second->getLowerBoundOfIndepVar(),
                      max_secondary_indep_var_1 );

        eta_1 = TwoDInterpPolicy::ZYInterpPolicy::calculateUnitBaseIndepVar(
                        sample_functor_1( *upper_bin_boundary->second ),
                        upper_bin_boundary->second->getLowerBoundOfIndepVar(),
                        grid_length_1 );

        // Interpolate between the lower and upper unit based variables
        eta = TwoDInterpPolicy::ZXInterpPolicy::interpolate(
                                                   lower_bin_boundary->first,
                                                   upper_bin_boundary->first,
                                                   primary_indep_var_value,
                                                   eta_0,
                                                   eta_1 );
      }

      // Scale the sample so that it preserves the intermediate limits.
      return TwoDInterpPolicy::SecondaryBasePolicy::calculateIndepVar(
                eta, min_secondary_indep_var_value, intermediate_grid_length );
    }
  }
}

// Return a random sample from the secondary conditional PDF in the subrange
/*! \details A sample is made using a unit based correlated sampling technique.
 *  The lower and upper conditional boundaries will be use as the min and max
 *  secondary independent variable values.
>>>>>>> 7fdd6c71
 */
template<typename TwoDInterpPolicy,
         typename PrimaryIndependentUnit,
         typename SecondaryIndependentUnit,
         typename DependentUnit>
<<<<<<< HEAD
auto UnitAwareInterpolatedFullyTabularTwoDDistribution<TwoDInterpPolicy,PrimaryIndependentUnit,SecondaryIndependentUnit,DependentUnit>::sampleSecondaryConditionalAndRecordBinIndices(
                            const PrimaryIndepQuantity primary_indep_var_value,
                            unsigned& primary_bin_index,
                            unsigned& secondary_bin_index ) const
  -> SecondaryIndepQuantity
{
  // Dummy variable
  SecondaryIndepQuantity dummy_raw_sample;
  
  // Create the sampling functor
  std::function<SecondaryIndepQuantity(const BaseOneDDistributionType&)>
    sampling_functor = std::bind<SecondaryIndepQuantity>(
                            &BaseOneDDistributionType::sampleAndRecordBinIndex,
                            std::placeholders::_1,
                            std::ref( secondary_bin_index ) );

  return this->sampleDetailedImpl( primary_indep_var_value,
                                   sampling_functor,
                                   dummy_raw_sample,
                                   primary_bin_index );
=======
auto UnitAwareInterpolatedFullyTabularTwoDDistribution<TwoDInterpPolicy,PrimaryIndependentUnit,SecondaryIndependentUnit,DependentUnit>::correlatedSampleSecondaryConditionalWithRandomNumberInSubrange(
             const PrimaryIndepQuantity primary_indep_var_value,
             const double random_number,
             const SecondaryIndepQuantity max_secondary_indep_var_value ) const
  -> SecondaryIndepQuantity
{
  // Make sure the random number is valid
  testPrecondition( random_number >= 0.0 );
  testPrecondition( random_number <= 1.0 );
  // Make sure the secondary limit is valid
  testPrecondition( max_secondary_indep_var_value >
                    this->getLowerBoundOfConditionalIndepVar( primary_indep_var_value ) );

  // Get the min secondary independent variable value
  SecondaryIndepQuantity min_secondary_indep_var_value =
    this->getLowerBoundOfConditionalIndepVar( primary_indep_var_value );

  return this->correlatedSampleSecondaryConditionalWithRandomNumberInSubrangeInBoundaries(
                                        primary_indep_var_value,
                                        random_number,
                                        min_secondary_indep_var_value,
                                        max_secondary_indep_var_value );
>>>>>>> 7fdd6c71
}

// Return a random sample from the secondary conditional PDF and the index
/*! \details The primary_bin_index stores the index of the bin boundary that
 * was used to generate the raw_sample. The raw_sample is the original sample
 * that was made before the scaling operation was done.
 */
template<typename TwoDInterpPolicy,
         typename PrimaryIndependentUnit,
         typename SecondaryIndependentUnit,
         typename DependentUnit>
auto UnitAwareInterpolatedFullyTabularTwoDDistribution<TwoDInterpPolicy,PrimaryIndependentUnit,SecondaryIndependentUnit,DependentUnit>::sampleSecondaryConditionalAndRecordBinIndices(
                            const PrimaryIndepQuantity primary_indep_var_value,
                            SecondaryIndepQuantity& raw_sample,
                            unsigned& primary_bin_index,
                            unsigned& secondary_bin_index ) const
  -> SecondaryIndepQuantity
{
  // Create the sampling functor
  std::function<SecondaryIndepQuantity(const BaseOneDDistributionType&)>
    sampling_functor = std::bind<SecondaryIndepQuantity>(
                            &BaseOneDDistributionType::sampleAndRecordBinIndex,
                            std::placeholders::_1,
                            std::ref( secondary_bin_index ) );

<<<<<<< HEAD
  return this->sampleDetailedImpl( primary_indep_var_value,
                                   sampling_functor,
                                   raw_sample,
                                   primary_bin_index );
}

// Correlated sample from the distribution using the desired sampling functor
=======
  std::function<SecondaryIndepQuantity(const BaseOneDDistributionType&)>
      sampling_functor;

  // Check if the max_secondary_indep_var_value is greater than the max indep value at the energy
  if ( max_secondary_indep_var_value >
       this->getUpperBoundOfConditionalIndepVar( primary_indep_var_value ) )
  {
    // Create the sampling functor
    sampling_functor = std::bind<SecondaryIndepQuantity>(
                             &BaseOneDDistributionType::sampleWithRandomNumberInSubrange,
                             std::placeholders::_1,
                             random_number,
                             this->getUpperBoundOfConditionalIndepVar( primary_indep_var_value ) );
  }
  else
  {
    // Create the sampling functor
    sampling_functor = std::bind<SecondaryIndepQuantity>(
                             &BaseOneDDistributionType::sampleWithRandomNumberInSubrange,
                             std::placeholders::_1,
                             random_number,
                             max_secondary_indep_var_value );
  }

  return this->sampleExactImpl( primary_indep_var_value, sampling_functor );
}

// Return a random sample from the secondary conditional PDF and the index
/*! \details The primary_bin_index stores the index of the bin boundary that
 * was used to generate the sample.
 */
>>>>>>> 7fdd6c71
template<typename TwoDInterpPolicy,
         typename PrimaryIndependentUnit,
         typename SecondaryIndependentUnit,
         typename DependentUnit>
<<<<<<< HEAD
template<typename SampleFunctor>
inline auto UnitAwareInterpolatedFullyTabularTwoDDistribution<TwoDInterpPolicy,PrimaryIndependentUnit,SecondaryIndependentUnit,DependentUnit>::correlatedSampleImpl(
                const PrimaryIndepQuantity primary_indep_var_value,
                const SecondaryIndepQuantity min_secondary_indep_var,
                const SecondaryIndepQuantity max_secondary_indep_var,
                SampleFunctor sample_functor ) const
  -> SecondaryIndepQuantity
{
  // Find the bin boundaries
  typename DistributionType::const_iterator lower_bin_boundary, upper_bin_boundary;

  this->findBinBoundaries( primary_indep_var_value,
                           lower_bin_boundary,
                           upper_bin_boundary );

  // Check for a primary value outside of the primary grid limits
  if( lower_bin_boundary == upper_bin_boundary )
  {
    if( this->arePrimaryLimitsExtended() )
      return sample_functor( *lower_bin_boundary->second );
    else
    {
      THROW_EXCEPTION( std::logic_error,
                       "Error: Sampling beyond the primary grid boundaries "
                       "cannot be done unless the grid has been extended ("
                       << primary_indep_var_value << " not in ["
                       << this->getLowerBoundOfPrimaryIndepVar() << ","
                       << this->getUpperBoundOfPrimaryIndepVar() << "])!" );
    }
  }
  else
  {
    // Check for a primary value at the primary grid upper limit
    if( primary_indep_var_value == upper_bin_boundary->first )
      return sample_functor( *upper_bin_boundary->second );
    else if( primary_indep_var_value == lower_bin_boundary->first )
      return sample_functor( *lower_bin_boundary->second );
    else
    {
      typename QuantityTraits<SecondaryIndepQuantity>::RawType
      intermediate_grid_length =
        TwoDInterpPolicy::SecondaryBasePolicy::calculateUnitBaseGridLength(
                            min_secondary_indep_var, max_secondary_indep_var );

      // Calculate the unit base variable on the intermediate grid corresponding to the
      // raw samples on the lower and upper boundaries
      typename QuantityTraits<SecondaryIndepQuantity>::RawType eta, eta_0, eta_1;

      {
        // Calculate the unit base variable on the lower grid corresponding to the
        // lower raw sample
        typename QuantityTraits<SecondaryIndepQuantity>::RawType grid_length_0 =
          TwoDInterpPolicy::SecondaryBasePolicy::calculateUnitBaseGridLength(
                      lower_bin_boundary->second->getLowerBoundOfIndepVar(),
                      lower_bin_boundary->second->getUpperBoundOfIndepVar());

        eta_0 = TwoDInterpPolicy::ZYInterpPolicy::calculateUnitBaseIndepVar(
                        sample_functor( *lower_bin_boundary->second ),
                        lower_bin_boundary->second->getLowerBoundOfIndepVar(),
                        grid_length_0 );

        // Calculate the unit base variable on the upper grid corresponding to the
        // upper raw sample
        typename QuantityTraits<SecondaryIndepQuantity>::RawType grid_length_1 =
          TwoDInterpPolicy::SecondaryBasePolicy::calculateUnitBaseGridLength(
                      upper_bin_boundary->second->getLowerBoundOfIndepVar(),
                      upper_bin_boundary->second->getUpperBoundOfIndepVar());

        eta_1 = TwoDInterpPolicy::ZYInterpPolicy::calculateUnitBaseIndepVar(
                        sample_functor( *upper_bin_boundary->second ),
                        upper_bin_boundary->second->getLowerBoundOfIndepVar(),
                        grid_length_1 );

        // Interpolate between the lower and upper unit based variables
        eta = TwoDInterpPolicy::ZXInterpPolicy::interpolate(
                                                   lower_bin_boundary->first,
                                                   upper_bin_boundary->first,
                                                   primary_indep_var_value,
                                                   eta_0,
                                                   eta_1 );
      }

=======
auto UnitAwareInterpolatedFullyTabularTwoDDistribution<TwoDInterpPolicy,PrimaryIndependentUnit,SecondaryIndependentUnit,DependentUnit>::sampleSecondaryConditionalAndRecordBinIndices(
                            const PrimaryIndepQuantity primary_indep_var_value,
                            unsigned& primary_bin_index,
                            unsigned& secondary_bin_index ) const
  -> SecondaryIndepQuantity
{
  // Dummy variable
  SecondaryIndepQuantity dummy_raw_sample;
  
  // Create the sampling functor
  std::function<SecondaryIndepQuantity(const BaseOneDDistributionType&)>
    sampling_functor = std::bind<SecondaryIndepQuantity>(
                            &BaseOneDDistributionType::sampleAndRecordBinIndex,
                            std::placeholders::_1,
                            std::ref( secondary_bin_index ) );

  return this->sampleDetailedImpl( primary_indep_var_value,
                                   sampling_functor,
                                   dummy_raw_sample,
                                   primary_bin_index );
}

// Return a random sample from the secondary conditional PDF and the index
/*! \details The primary_bin_index stores the index of the bin boundary that
 * was used to generate the raw_sample. The raw_sample is the original sample
 * that was made before the scaling operation was done.
 */
template<typename TwoDInterpPolicy,
         typename PrimaryIndependentUnit,
         typename SecondaryIndependentUnit,
         typename DependentUnit>
auto UnitAwareInterpolatedFullyTabularTwoDDistribution<TwoDInterpPolicy,PrimaryIndependentUnit,SecondaryIndependentUnit,DependentUnit>::sampleSecondaryConditionalAndRecordBinIndices(
                            const PrimaryIndepQuantity primary_indep_var_value,
                            SecondaryIndepQuantity& raw_sample,
                            unsigned& primary_bin_index,
                            unsigned& secondary_bin_index ) const
  -> SecondaryIndepQuantity
{
  // Create the sampling functor
  std::function<SecondaryIndepQuantity(const BaseOneDDistributionType&)>
    sampling_functor = std::bind<SecondaryIndepQuantity>(
                            &BaseOneDDistributionType::sampleAndRecordBinIndex,
                            std::placeholders::_1,
                            std::ref( secondary_bin_index ) );

  return this->sampleDetailedImpl( primary_indep_var_value,
                                   sampling_functor,
                                   raw_sample,
                                   primary_bin_index );
}

// Correlated sample from the distribution using the desired sampling functor
template<typename TwoDInterpPolicy,
         typename PrimaryIndependentUnit,
         typename SecondaryIndependentUnit,
         typename DependentUnit>
template<typename SampleFunctor>
inline auto UnitAwareInterpolatedFullyTabularTwoDDistribution<TwoDInterpPolicy,PrimaryIndependentUnit,SecondaryIndependentUnit,DependentUnit>::correlatedSampleImpl(
                const PrimaryIndepQuantity primary_indep_var_value,
                const SecondaryIndepQuantity min_secondary_indep_var,
                const SecondaryIndepQuantity max_secondary_indep_var,
                SampleFunctor sample_functor ) const
  -> SecondaryIndepQuantity
{
  // Find the bin boundaries
  typename DistributionType::const_iterator lower_bin_boundary, upper_bin_boundary;

  this->findBinBoundaries( primary_indep_var_value,
                           lower_bin_boundary,
                           upper_bin_boundary );

  // Check for a primary value outside of the primary grid limits
  if( lower_bin_boundary == upper_bin_boundary )
  {
    if( this->arePrimaryLimitsExtended() )
      return sample_functor( *lower_bin_boundary->second );
    else
    {
      THROW_EXCEPTION( std::logic_error,
                       "Error: Sampling beyond the primary grid boundaries "
                       "cannot be done unless the grid has been extended ("
                       << primary_indep_var_value << " not in ["
                       << this->getLowerBoundOfPrimaryIndepVar() << ","
                       << this->getUpperBoundOfPrimaryIndepVar() << "])!" );
    }
  }
  else
  {
    // Check for a primary value at the primary grid upper limit
    if( primary_indep_var_value == upper_bin_boundary->first )
      return sample_functor( *upper_bin_boundary->second );
    else if( primary_indep_var_value == lower_bin_boundary->first )
      return sample_functor( *lower_bin_boundary->second );
    else
    {
      typename QuantityTraits<SecondaryIndepQuantity>::RawType
      intermediate_grid_length =
        TwoDInterpPolicy::SecondaryBasePolicy::calculateUnitBaseGridLength(
                            min_secondary_indep_var, max_secondary_indep_var );

      // Calculate the unit base variable on the intermediate grid corresponding to the
      // raw samples on the lower and upper boundaries
      typename QuantityTraits<SecondaryIndepQuantity>::RawType eta, eta_0, eta_1;

      {
        // Calculate the unit base variable on the lower grid corresponding to the
        // lower raw sample
        typename QuantityTraits<SecondaryIndepQuantity>::RawType grid_length_0 =
          TwoDInterpPolicy::SecondaryBasePolicy::calculateUnitBaseGridLength(
                      lower_bin_boundary->second->getLowerBoundOfIndepVar(),
                      lower_bin_boundary->second->getUpperBoundOfIndepVar());

        eta_0 = TwoDInterpPolicy::SecondaryBasePolicy::calculateUnitBaseIndepVar(
                        sample_functor( *lower_bin_boundary->second ),
                        lower_bin_boundary->second->getLowerBoundOfIndepVar(),
                        grid_length_0 );

        // Calculate the unit base variable on the upper grid corresponding to the
        // upper raw sample
        typename QuantityTraits<SecondaryIndepQuantity>::RawType grid_length_1 =
          TwoDInterpPolicy::SecondaryBasePolicy::calculateUnitBaseGridLength(
                      upper_bin_boundary->second->getLowerBoundOfIndepVar(),
                      upper_bin_boundary->second->getUpperBoundOfIndepVar());

        eta_1 = TwoDInterpPolicy::SecondaryBasePolicy::calculateUnitBaseIndepVar(
                        sample_functor( *upper_bin_boundary->second ),
                        upper_bin_boundary->second->getLowerBoundOfIndepVar(),
                        grid_length_1 );

        // Interpolate between the lower and upper unit based variables
        eta = TwoDInterpPolicy::ZXInterpPolicy::interpolate(
                                                   lower_bin_boundary->first,
                                                   upper_bin_boundary->first,
                                                   primary_indep_var_value,
                                                   eta_0,
                                                   eta_1 );
      }

>>>>>>> 7fdd6c71
      // Scale the sample so that it preserves the intermediate limits.
      return TwoDInterpPolicy::SecondaryBasePolicy::calculateIndepVar(
                    eta, min_secondary_indep_var, intermediate_grid_length );
    }
  }
}

// Sample from the distribution using the desired sampling functor
template<typename TwoDInterpPolicy,
         typename PrimaryIndependentUnit,
         typename SecondaryIndependentUnit,
         typename DependentUnit>
template<typename SampleFunctor>
inline auto UnitAwareInterpolatedFullyTabularTwoDDistribution<TwoDInterpPolicy,PrimaryIndependentUnit,SecondaryIndependentUnit,DependentUnit>::sampleExactImpl(
                            const PrimaryIndepQuantity primary_indep_var_value,
                            SampleFunctor sample_functor ) const
  -> SecondaryIndepQuantity
{
  // Find the bin boundaries
  typename DistributionType::const_iterator lower_bin_boundary, upper_bin_boundary;

  this->findBinBoundaries( primary_indep_var_value,
                           lower_bin_boundary,
                           upper_bin_boundary );

  // Check for a primary value outside of the primary grid limits
  if( lower_bin_boundary == upper_bin_boundary )
  {
    if( this->arePrimaryLimitsExtended() )
      return sample_functor( *lower_bin_boundary->second );
    else
    {
      THROW_EXCEPTION( std::logic_error,
                       "Error: Sampling beyond the primary grid boundaries "
                       "cannot be done unless the grid has been extended ("
                       << primary_indep_var_value << " not in ["
                       << this->getLowerBoundOfPrimaryIndepVar() << ","
                       << this->getUpperBoundOfPrimaryIndepVar() << "])!" );
    }
  }
  else
  {
    // Check for a primary value at the primary grid upper limit
    if( primary_indep_var_value == upper_bin_boundary->first )
      return sample_functor( *upper_bin_boundary->second );
    else if( primary_indep_var_value == lower_bin_boundary->first )
      return sample_functor( *lower_bin_boundary->second );
    else
    {
      return TwoDInterpPolicy::ZXInterpPolicy::interpolate(
                           lower_bin_boundary->first,
                           upper_bin_boundary->first,
                           primary_indep_var_value,
                           sample_functor( *lower_bin_boundary->second ),
                           sample_functor( *upper_bin_boundary->second ) );
    }
  }
}

<<<<<<< HEAD
=======
// Return the correlated sampling functor for the desired bin boundary
template<typename TwoDInterpPolicy,
         typename PrimaryIndependentUnit,
         typename SecondaryIndependentUnit,
         typename DependentUnit>
template<typename SampleFunctor>
inline void UnitAwareInterpolatedFullyTabularTwoDDistribution<TwoDInterpPolicy,PrimaryIndependentUnit,SecondaryIndependentUnit,DependentUnit>::getCorrelatedSampleInSubrangeFunctor(
                    typename DistributionType::const_iterator bin_boundary,
                    const SecondaryIndepQuantity max_secondary_indep_var_value,
                    const double random_number,
                    SampleFunctor& sample_functor,
                    SecondaryIndepQuantity& bin_boundary_max_value ) const
{
  // Check if the max_secondary_indep_var_value is greater than the max secondary indep value at the bin_boundary
  if ( max_secondary_indep_var_value >
                        bin_boundary->second->getUpperBoundOfIndepVar() )
  {
    bin_boundary_max_value = bin_boundary->second->getUpperBoundOfIndepVar();

    // Create the sampling functor
    sample_functor = std::bind<SecondaryIndepQuantity>(
                             &BaseOneDDistributionType::sampleWithRandomNumber,
                             std::placeholders::_1,
                             random_number );
  }
  else
  {
    bin_boundary_max_value = max_secondary_indep_var_value;

    // Create the sampling functor
    sample_functor = std::bind<SecondaryIndepQuantity>(
             &BaseOneDDistributionType::sampleWithRandomNumberInSubrange,
             std::placeholders::_1,
             random_number,
             bin_boundary_max_value );
  }
}

>>>>>>> 7fdd6c71

} // end Utility namespace

#endif // UTILITY_INTERPOLATED_FULLY_TABULAR_TWO_D_DISTRIBUTION_DEF_HPP

//---------------------------------------------------------------------------//
// end Utility_InterpolatedFullyTabularTwoDDistribution_def.hpp
//---------------------------------------------------------------------------//<|MERGE_RESOLUTION|>--- conflicted
+++ resolved
@@ -75,11 +75,7 @@
          typename PrimaryIndependentUnit,
          typename SecondaryIndependentUnit,
          typename DependentUnit>
-<<<<<<< HEAD
-auto UnitAwareInterpolatedFullyTabularTwoDDistribution<TwoDInterpPolicy,PrimaryIndependentUnit,SecondaryIndependentUnit,DependentUnit>::correlatedEvaluate(
-=======
 auto UnitAwareInterpolatedFullyTabularTwoDDistribution<TwoDInterpPolicy,PrimaryIndependentUnit,SecondaryIndependentUnit,DependentUnit>::correlatedEvaluateInBoundaries(
->>>>>>> 7fdd6c71
                 const PrimaryIndepQuantity primary_indep_var_value,
                 const SecondaryIndepQuantity secondary_indep_var_value,
                 const SecondaryIndepQuantity min_secondary_indep_var,
@@ -94,8 +90,6 @@
                                           &BaseOneDDistributionType::evaluate );
 }
 
-<<<<<<< HEAD
-=======
 // Correlated evaluate the distribution (unit based)
 /*! \details This method performs a type of binary search using a unit based
  *  correlated sampling to estimate the CDF to a relative error tolerance in
@@ -125,7 +119,6 @@
                                                max_secondary_indep_var );
 }
 
->>>>>>> 7fdd6c71
 // Evaluate the distribution
 /*! \details This method performs a type of binary search using a unit based
  *  correlated sampling to estimate the CDF to a relative error tolerance in
@@ -147,25 +140,6 @@
                                           &BaseOneDDistributionType::evaluate );
 }
 
-<<<<<<< HEAD
-//// Evaluate the secondary conditional PDF
-//template<typename TwoDInterpPolicy,
-//         typename PrimaryIndependentUnit,
-//         typename SecondaryIndependentUnit,
-//         typename DependentUnit>
-//auto UnitAwareInterpolatedFullyTabularTwoDDistribution<TwoDInterpPolicy,PrimaryIndependentUnit,SecondaryIndependentUnit,DependentUnit>::evaluateSecondaryConditionalPDF(
-//                 const PrimaryIndepQuantity primary_indep_var_value,
-//                 const SecondaryIndepQuantity secondary_indep_var_value ) const
-//  -> InverseSecondaryIndepQuantity
-//{
-//  return this->template evaluateImpl<TwoDInterpPolicy,InverseSecondaryIndepQuantity>(
-//                                      primary_indep_var_value,
-//                                      secondary_indep_var_value,
-//                                      &BaseOneDDistributionType::evaluatePDF );
-//}
-
-=======
->>>>>>> 7fdd6c71
 // Correlated evaluate the secondary conditional PDF
 /*! \details This method performs a type of binary search using a unit based
  *  correlated sampling to estimate the CDF to a relative error tolerance in
@@ -176,11 +150,7 @@
          typename PrimaryIndependentUnit,
          typename SecondaryIndependentUnit,
          typename DependentUnit>
-<<<<<<< HEAD
-auto UnitAwareInterpolatedFullyTabularTwoDDistribution<TwoDInterpPolicy,PrimaryIndependentUnit,SecondaryIndependentUnit,DependentUnit>::correlatedEvaluateSecondaryConditionalPDF(
-=======
 auto UnitAwareInterpolatedFullyTabularTwoDDistribution<TwoDInterpPolicy,PrimaryIndependentUnit,SecondaryIndependentUnit,DependentUnit>::correlatedEvaluateSecondaryConditionalPDFInBoundaries(
->>>>>>> 7fdd6c71
                 const PrimaryIndepQuantity primary_indep_var_value,
                 const SecondaryIndepQuantity secondary_indep_var_value,
                 const SecondaryIndepQuantity min_secondary_indep_var,
@@ -195,8 +165,6 @@
                                     &BaseOneDDistributionType::evaluatePDF );
 }
 
-<<<<<<< HEAD
-=======
 // Correlated evaluate the secondary conditional PDF
 /*! \details This method performs a type of binary search using a unit based
  *  correlated sampling to estimate the CDF to a relative error tolerance in
@@ -227,7 +195,6 @@
                                                     max_secondary_indep_var );
 }
 
->>>>>>> 7fdd6c71
 // Evaluate the secondary conditional PDF
 /*! \details This method performs a type of binary search using a unit based
  *  correlated sampling to estimate the CDF to a relative error tolerance in
@@ -275,11 +242,7 @@
          typename PrimaryIndependentUnit,
          typename SecondaryIndependentUnit,
          typename DependentUnit>
-<<<<<<< HEAD
-double UnitAwareInterpolatedFullyTabularTwoDDistribution<TwoDInterpPolicy,PrimaryIndependentUnit,SecondaryIndependentUnit,DependentUnit>::correlatedEvaluateSecondaryConditionalCDF(
-=======
 double UnitAwareInterpolatedFullyTabularTwoDDistribution<TwoDInterpPolicy,PrimaryIndependentUnit,SecondaryIndependentUnit,DependentUnit>::correlatedEvaluateSecondaryConditionalCDFInBoundaries(
->>>>>>> 7fdd6c71
                 const PrimaryIndepQuantity primary_indep_var_value,
                 const SecondaryIndepQuantity secondary_indep_var_value,
                 const SecondaryIndepQuantity min_secondary_indep_var,
@@ -295,8 +258,6 @@
                                       1.0 );
 }
 
-<<<<<<< HEAD
-=======
 // Correlated evaluate the secondary conditional CDF
 /*! \details This method performs a type of binary search using a unit based
  *  correlated sampling to estimate the CDF to a relative error tolerance. The
@@ -325,7 +286,6 @@
                                                     max_secondary_indep_var );
 }
 
->>>>>>> 7fdd6c71
 // Evaluate the secondary conditional CDF
 /*! \details This method performs a type of binary search using a unit based
  *  correlated sampling to estimate the CDF to a relative error tolerance.
@@ -383,11 +343,7 @@
   {
     if( this->arePrimaryLimitsExtended() )
       return ((*lower_bin_boundary->second).*evaluate)(secondary_indep_var_value);
-<<<<<<< HEAD
-    else 
-=======
     else
->>>>>>> 7fdd6c71
       return QuantityTraits<ReturnType>::zero();
   }
   else if( lower_bin_boundary->first == primary_indep_var_value )
@@ -400,14 +356,6 @@
   }
   else
   {
-<<<<<<< HEAD
-    // Get the lower secondary indep grid limits at the primary value
-    SecondaryIndepQuantity lower_sec_indep_var_bound =
-      TwoDInterpPolicy::ZXInterpPolicy::interpolate(
-                      lower_bin_boundary->first,
-                      upper_bin_boundary->first,
-                      primary_indep_var_value,
-=======
     // Calculate the bin length of the first indep variable
     const typename QuantityTraits<PrimaryIndepQuantity>::RawType primary_bin_length =
       TwoDInterpPolicy::PrimaryBasePolicy::calculateUnitBaseGridLength(
@@ -425,20 +373,13 @@
     SecondaryIndepQuantity lower_sec_indep_var_bound =
       TwoDInterpPolicy::ZXInterpPolicy::interpolate(
                       beta,
->>>>>>> 7fdd6c71
                       lower_bin_boundary->second->getLowerBoundOfIndepVar(),
                       upper_bin_boundary->second->getLowerBoundOfIndepVar() );
 
     // Get the upper secondary indep grid limits at the primary value
     SecondaryIndepQuantity upper_sec_indep_var_bound =
       TwoDInterpPolicy::ZXInterpPolicy::interpolate(
-<<<<<<< HEAD
-                      lower_bin_boundary->first,
-                      upper_bin_boundary->first,
-                      primary_indep_var_value,
-=======
                       beta,
->>>>>>> 7fdd6c71
                       lower_bin_boundary->second->getUpperBoundOfIndepVar(),
                       upper_bin_boundary->second->getUpperBoundOfIndepVar() );
 
@@ -450,145 +391,13 @@
     else if ( secondary_indep_var_value == lower_sec_indep_var_bound )
     {
       return TwoDInterpPolicy::ZXInterpPolicy::interpolate(
-<<<<<<< HEAD
-                lower_bin_boundary->first,
-                upper_bin_boundary->first,
-                primary_indep_var_value,
-=======
                 beta,
->>>>>>> 7fdd6c71
                 ((*lower_bin_boundary->second).*evaluate)(lower_bin_boundary->second->getLowerBoundOfIndepVar()),
                 ((*upper_bin_boundary->second).*evaluate)(upper_bin_boundary->second->getLowerBoundOfIndepVar()) );
     }
     else if ( secondary_indep_var_value == upper_sec_indep_var_bound )
     {
       return TwoDInterpPolicy::ZXInterpPolicy::interpolate(
-<<<<<<< HEAD
-                lower_bin_boundary->first,
-                upper_bin_boundary->first,
-                primary_indep_var_value,
-                ((*lower_bin_boundary->second).*evaluate)(lower_bin_boundary->second->getUpperBoundOfIndepVar()),
-                ((*upper_bin_boundary->second).*evaluate)(upper_bin_boundary->second->getUpperBoundOfIndepVar()) );
-    }
-
-    // Evaluate the cdf at the upper and lower bin boundaries
-    double lower_bin_eval =
-      ((*lower_bin_boundary->second).*&BaseOneDDistributionType::evaluateCDF)( secondary_indep_var_value );
-     double upper_bin_eval =
-      ((*upper_bin_boundary->second).*&BaseOneDDistributionType::evaluateCDF)( secondary_indep_var_value );
-
-    // Get the lower and upper boundaries of the evaluated cdf
-    double lower_cdf_bound, upper_cdf_bound;
-    if ( lower_bin_eval <= upper_bin_eval )
-    {
-      lower_cdf_bound = lower_bin_eval;
-      upper_cdf_bound = upper_bin_eval;
-    }
-    else
-    {
-      lower_cdf_bound = upper_bin_eval;
-      upper_cdf_bound = lower_bin_eval;
-    }
-
-    unsigned number_of_iterations = 0;
-    SecondaryIndepQuantity lower_bin_sample, upper_bin_sample;
-    double rel_error = 1.0;
-    SecondaryIndepQuantity error_norm_constant = secondary_indep_var_value;
-    double tolerance = d_relative_error_tol;
-
-    /*! \detials If the secondary indep var value is zero the relative error
-     *  will always zero or inf. When this is the case the error tolerance will
-     *  be used instead of the relative error tolerance.
-     */
-     if ( secondary_indep_var_value == QuantityTraits<SecondaryIndepQuantity>::zero() )
-     {
-        error_norm_constant = QuantityTraits<SecondaryIndepQuantity>::one();
-        tolerance = d_error_tol;
-     }
-
-    // Refine the estimated cdf value until it meet the tolerance
-    while ( rel_error > tolerance )
-    {
-      // Estimate the cdf as the midpoint of the lower and upper boundaries
-      double estimated_cdf = 0.5*( lower_cdf_bound + upper_cdf_bound );
-
-      // Get the sampled values at the upper and lower bin for the estimated_cdf
-      lower_bin_sample =
-        ((*lower_bin_boundary->second).*&BaseOneDDistributionType::sampleWithRandomNumber)( estimated_cdf );
-      upper_bin_sample =
-        ((*upper_bin_boundary->second).*&BaseOneDDistributionType::sampleWithRandomNumber)( estimated_cdf );
-
-      // Interpolate using the templated TwoDInterpPolicy::ZXInterpPolicy
-      SecondaryIndepQuantity est_secondary_indep_var_value =
-        TwoDInterpPolicy::ZXInterpPolicy::interpolate( lower_bin_boundary->first,
-                                                       upper_bin_boundary->first,
-                                                       primary_indep_var_value,
-                                                       lower_bin_sample,
-                                                       upper_bin_sample );
-
-      if ( secondary_indep_var_value == est_secondary_indep_var_value )
-        break;
-
-      // Calculate the relative error between the secondary_indep_var_value and the estimate
-      rel_error = (secondary_indep_var_value - est_secondary_indep_var_value )/
-                                                            error_norm_constant;
-
-      // Make sure the relative error is positive
-      rel_error = rel_error < 0 ? -rel_error : rel_error;
-
-      // Update the number of iterations
-      ++number_of_iterations;
-
-      // If tolerance is met exit loop
-      if ( rel_error <= tolerance )
-        break;
-
-      // Update the estimated_cdf estimate
-      if ( est_secondary_indep_var_value < secondary_indep_var_value )
-      {
-        // Old estimated_cdf estimate is new lower cdf boundary
-        lower_cdf_bound = estimated_cdf;
-      }
-      else
-      {
-        // Old estimated_cdf estimate is new upper cdf boundary
-        upper_cdf_bound = estimated_cdf;
-      }
-
-      // Check for the max number of iterations
-      if ( number_of_iterations > max_number_of_iterations )
-      {
-        // Get error in estimate
-        double error =
-            (secondary_indep_var_value - est_secondary_indep_var_value )/
-                                QuantityTraits<SecondaryIndepQuantity>::one();
-        error = error < 0 ? -error : error;
-
-        // If error meets error tolerance accept estimate
-        if ( error < d_error_tol )
-            break;
-        else
-        {
-        THROW_EXCEPTION( std::logic_error,
-                       "Error: The evaluation could not be completed. "
-                       "The max number of iterations ("
-                       << max_number_of_iterations
-                       << ") was reached before the relative error ("
-                       << rel_error
-                       << ") reached the evaluation tolerance ("
-                       << d_relative_error_tol
-                       << ")." );
-        }
-      }
-    }
-    // Return the interpolated evaluation
-    return TwoDInterpPolicy::ZXInterpPolicy::interpolate(
-                lower_bin_boundary->first,
-                upper_bin_boundary->first,
-                primary_indep_var_value,
-                ((*lower_bin_boundary->second).*evaluate)(lower_bin_sample),
-                ((*upper_bin_boundary->second).*evaluate)(upper_bin_sample) );
-=======
                 beta,
                 ((*lower_bin_boundary->second).*evaluate)(lower_bin_boundary->second->getUpperBoundOfIndepVar()),
                 ((*upper_bin_boundary->second).*evaluate)(upper_bin_boundary->second->getUpperBoundOfIndepVar()) );
@@ -712,7 +521,6 @@
                   ((*lower_bin_boundary->second).*evaluate)(lower_bin_sample),
                   ((*upper_bin_boundary->second).*evaluate)(upper_bin_sample) );
     }
->>>>>>> 7fdd6c71
   }
 }
 
@@ -767,8 +575,6 @@
   }
   else
   {
-<<<<<<< HEAD
-=======
     // Calculate the bin length of the first indep variable
     const typename QuantityTraits<PrimaryIndepQuantity>::RawType primary_bin_length =
       TwoDInterpPolicy::PrimaryBasePolicy::calculateUnitBaseGridLength(
@@ -782,85 +588,20 @@
                                                     lower_bin_boundary->first,
                                                     primary_bin_length );
 
->>>>>>> 7fdd6c71
     // Check for a seconday indep value outside of the secondary indep grid limits
     if ( secondary_indep_var_value < min_secondary_indep_var )
       return below_lower_bound_return;
     else if ( secondary_indep_var_value > max_secondary_indep_var )
       return above_upper_bound_return;
-<<<<<<< HEAD
-    if ( secondary_indep_var_value == min_secondary_indep_var )
-    {
-      return TwoDInterpPolicy::ZXInterpPolicy::interpolate(
-                lower_bin_boundary->first,
-                upper_bin_boundary->first,
-                primary_indep_var_value,
-=======
     else if ( secondary_indep_var_value == min_secondary_indep_var )
     {
       return TwoDInterpPolicy::SecondaryBasePolicy::interpolate(
                 beta,
->>>>>>> 7fdd6c71
                 ((*lower_bin_boundary->second).*evaluate)(lower_bin_boundary->second->getLowerBoundOfIndepVar()),
                 ((*upper_bin_boundary->second).*evaluate)(upper_bin_boundary->second->getLowerBoundOfIndepVar()) );
     }
     else if ( secondary_indep_var_value == max_secondary_indep_var )
     {
-<<<<<<< HEAD
-      return TwoDInterpPolicy::ZXInterpPolicy::interpolate(
-                lower_bin_boundary->first,
-                upper_bin_boundary->first,
-                primary_indep_var_value,
-                ((*lower_bin_boundary->second).*evaluate)(lower_bin_boundary->second->getUpperBoundOfIndepVar()),
-                ((*upper_bin_boundary->second).*evaluate)(upper_bin_boundary->second->getUpperBoundOfIndepVar()) );
-    }
-
-    // Get the min indep value at the upper and lower bin boundary
-    SecondaryIndepQuantity lower_bin_indep_min = 
-        lower_bin_boundary->second->getLowerBoundOfIndepVar();
-    SecondaryIndepQuantity upper_bin_indep_min = 
-        upper_bin_boundary->second->getLowerBoundOfIndepVar();
-
-    // Get the range of the indep value at the upper and lower bin boundary
-    SecondaryIndepQuantity lower_bin_indep_range =
-        lower_bin_boundary->second->getUpperBoundOfIndepVar() - lower_bin_indep_min;
-    SecondaryIndepQuantity upper_bin_indep_range =
-        upper_bin_boundary->second->getUpperBoundOfIndepVar() - upper_bin_indep_min;
-    SecondaryIndepQuantity secondary_indep_range =
-                            max_secondary_indep_var - min_secondary_indep_var;
-
-    // Normalize the sec_indep_var_value
-    double norm_sec_indep_var_value =
-        ( secondary_indep_var_value - min_secondary_indep_var )/
-                                                        secondary_indep_range;
-
-    // Get the sec_indep_var_value normalized to the upper and lower bin boundaries
-    SecondaryIndepQuantity lower_sec_indep_var_value =
-        norm_sec_indep_var_value*lower_bin_indep_range + lower_bin_indep_min;
-
-    SecondaryIndepQuantity upper_sec_indep_var_value =
-        norm_sec_indep_var_value*upper_bin_indep_range + upper_bin_indep_min;
-
-    // Evaluate the cdf at the upper and lower bin boundaries
-    double lower_bin_eval =
-      ((*lower_bin_boundary->second).*&BaseOneDDistributionType::evaluateCDF)( lower_sec_indep_var_value );
-     double upper_bin_eval =
-      ((*upper_bin_boundary->second).*&BaseOneDDistributionType::evaluateCDF)( upper_sec_indep_var_value );
-
-    // Get the lower and upper boundaries of the evaluated cdf
-    double lower_cdf_bound, upper_cdf_bound ;
-    if ( lower_bin_eval <= upper_bin_eval )
-    {
-      lower_cdf_bound = lower_bin_eval;
-      upper_cdf_bound = upper_bin_eval;
-    }
-    else
-    {
-      lower_cdf_bound = upper_bin_eval;
-      upper_cdf_bound = lower_bin_eval;
-    }
-
-=======
       return TwoDInterpPolicy::SecondaryBasePolicy::interpolate(
                 beta,
                 ((*lower_bin_boundary->second).*evaluate)(lower_bin_boundary->second->getUpperBoundOfIndepVar()),
@@ -934,7 +675,6 @@
           upper_cdf_bound = bin_eval_0;
         }
       }
->>>>>>> 7fdd6c71
 
     unsigned number_of_iterations = 0;
     SecondaryIndepQuantity lower_bin_sample, upper_bin_sample;
@@ -965,27 +705,6 @@
       upper_bin_sample =
         ((*upper_bin_boundary->second).*&BaseOneDDistributionType::sampleWithRandomNumber)( estimated_cdf );
 
-<<<<<<< HEAD
-      // Normalized the Sampled values
-      double lower_bin_norm_sample =
-          ( lower_bin_sample - lower_bin_indep_min )/lower_bin_indep_range;
-      double upper_bin_norm_sample =
-          ( upper_bin_sample - upper_bin_indep_min )/upper_bin_indep_range;
-
-      // Interpolate using the templated TwoDInterpPolicy::ZXInterpPolicy
-      double est_norm_secondary_indep_var_value =
-        TwoDInterpPolicy::ZXInterpPolicy::interpolate(
-                                                    lower_bin_boundary->first,
-                                                    upper_bin_boundary->first,
-                                                    primary_indep_var_value,
-                                                    lower_bin_norm_sample,
-                                                    upper_bin_norm_sample );
-
-      // Un-normalized the interpolated estimate secondary indep value
-      SecondaryIndepQuantity
-          est_secondary_indep_var_value = min_secondary_indep_var +
-          secondary_indep_range*est_norm_secondary_indep_var_value;
-=======
       // Calculate the unit base variable on the intermediate grid corresponding to the
       // raw samples on the lower and upper boundaries
       typename QuantityTraits<SecondaryIndepQuantity>::RawType
@@ -1013,7 +732,6 @@
             eta_estimate,
             min_secondary_indep_var,
             intermediate_grid_length );
->>>>>>> 7fdd6c71
 
       // Update the number of iterations
       ++number_of_iterations;
@@ -1071,32 +789,21 @@
       }
     }
     // Return the interpolated evaluation
-<<<<<<< HEAD
-    return TwoDInterpPolicy::ZXInterpPolicy::interpolate(
-=======
     return TwoDInterpPolicy::PrimaryBasePolicy::interpolate(
->>>>>>> 7fdd6c71
                 lower_bin_boundary->first,
                 upper_bin_boundary->first,
                 primary_indep_var_value,
                 ((*lower_bin_boundary->second).*evaluate)(lower_bin_sample),
                 ((*upper_bin_boundary->second).*evaluate)(upper_bin_sample) );
-<<<<<<< HEAD
-  }
-}
-=======
     }
   }
 }
 
->>>>>>> 7fdd6c71
 //---------------------------------------------------------------------------//
 // SAMPLING METHODS
 //---------------------------------------------------------------------------//
 
 // Return a random sample from the secondary conditional PDF
-<<<<<<< HEAD
-=======
 /*! \details A sample is made using a unit based correlated sampling technique.
  */
 template<typename TwoDInterpPolicy,
@@ -1150,7 +857,6 @@
 }
 
 // Return a random sample from the secondary conditional PDF
->>>>>>> 7fdd6c71
 /*! \details A sample is made using a correlated sampling technique.
  */
 template<typename TwoDInterpPolicy,
@@ -1194,39 +900,25 @@
 }
 
 // Return a random correlated sample from the secondary conditional PDF at the CDF val
-<<<<<<< HEAD
-=======
 /*! \details A sample is made using a unit based correlated sampling technique.
  */
->>>>>>> 7fdd6c71
-template<typename TwoDInterpPolicy,
-         typename PrimaryIndependentUnit,
-         typename SecondaryIndependentUnit,
-         typename DependentUnit>
-<<<<<<< HEAD
-auto UnitAwareInterpolatedFullyTabularTwoDDistribution<TwoDInterpPolicy,PrimaryIndependentUnit,SecondaryIndependentUnit,DependentUnit>::correlatedSampleSecondaryConditionalWithRandomNumber(
-                    const PrimaryIndepQuantity primary_indep_var_value,
-                    const SecondaryIndepQuantity min_secondary_indep_var_value,
-                    const SecondaryIndepQuantity max_secondary_indep_var_value,
-                    const double random_number ) const
-=======
+template<typename TwoDInterpPolicy,
+         typename PrimaryIndependentUnit,
+         typename SecondaryIndependentUnit,
+         typename DependentUnit>
 auto UnitAwareInterpolatedFullyTabularTwoDDistribution<TwoDInterpPolicy,PrimaryIndependentUnit,SecondaryIndependentUnit,DependentUnit>::correlatedSampleSecondaryConditionalWithRandomNumberInBoundaries(
                     const PrimaryIndepQuantity primary_indep_var_value,
                     const double random_number,
                     const SecondaryIndepQuantity min_secondary_indep_var_value,
                     const SecondaryIndepQuantity max_secondary_indep_var_value ) const
->>>>>>> 7fdd6c71
   -> SecondaryIndepQuantity
 {
   // Make sure the random number is valid
   testPrecondition( random_number >= 0.0 );
   testPrecondition( random_number <= 1.0 );
-<<<<<<< HEAD
-=======
   // Make sure the secondary limit is valid
   testPrecondition( max_secondary_indep_var_value >
                     this->getLowerBoundOfConditionalIndepVar( primary_indep_var_value ) );
->>>>>>> 7fdd6c71
   
   // Create the sampling functor
   std::function<SecondaryIndepQuantity(const BaseOneDDistributionType&)>
@@ -1235,12 +927,6 @@
                              std::placeholders::_1,
                              random_number );
 
-<<<<<<< HEAD
-  return this->correlatedSampleImpl( primary_indep_var_value,
-                                     min_secondary_indep_var_value,
-                                     max_secondary_indep_var_value,
-                                     sampling_functor );
-=======
   if ( random_number == 0.0 )
   {
     // Check for a primary value outside of the primary grid limits
@@ -1298,7 +984,6 @@
                                     random_number,
                                     min_secondary_indep_var_value,
                                     max_secondary_indep_var_value );
->>>>>>> 7fdd6c71
 }
 
 // Return a random sample from the secondary conditional PDF at the CDF val
@@ -1353,8 +1038,6 @@
 }
 
 // Return a random sample from the secondary conditional PDF in the subrange
-<<<<<<< HEAD
-=======
 /*! \details A sample is made using a unit based correlated sampling technique.
  */
 template<typename TwoDInterpPolicy,
@@ -1411,7 +1094,6 @@
 }
 
 // Return a random sample from the secondary conditional PDF in the subrange
->>>>>>> 7fdd6c71
 /*! \details A sample is made using an exact correlated sampling technique.
  */
 template<typename TwoDInterpPolicy,
@@ -1520,17 +1202,16 @@
     return this->sampleSecondaryConditionalWithRandomNumber(
                                       primary_indep_var_value, random_number );
   }
-<<<<<<< HEAD
 }
 
 // Return a random sample from the secondary conditional PDF in the subrange
-/*! \details A sample is made using a correlated sampling technique.
- */
-template<typename TwoDInterpPolicy,
-         typename PrimaryIndependentUnit,
-         typename SecondaryIndependentUnit,
-         typename DependentUnit>
-auto UnitAwareInterpolatedFullyTabularTwoDDistribution<TwoDInterpPolicy,PrimaryIndependentUnit,SecondaryIndependentUnit,DependentUnit>::correlatedSampleSecondaryConditionalWithRandomNumberInSubrange(
+/*! \details A sample is made using a unit based correlated sampling technique.
+ */
+template<typename TwoDInterpPolicy,
+         typename PrimaryIndependentUnit,
+         typename SecondaryIndependentUnit,
+         typename DependentUnit>
+auto UnitAwareInterpolatedFullyTabularTwoDDistribution<TwoDInterpPolicy,PrimaryIndependentUnit,SecondaryIndependentUnit,DependentUnit>::correlatedSampleSecondaryConditionalWithRandomNumberInSubrangeInBoundaries(
              const PrimaryIndepQuantity primary_indep_var_value,
              const double random_number,
              const SecondaryIndepQuantity min_secondary_indep_var_value,
@@ -1540,105 +1221,6 @@
   // Make sure the random number is valid
   testPrecondition( random_number >= 0.0 );
   testPrecondition( random_number <= 1.0 );
-  // Make sure the secondary limit is valid
-  testPrecondition( max_secondary_indep_var_value >
-                    this->getLowerBoundOfConditionalIndepVar( primary_indep_var_value ) );
-
-  std::function<SecondaryIndepQuantity(const BaseOneDDistributionType&)>
-      sampling_functor;
-
-  // Check if the max_secondary_indep_var_value is greater than the max indep value at the energy
-  if ( max_secondary_indep_var_value >
-       this->getUpperBoundOfConditionalIndepVar( primary_indep_var_value ) )
-  {
-    // Create the sampling functor
-    sampling_functor = std::bind<SecondaryIndepQuantity>(
-                             &BaseOneDDistributionType::sampleWithRandomNumberInSubrange,
-                             std::placeholders::_1,
-                             random_number,
-                             this->getUpperBoundOfConditionalIndepVar( primary_indep_var_value ) );
-  }
-  else
-  {
-    // Create the sampling functor
-    sampling_functor = std::bind<SecondaryIndepQuantity>(
-                             &BaseOneDDistributionType::sampleWithRandomNumberInSubrange,
-                             std::placeholders::_1,
-                             random_number,
-                             max_secondary_indep_var_value );
-  }
-
-  return this->correlatedSampleImpl( primary_indep_var_value,
-                                     min_secondary_indep_var_value,
-                                     max_secondary_indep_var_value,
-                                     sampling_functor );
-}
-
-// Return a random sample from the secondary conditional PDF in the subrange
-/*! \details A sample is made using a correlated sampling technique.
-=======
-}
-
-// Return a random sample from the secondary conditional PDF in the subrange
-/*! \details A sample is made using a unit based correlated sampling technique.
->>>>>>> 7fdd6c71
- */
-template<typename TwoDInterpPolicy,
-         typename PrimaryIndependentUnit,
-         typename SecondaryIndependentUnit,
-         typename DependentUnit>
-<<<<<<< HEAD
-auto UnitAwareInterpolatedFullyTabularTwoDDistribution<TwoDInterpPolicy,PrimaryIndependentUnit,SecondaryIndependentUnit,DependentUnit>::sampleSecondaryConditionalExactWithRandomNumberInSubrange(
-             const PrimaryIndepQuantity primary_indep_var_value,
-             const double random_number,
-=======
-auto UnitAwareInterpolatedFullyTabularTwoDDistribution<TwoDInterpPolicy,PrimaryIndependentUnit,SecondaryIndependentUnit,DependentUnit>::correlatedSampleSecondaryConditionalWithRandomNumberInSubrangeInBoundaries(
-             const PrimaryIndepQuantity primary_indep_var_value,
-             const double random_number,
-             const SecondaryIndepQuantity min_secondary_indep_var_value,
->>>>>>> 7fdd6c71
-             const SecondaryIndepQuantity max_secondary_indep_var_value ) const
-  -> SecondaryIndepQuantity
-{
-  // Make sure the random number is valid
-  testPrecondition( random_number >= 0.0 );
-  testPrecondition( random_number <= 1.0 );
-<<<<<<< HEAD
-  // Make sure the secondary limit is valid
-  testPrecondition( max_secondary_indep_var_value >
-                    this->getLowerBoundOfConditionalIndepVar( primary_indep_var_value ) );
-
-  std::function<SecondaryIndepQuantity(const BaseOneDDistributionType&)>
-      sampling_functor;
-
-  // Check if the max_secondary_indep_var_value is greater than the max indep value at the energy
-  if ( max_secondary_indep_var_value >
-       this->getUpperBoundOfConditionalIndepVar( primary_indep_var_value ) )
-  {
-    // Create the sampling functor
-    sampling_functor = std::bind<SecondaryIndepQuantity>(
-                             &BaseOneDDistributionType::sampleWithRandomNumberInSubrange,
-                             std::placeholders::_1,
-                             random_number,
-                             this->getUpperBoundOfConditionalIndepVar( primary_indep_var_value ) );
-  }
-  else
-  {
-    // Create the sampling functor
-    sampling_functor = std::bind<SecondaryIndepQuantity>(
-                             &BaseOneDDistributionType::sampleWithRandomNumberInSubrange,
-                             std::placeholders::_1,
-                             random_number,
-                             max_secondary_indep_var_value );
-  }
-
-  return this->sampleExactImpl( primary_indep_var_value, sampling_functor );
-}
-
-// Return a random sample from the secondary conditional PDF and the index
-/*! \details The primary_bin_index stores the index of the bin boundary that
- * was used to generate the sample.
-=======
 
   // Find the bin boundaries
   typename DistributionType::const_iterator lower_bin_boundary, upper_bin_boundary;
@@ -1793,13 +1375,90 @@
 /*! \details A sample is made using a unit based correlated sampling technique.
  *  The lower and upper conditional boundaries will be use as the min and max
  *  secondary independent variable values.
->>>>>>> 7fdd6c71
- */
-template<typename TwoDInterpPolicy,
-         typename PrimaryIndependentUnit,
-         typename SecondaryIndependentUnit,
-         typename DependentUnit>
-<<<<<<< HEAD
+ */
+template<typename TwoDInterpPolicy,
+         typename PrimaryIndependentUnit,
+         typename SecondaryIndependentUnit,
+         typename DependentUnit>
+auto UnitAwareInterpolatedFullyTabularTwoDDistribution<TwoDInterpPolicy,PrimaryIndependentUnit,SecondaryIndependentUnit,DependentUnit>::correlatedSampleSecondaryConditionalWithRandomNumberInSubrange(
+             const PrimaryIndepQuantity primary_indep_var_value,
+             const double random_number,
+             const SecondaryIndepQuantity max_secondary_indep_var_value ) const
+  -> SecondaryIndepQuantity
+{
+  // Make sure the random number is valid
+  testPrecondition( random_number >= 0.0 );
+  testPrecondition( random_number <= 1.0 );
+  // Make sure the secondary limit is valid
+  testPrecondition( max_secondary_indep_var_value >
+                    this->getLowerBoundOfConditionalIndepVar( primary_indep_var_value ) );
+
+  // Get the min secondary independent variable value
+  SecondaryIndepQuantity min_secondary_indep_var_value =
+    this->getLowerBoundOfConditionalIndepVar( primary_indep_var_value );
+
+  return this->correlatedSampleSecondaryConditionalWithRandomNumberInSubrangeInBoundaries(
+                                        primary_indep_var_value,
+                                        random_number,
+                                        min_secondary_indep_var_value,
+                                        max_secondary_indep_var_value );
+}
+
+// Return a random sample from the secondary conditional PDF in the subrange
+/*! \details A sample is made using a correlated sampling technique.
+ */
+template<typename TwoDInterpPolicy,
+         typename PrimaryIndependentUnit,
+         typename SecondaryIndependentUnit,
+         typename DependentUnit>
+auto UnitAwareInterpolatedFullyTabularTwoDDistribution<TwoDInterpPolicy,PrimaryIndependentUnit,SecondaryIndependentUnit,DependentUnit>::sampleSecondaryConditionalExactWithRandomNumberInSubrange(
+             const PrimaryIndepQuantity primary_indep_var_value,
+             const double random_number,
+             const SecondaryIndepQuantity max_secondary_indep_var_value ) const
+  -> SecondaryIndepQuantity
+{
+  // Make sure the random number is valid
+  testPrecondition( random_number >= 0.0 );
+  testPrecondition( random_number <= 1.0 );
+  // Make sure the secondary limit is valid
+  testPrecondition( max_secondary_indep_var_value >
+                    this->getLowerBoundOfConditionalIndepVar( primary_indep_var_value ) );
+
+  std::function<SecondaryIndepQuantity(const BaseOneDDistributionType&)>
+      sampling_functor;
+
+  // Check if the max_secondary_indep_var_value is greater than the max indep value at the energy
+  if ( max_secondary_indep_var_value >
+       this->getUpperBoundOfConditionalIndepVar( primary_indep_var_value ) )
+  {
+    // Create the sampling functor
+    sampling_functor = std::bind<SecondaryIndepQuantity>(
+                             &BaseOneDDistributionType::sampleWithRandomNumberInSubrange,
+                             std::placeholders::_1,
+                             random_number,
+                             this->getUpperBoundOfConditionalIndepVar( primary_indep_var_value ) );
+  }
+  else
+  {
+    // Create the sampling functor
+    sampling_functor = std::bind<SecondaryIndepQuantity>(
+                             &BaseOneDDistributionType::sampleWithRandomNumberInSubrange,
+                             std::placeholders::_1,
+                             random_number,
+                             max_secondary_indep_var_value );
+  }
+
+  return this->sampleExactImpl( primary_indep_var_value, sampling_functor );
+}
+
+// Return a random sample from the secondary conditional PDF and the index
+/*! \details The primary_bin_index stores the index of the bin boundary that
+ * was used to generate the sample.
+ */
+template<typename TwoDInterpPolicy,
+         typename PrimaryIndependentUnit,
+         typename SecondaryIndependentUnit,
+         typename DependentUnit>
 auto UnitAwareInterpolatedFullyTabularTwoDDistribution<TwoDInterpPolicy,PrimaryIndependentUnit,SecondaryIndependentUnit,DependentUnit>::sampleSecondaryConditionalAndRecordBinIndices(
                             const PrimaryIndepQuantity primary_indep_var_value,
                             unsigned& primary_bin_index,
@@ -1820,30 +1479,6 @@
                                    sampling_functor,
                                    dummy_raw_sample,
                                    primary_bin_index );
-=======
-auto UnitAwareInterpolatedFullyTabularTwoDDistribution<TwoDInterpPolicy,PrimaryIndependentUnit,SecondaryIndependentUnit,DependentUnit>::correlatedSampleSecondaryConditionalWithRandomNumberInSubrange(
-             const PrimaryIndepQuantity primary_indep_var_value,
-             const double random_number,
-             const SecondaryIndepQuantity max_secondary_indep_var_value ) const
-  -> SecondaryIndepQuantity
-{
-  // Make sure the random number is valid
-  testPrecondition( random_number >= 0.0 );
-  testPrecondition( random_number <= 1.0 );
-  // Make sure the secondary limit is valid
-  testPrecondition( max_secondary_indep_var_value >
-                    this->getLowerBoundOfConditionalIndepVar( primary_indep_var_value ) );
-
-  // Get the min secondary independent variable value
-  SecondaryIndepQuantity min_secondary_indep_var_value =
-    this->getLowerBoundOfConditionalIndepVar( primary_indep_var_value );
-
-  return this->correlatedSampleSecondaryConditionalWithRandomNumberInSubrangeInBoundaries(
-                                        primary_indep_var_value,
-                                        random_number,
-                                        min_secondary_indep_var_value,
-                                        max_secondary_indep_var_value );
->>>>>>> 7fdd6c71
 }
 
 // Return a random sample from the secondary conditional PDF and the index
@@ -1869,7 +1504,6 @@
                             std::placeholders::_1,
                             std::ref( secondary_bin_index ) );
 
-<<<<<<< HEAD
   return this->sampleDetailedImpl( primary_indep_var_value,
                                    sampling_functor,
                                    raw_sample,
@@ -1877,44 +1511,10 @@
 }
 
 // Correlated sample from the distribution using the desired sampling functor
-=======
-  std::function<SecondaryIndepQuantity(const BaseOneDDistributionType&)>
-      sampling_functor;
-
-  // Check if the max_secondary_indep_var_value is greater than the max indep value at the energy
-  if ( max_secondary_indep_var_value >
-       this->getUpperBoundOfConditionalIndepVar( primary_indep_var_value ) )
-  {
-    // Create the sampling functor
-    sampling_functor = std::bind<SecondaryIndepQuantity>(
-                             &BaseOneDDistributionType::sampleWithRandomNumberInSubrange,
-                             std::placeholders::_1,
-                             random_number,
-                             this->getUpperBoundOfConditionalIndepVar( primary_indep_var_value ) );
-  }
-  else
-  {
-    // Create the sampling functor
-    sampling_functor = std::bind<SecondaryIndepQuantity>(
-                             &BaseOneDDistributionType::sampleWithRandomNumberInSubrange,
-                             std::placeholders::_1,
-                             random_number,
-                             max_secondary_indep_var_value );
-  }
-
-  return this->sampleExactImpl( primary_indep_var_value, sampling_functor );
-}
-
-// Return a random sample from the secondary conditional PDF and the index
-/*! \details The primary_bin_index stores the index of the bin boundary that
- * was used to generate the sample.
- */
->>>>>>> 7fdd6c71
-template<typename TwoDInterpPolicy,
-         typename PrimaryIndependentUnit,
-         typename SecondaryIndependentUnit,
-         typename DependentUnit>
-<<<<<<< HEAD
+template<typename TwoDInterpPolicy,
+         typename PrimaryIndependentUnit,
+         typename SecondaryIndependentUnit,
+         typename DependentUnit>
 template<typename SampleFunctor>
 inline auto UnitAwareInterpolatedFullyTabularTwoDDistribution<TwoDInterpPolicy,PrimaryIndependentUnit,SecondaryIndependentUnit,DependentUnit>::correlatedSampleImpl(
                 const PrimaryIndepQuantity primary_indep_var_value,
@@ -1971,7 +1571,7 @@
                       lower_bin_boundary->second->getLowerBoundOfIndepVar(),
                       lower_bin_boundary->second->getUpperBoundOfIndepVar());
 
-        eta_0 = TwoDInterpPolicy::ZYInterpPolicy::calculateUnitBaseIndepVar(
+        eta_0 = TwoDInterpPolicy::SecondaryBasePolicy::calculateUnitBaseIndepVar(
                         sample_functor( *lower_bin_boundary->second ),
                         lower_bin_boundary->second->getLowerBoundOfIndepVar(),
                         grid_length_0 );
@@ -1983,7 +1583,7 @@
                       upper_bin_boundary->second->getLowerBoundOfIndepVar(),
                       upper_bin_boundary->second->getUpperBoundOfIndepVar());
 
-        eta_1 = TwoDInterpPolicy::ZYInterpPolicy::calculateUnitBaseIndepVar(
+        eta_1 = TwoDInterpPolicy::SecondaryBasePolicy::calculateUnitBaseIndepVar(
                         sample_functor( *upper_bin_boundary->second ),
                         upper_bin_boundary->second->getLowerBoundOfIndepVar(),
                         grid_length_1 );
@@ -1997,146 +1597,6 @@
                                                    eta_1 );
       }
 
-=======
-auto UnitAwareInterpolatedFullyTabularTwoDDistribution<TwoDInterpPolicy,PrimaryIndependentUnit,SecondaryIndependentUnit,DependentUnit>::sampleSecondaryConditionalAndRecordBinIndices(
-                            const PrimaryIndepQuantity primary_indep_var_value,
-                            unsigned& primary_bin_index,
-                            unsigned& secondary_bin_index ) const
-  -> SecondaryIndepQuantity
-{
-  // Dummy variable
-  SecondaryIndepQuantity dummy_raw_sample;
-  
-  // Create the sampling functor
-  std::function<SecondaryIndepQuantity(const BaseOneDDistributionType&)>
-    sampling_functor = std::bind<SecondaryIndepQuantity>(
-                            &BaseOneDDistributionType::sampleAndRecordBinIndex,
-                            std::placeholders::_1,
-                            std::ref( secondary_bin_index ) );
-
-  return this->sampleDetailedImpl( primary_indep_var_value,
-                                   sampling_functor,
-                                   dummy_raw_sample,
-                                   primary_bin_index );
-}
-
-// Return a random sample from the secondary conditional PDF and the index
-/*! \details The primary_bin_index stores the index of the bin boundary that
- * was used to generate the raw_sample. The raw_sample is the original sample
- * that was made before the scaling operation was done.
- */
-template<typename TwoDInterpPolicy,
-         typename PrimaryIndependentUnit,
-         typename SecondaryIndependentUnit,
-         typename DependentUnit>
-auto UnitAwareInterpolatedFullyTabularTwoDDistribution<TwoDInterpPolicy,PrimaryIndependentUnit,SecondaryIndependentUnit,DependentUnit>::sampleSecondaryConditionalAndRecordBinIndices(
-                            const PrimaryIndepQuantity primary_indep_var_value,
-                            SecondaryIndepQuantity& raw_sample,
-                            unsigned& primary_bin_index,
-                            unsigned& secondary_bin_index ) const
-  -> SecondaryIndepQuantity
-{
-  // Create the sampling functor
-  std::function<SecondaryIndepQuantity(const BaseOneDDistributionType&)>
-    sampling_functor = std::bind<SecondaryIndepQuantity>(
-                            &BaseOneDDistributionType::sampleAndRecordBinIndex,
-                            std::placeholders::_1,
-                            std::ref( secondary_bin_index ) );
-
-  return this->sampleDetailedImpl( primary_indep_var_value,
-                                   sampling_functor,
-                                   raw_sample,
-                                   primary_bin_index );
-}
-
-// Correlated sample from the distribution using the desired sampling functor
-template<typename TwoDInterpPolicy,
-         typename PrimaryIndependentUnit,
-         typename SecondaryIndependentUnit,
-         typename DependentUnit>
-template<typename SampleFunctor>
-inline auto UnitAwareInterpolatedFullyTabularTwoDDistribution<TwoDInterpPolicy,PrimaryIndependentUnit,SecondaryIndependentUnit,DependentUnit>::correlatedSampleImpl(
-                const PrimaryIndepQuantity primary_indep_var_value,
-                const SecondaryIndepQuantity min_secondary_indep_var,
-                const SecondaryIndepQuantity max_secondary_indep_var,
-                SampleFunctor sample_functor ) const
-  -> SecondaryIndepQuantity
-{
-  // Find the bin boundaries
-  typename DistributionType::const_iterator lower_bin_boundary, upper_bin_boundary;
-
-  this->findBinBoundaries( primary_indep_var_value,
-                           lower_bin_boundary,
-                           upper_bin_boundary );
-
-  // Check for a primary value outside of the primary grid limits
-  if( lower_bin_boundary == upper_bin_boundary )
-  {
-    if( this->arePrimaryLimitsExtended() )
-      return sample_functor( *lower_bin_boundary->second );
-    else
-    {
-      THROW_EXCEPTION( std::logic_error,
-                       "Error: Sampling beyond the primary grid boundaries "
-                       "cannot be done unless the grid has been extended ("
-                       << primary_indep_var_value << " not in ["
-                       << this->getLowerBoundOfPrimaryIndepVar() << ","
-                       << this->getUpperBoundOfPrimaryIndepVar() << "])!" );
-    }
-  }
-  else
-  {
-    // Check for a primary value at the primary grid upper limit
-    if( primary_indep_var_value == upper_bin_boundary->first )
-      return sample_functor( *upper_bin_boundary->second );
-    else if( primary_indep_var_value == lower_bin_boundary->first )
-      return sample_functor( *lower_bin_boundary->second );
-    else
-    {
-      typename QuantityTraits<SecondaryIndepQuantity>::RawType
-      intermediate_grid_length =
-        TwoDInterpPolicy::SecondaryBasePolicy::calculateUnitBaseGridLength(
-                            min_secondary_indep_var, max_secondary_indep_var );
-
-      // Calculate the unit base variable on the intermediate grid corresponding to the
-      // raw samples on the lower and upper boundaries
-      typename QuantityTraits<SecondaryIndepQuantity>::RawType eta, eta_0, eta_1;
-
-      {
-        // Calculate the unit base variable on the lower grid corresponding to the
-        // lower raw sample
-        typename QuantityTraits<SecondaryIndepQuantity>::RawType grid_length_0 =
-          TwoDInterpPolicy::SecondaryBasePolicy::calculateUnitBaseGridLength(
-                      lower_bin_boundary->second->getLowerBoundOfIndepVar(),
-                      lower_bin_boundary->second->getUpperBoundOfIndepVar());
-
-        eta_0 = TwoDInterpPolicy::SecondaryBasePolicy::calculateUnitBaseIndepVar(
-                        sample_functor( *lower_bin_boundary->second ),
-                        lower_bin_boundary->second->getLowerBoundOfIndepVar(),
-                        grid_length_0 );
-
-        // Calculate the unit base variable on the upper grid corresponding to the
-        // upper raw sample
-        typename QuantityTraits<SecondaryIndepQuantity>::RawType grid_length_1 =
-          TwoDInterpPolicy::SecondaryBasePolicy::calculateUnitBaseGridLength(
-                      upper_bin_boundary->second->getLowerBoundOfIndepVar(),
-                      upper_bin_boundary->second->getUpperBoundOfIndepVar());
-
-        eta_1 = TwoDInterpPolicy::SecondaryBasePolicy::calculateUnitBaseIndepVar(
-                        sample_functor( *upper_bin_boundary->second ),
-                        upper_bin_boundary->second->getLowerBoundOfIndepVar(),
-                        grid_length_1 );
-
-        // Interpolate between the lower and upper unit based variables
-        eta = TwoDInterpPolicy::ZXInterpPolicy::interpolate(
-                                                   lower_bin_boundary->first,
-                                                   upper_bin_boundary->first,
-                                                   primary_indep_var_value,
-                                                   eta_0,
-                                                   eta_1 );
-      }
-
->>>>>>> 7fdd6c71
       // Scale the sample so that it preserves the intermediate limits.
       return TwoDInterpPolicy::SecondaryBasePolicy::calculateIndepVar(
                     eta, min_secondary_indep_var, intermediate_grid_length );
@@ -2196,8 +1656,6 @@
   }
 }
 
-<<<<<<< HEAD
-=======
 // Return the correlated sampling functor for the desired bin boundary
 template<typename TwoDInterpPolicy,
          typename PrimaryIndependentUnit,
@@ -2236,7 +1694,6 @@
   }
 }
 
->>>>>>> 7fdd6c71
 
 } // end Utility namespace
 
