//---------------------------------------------------------------------------//
//!
//! \file   Utility_InterpolatedTabularTwoDDistributionImplBase_def.hpp
//! \author Alex Robinson
//! \brief  The interpolated tabular two-dimensional dist. helper class defs.
//!
//---------------------------------------------------------------------------//

#ifndef UTILITY_INTERPOLATED_TABULAR_TWO_D_DISTRIBUTION_IMPL_BASE_DEF_HPP
#define UTILITY_INTERPOLATED_TABULAR_TWO_D_DISTRIBUTION_IMPL_BASE_DEF_HPP

// FRENSIE Includes
#include "Utility_RandomNumberGenerator.hpp"
#include "Utility_ExceptionTestMacros.hpp"
#include "Utility_ContractException.hpp"

namespace Utility{

// Constructor
template<typename TwoDInterpPolicy, typename Distribution>
UnitAwareInterpolatedTabularTwoDDistributionImplBase<TwoDInterpPolicy,Distribution>::UnitAwareInterpolatedTabularTwoDDistributionImplBase(
                                         const DistributionType& distribution,
                                         const double fuzzy_boundary_tol )
    : ParentType( distribution ),
      d_fuzzy_boundary_tol( fuzzy_boundary_tol )
{
  // Make sure the distributions are continuous
  testPrecondition( this->areSecondaryDistributionsContinuous() );
  // Make sure the distributions are compatible with the requested interp
<<<<<<< HEAD
  testPrecondition( this->areSecondaryDistsCompatibleWithInterpType( distribution ) );
=======
  //testPrecondition( this->areSecondaryDistsCompatibleWithInterpType( distribution ) );
>>>>>>> 7fdd6c71
  // Make sure the fuzzy boundary tolerance is valid
  testPrecondition( d_fuzzy_boundary_tol >= 0.0 )
  testPrecondition( d_fuzzy_boundary_tol < 1.0 )
}

// Constructor
template<typename TwoDInterpPolicy, typename Distribution>
template<template<typename T, typename... Args> class ArrayA,
         template<typename T, typename... Args> class ArrayB>
UnitAwareInterpolatedTabularTwoDDistributionImplBase<TwoDInterpPolicy,Distribution>::UnitAwareInterpolatedTabularTwoDDistributionImplBase(
                const ArrayA<PrimaryIndepQuantity>& primary_indep_grid,
                const ArrayB<std::shared_ptr<const BaseOneDDistributionType> >&
                secondary_distributions,
                const double fuzzy_boundary_tol )
  : ParentType( primary_indep_grid, secondary_distributions ),
    d_fuzzy_boundary_tol( fuzzy_boundary_tol )
{
  // Make sure the distributions are continuous
  testPrecondition( this->areSecondaryDistributionsContinuous() );
  /*! \todo The compatibility of secondary with the requested interpolation
      method needs to be investigated further. There are cases where the
      2-D interpolation mathod should be agnostic to the 1-D interpolation
      method such that you could perform a Lin-Lin (y-z) interpolation in the
      OneDDistribution and a Log-Log-Log (ie: Log-Log x-z and Log-Log y-z)
      interpolation in the TwoDDistribution. For now this precondition test will
      be commented out. */
  // Make sure the distributions are compatible with the requested interp
<<<<<<< HEAD
  testPrecondition( this->areSecondaryDistsCompatibleWithInterpType( secondary_distributions ) );
=======
  //testPrecondition( this->areSecondaryDistsCompatibleWithInterpType( secondary_distributions ) );
>>>>>>> 7fdd6c71
  // Make sure the fuzzy boundary tolerance is valid
  testPrecondition( d_fuzzy_boundary_tol >= 0.0 )
  testPrecondition( d_fuzzy_boundary_tol < 1.0 )
}

// Check that the secondary dists are compatible with the requested interp
template<typename TwoDInterpPolicy, typename Distribution>
bool UnitAwareInterpolatedTabularTwoDDistributionImplBase<TwoDInterpPolicy,Distribution>::areSecondaryDistsCompatibleWithInterpType(
                                   const DistributionType& distribution ) const
{
  bool compatible = true;
  
  for( size_t i = 0; i < distribution.size(); ++i )
  {
    if( !distribution[i].second->template isCompatibleWithInterpType<typename TwoDInterpPolicy::SecondaryBasePolicy>() )
    {
      compatible = false;

      break;
    }
  }

  return compatible;
}

// Check that the secondary dists are compatible with the requested interp
template<typename TwoDInterpPolicy, typename Distribution>
template<template<typename T, typename... Args> class Array>
bool UnitAwareInterpolatedTabularTwoDDistributionImplBase<TwoDInterpPolicy,Distribution>::areSecondaryDistsCompatibleWithInterpType(
                 const Array<std::shared_ptr<const BaseOneDDistributionType> >&
                 secondary_distributions ) const
{
  bool compatible = true;
  
  for( size_t i = 0; i < secondary_distributions.size(); ++i )
  {
    if( !secondary_distributions[i]->template isCompatibleWithInterpType<typename TwoDInterpPolicy::SecondaryBasePolicy>() )
    {
      compatible = false;

      break;
    }
  }

  return compatible;
}

// Evaluate the distribution using unit based interpolation
template<typename TwoDInterpPolicy, typename Distribution>
auto UnitAwareInterpolatedTabularTwoDDistributionImplBase<TwoDInterpPolicy,Distribution>::evaluate(
                const PrimaryIndepQuantity primary_indep_var_value,
                const SecondaryIndepQuantity secondary_indep_var_value ) const
  -> DepQuantity
{
  return this->evaluateImpl<TwoDInterpPolicy,DepQuantity>(
                                          primary_indep_var_value,
                                          secondary_indep_var_value,
                                          &BaseOneDDistributionType::evaluate );
}

<<<<<<< HEAD
//// Evaluate the distribution
//template<typename TwoDInterpPolicy, typename Distribution>
//auto UnitAwareInterpolatedTabularTwoDDistributionImplBase<TwoDInterpPolicy,Distribution>::evaluateExact(
//                 const PrimaryIndepQuantity primary_indep_var_value,
//                 const SecondaryIndepQuantity secondary_indep_var_value ) const
//  -> DepQuantity
//{
//  return this->evaluateExactImpl<TwoDInterpPolicy,DepQuantity>(
//                                          primary_indep_var_value,
//                                          secondary_indep_var_value,
//                                          &BaseOneDDistributionType::evaluate );
//}

//// Evaluate the distribution using normalized interpolation
//template<typename TwoDInterpPolicy, typename Distribution>
//auto UnitAwareInterpolatedTabularTwoDDistributionImplBase<TwoDInterpPolicy,Distribution>::evaluateNormalized(
//                 const PrimaryIndepQuantity primary_indep_var_value,
//                 const double normalized_secondary_indep_var_value ) const
//  -> DepQuantity
//{
//  return this->evaluateNormalizedImpl<TwoDInterpPolicy,DepQuantity>(
//                                          primary_indep_var_value,
//                                          normalized_secondary_indep_var_value,
//                                          &BaseOneDDistributionType::evaluate );
//}

=======
>>>>>>> 7fdd6c71
// Evaluate the secondary conditional PDF using unit based interpolation
template<typename TwoDInterpPolicy, typename Distribution>
auto UnitAwareInterpolatedTabularTwoDDistributionImplBase<TwoDInterpPolicy,Distribution>::evaluateSecondaryConditionalPDF(
                 const PrimaryIndepQuantity primary_indep_var_value,
                 const SecondaryIndepQuantity secondary_indep_var_value ) const
  -> InverseSecondaryIndepQuantity
{
  return this->evaluateImpl<TwoDInterpPolicy,InverseSecondaryIndepQuantity>(
                                      primary_indep_var_value,
                                      secondary_indep_var_value,
                                      &BaseOneDDistributionType::evaluatePDF );
}

//// Evaluate the secondary conditional PDF
//template<typename TwoDInterpPolicy, typename Distribution>
//auto UnitAwareInterpolatedTabularTwoDDistributionImplBase<TwoDInterpPolicy,Distribution>::evaluateSecondaryConditionalPDFExact(
//                 const PrimaryIndepQuantity primary_indep_var_value,
//                 const SecondaryIndepQuantity secondary_indep_var_value ) const
//  -> InverseSecondaryIndepQuantity
//{
//  return this->evaluateExactImpl<TwoDInterpPolicy,InverseSecondaryIndepQuantity>(
//                                      primary_indep_var_value,
//                                      secondary_indep_var_value,
//                                      &BaseOneDDistributionType::evaluatePDF );
//}

//// Evaluate the secondary conditional PDF using normalized interpolation
//template<typename TwoDInterpPolicy, typename Distribution>
//auto UnitAwareInterpolatedTabularTwoDDistributionImplBase<TwoDInterpPolicy,Distribution>::evaluateSecondaryConditionalPDFNormalized(
//                 const PrimaryIndepQuantity primary_indep_var_value,
//                 const double normalized_secondary_indep_var_value ) const
//  ->  InverseSecondaryIndepQuantity
//{
//  return this->evaluateNormalizedImpl<TwoDInterpPolicy,InverseSecondaryIndepQuantity>(
//                                          primary_indep_var_value,
//                                          normalized_secondary_indep_var_value,
//                                          &BaseOneDDistributionType::evaluatePDF );
//}

// Evaluate the distribution using the desired evaluation method
template<typename TwoDInterpPolicy, typename Distribution>
template<typename LocalTwoDInterpPolicy,
         typename ReturnType,
         typename EvaluationMethod>
inline ReturnType UnitAwareInterpolatedTabularTwoDDistributionImplBase<TwoDInterpPolicy,Distribution>::evaluateImpl(
                        const PrimaryIndepQuantity primary_indep_var_value,
                        const SecondaryIndepQuantity secondary_indep_var_value,
                        EvaluationMethod evaluate,
                        const ReturnType below_lower_bound_return,
                        const ReturnType above_upper_bound_return ) const
{
  // Find the bin boundaries
  typename DistributionType::const_iterator lower_bin_boundary, upper_bin_boundary;

  this->findBinBoundaries( primary_indep_var_value,
                           lower_bin_boundary,
                           upper_bin_boundary );

  // Check for a primary value outside of the primary grid limits
  if( lower_bin_boundary == upper_bin_boundary )
  {
    if( this->arePrimaryLimitsExtended() )
    {
      return ((*lower_bin_boundary->second).*evaluate)(secondary_indep_var_value);
    }
    else 
      return QuantityTraits<ReturnType>::zero();
  }
  else
  {
    // Create the grid evaluation functors
    std::function<ReturnType(const SecondaryIndepQuantity)>
      evaluate_grid_0_functor =
      std::bind<ReturnType>( evaluate,
                             std::cref( *lower_bin_boundary->second ),
                             std::placeholders::_1 );

    std::function<ReturnType(const SecondaryIndepQuantity)>
      evaluate_grid_1_functor =
      std::bind<ReturnType>( evaluate,
                             std::cref( *upper_bin_boundary->second ),
                             std::placeholders::_1 );

    return LocalTwoDInterpPolicy::interpolateUnitBase(
                         lower_bin_boundary->first,
                         upper_bin_boundary->first,
                         primary_indep_var_value,
                         secondary_indep_var_value,
                         lower_bin_boundary->second->getLowerBoundOfIndepVar(),
                         lower_bin_boundary->second->getUpperBoundOfIndepVar(),
                         upper_bin_boundary->second->getLowerBoundOfIndepVar(),
                         upper_bin_boundary->second->getUpperBoundOfIndepVar(),
                         evaluate_grid_0_functor,
                         evaluate_grid_1_functor,
                         below_lower_bound_return,
                         above_upper_bound_return,
                         d_fuzzy_boundary_tol );
  }
}

//// Evaluate the distribution using the desired evaluation method
//template<typename TwoDInterpPolicy, typename Distribution>
//template<typename LocalTwoDInterpPolicy,
//         typename ReturnType,
//         typename EvaluationMethod>
//inline ReturnType UnitAwareInterpolatedTabularTwoDDistributionImplBase<TwoDInterpPolicy,Distribution>::evaluateExactImpl(
//                        const PrimaryIndepQuantity primary_indep_var_value,
//                        const SecondaryIndepQuantity secondary_indep_var_value,
//                        EvaluationMethod evaluate,
//                        const ReturnType below_lower_bound_return,
//                        const ReturnType above_upper_bound_return ) const
//{
//  // Find the bin boundaries
//  typename DistributionType::const_iterator lower_bin_boundary, upper_bin_boundary;

//  this->findBinBoundaries( primary_indep_var_value,
//                           lower_bin_boundary,
//                           upper_bin_boundary );

//  // Check for a primary value outside of the primary grid limits
//  if( lower_bin_boundary == upper_bin_boundary )
//  {
//    if( this->arePrimaryLimitsExtended() )
//      return ((*lower_bin_boundary->second).*evaluate)(secondary_indep_var_value);
//    else 
//      return QuantityTraits<ReturnType>::zero();
//  }
//  else
//  {
//    // Check for a primary value at the primary grid upper limit
//    if( primary_indep_var_value == upper_bin_boundary->first )
//    {
//      return ((*upper_bin_boundary->second).*evaluate)(secondary_indep_var_value);
//    }
//    else if( primary_indep_var_value == lower_bin_boundary->first )
//    {
//      return ((*lower_bin_boundary->second).*evaluate)(secondary_indep_var_value);
//    }
//    else
//    {
//      // Create the grid evaluation functors
//      std::function<ReturnType(const SecondaryIndepQuantity)>
//        evaluate_grid_0_functor =
//        std::bind<ReturnType>( evaluate,
//                               std::cref( *lower_bin_boundary->second ),
//                               std::placeholders::_1 );

//      std::function<ReturnType(const SecondaryIndepQuantity)>
//        evaluate_grid_1_functor =
//        std::bind<ReturnType>( evaluate,
//                               std::cref( *upper_bin_boundary->second ),
//                               std::placeholders::_1 );

//      return LocalTwoDInterpPolicy::interpolate(
//                           lower_bin_boundary->first,
//                           upper_bin_boundary->first,
//                           primary_indep_var_value,
//                           secondary_indep_var_value,
//                           evaluate_grid_0_functor,
//                           evaluate_grid_1_functor );
//    }
//  }
//}

//// Evaluate the distribution using the desired evaluation method and the ratio of the secondary indep variable
///*! \details The distribution is evaluated with a correlated routine that
// * evaluates the upper and lower distributions using the secondary indepent
// * variable normalized by the max secondary independent variable.
// * This allows the upper and lower distributions with different max secondary
// * indepent variables to be sampled to sampled correctly.
// */
//template<typename TwoDInterpPolicy, typename Distribution>
//template<typename LocalTwoDInterpPolicy,
//         typename ReturnType,
//         typename EvaluationMethod>
//inline ReturnType UnitAwareInterpolatedTabularTwoDDistributionImplBase<TwoDInterpPolicy,Distribution>::evaluateNormalizedImpl(
//                        const PrimaryIndepQuantity primary_indep_var_value,
//                        const SecondaryIndepQuantity secondary_indep_var_value,
//                        const SecondaryIndepQuantity min_secondary_indep_var,
//                        const SecondaryIndepQuantity max_secondary_indep_var,
//                        EvaluationMethod evaluate,
//                        const ReturnType below_lower_bound_return,
//                        const ReturnType above_upper_bound_return ) const
//{
//  // Find the bin boundaries
//  typename DistributionType::const_iterator lower_bin_boundary, upper_bin_boundary;

//  this->findBinBoundaries( primary_indep_var_value,
//                           lower_bin_boundary,
//                           upper_bin_boundary );

//  // Check for a primary value outside of the primary grid limits
//  if( lower_bin_boundary == upper_bin_boundary )
//  {
//    if( this->arePrimaryLimitsExtended() )
//    {
//      return ((*lower_bin_boundary->second).*evaluate)(secondary_indep_var_value);
//    }
//    else
//      return QuantityTraits<ReturnType>::zero();
//  }
//  else
//  {
//    // Check for a primary value at the primary grid upper limit
//    if( primary_indep_var_value == upper_bin_boundary->first )
//    {
//      return ((*upper_bin_boundary->second).*evaluate)(secondary_indep_var_value);
//    }
//    else if( primary_indep_var_value == lower_bin_boundary->first )
//    {
//      return ((*lower_bin_boundary->second).*evaluate)(secondary_indep_var_value);
//    }
//    else
//    {
//      // Create the grid evaluation functors
//      std::function<ReturnType(const SecondaryIndepQuantity)>
//        evaluate_grid_0_functor =
//        std::bind<ReturnType>( evaluate,
//                               std::cref( *lower_bin_boundary->second ),
//                               std::placeholders::_1 );

//      std::function<ReturnType(const SecondaryIndepQuantity)>
//        evaluate_grid_1_functor =
//        std::bind<ReturnType>( evaluate,
//                               std::cref( *upper_bin_boundary->second ),
//                               std::placeholders::_1 );

//      return LocalTwoDInterpPolicy::interpolateUnitBase(
//                           lower_bin_boundary->first,
//                           upper_bin_boundary->first,
//                           primary_indep_var_value,
//                           secondary_indep_var_value,
//                           min_secondary_indep_var_value,
//                           max_secondary_indep_var_value,
//                           evaluate_grid_0_functor,
//                           evaluate_grid_1_functor,
//                           lower_bin_boundary->second->getUpperBoundOfIndepVar(),
//                           upper_bin_boundary->second->getUpperBoundOfIndepVar() );
//    }
//  }
//}

// Return a random sample from the secondary conditional PDF
/*! \details A stochastic sampling procedure is used. If the primary value
 * provided is outside of the primary grid limits the appropriate limiting
 * secondary distribution will be used to create the sample. The alternative
 * to this behavior is to throw an exception unless the distribution has 
 * been extended by calling the extendBeyondPrimaryIndepLimits method. Since
 * this is a performance critical method we decided against this behavior.
 */
template<typename TwoDInterpPolicy, typename Distribution>
auto UnitAwareInterpolatedTabularTwoDDistributionImplBase<TwoDInterpPolicy,Distribution>::sampleSecondaryConditional(
                     const PrimaryIndepQuantity primary_indep_var_value ) const
  -> SecondaryIndepQuantity
{
  // Create the sampling functor
  std::function<SecondaryIndepQuantity(const BaseOneDDistributionType&)>
    sampling_functor = std::bind<SecondaryIndepQuantity>(
                                             &BaseOneDDistributionType::sample,
                                             std::placeholders::_1 );

  return this->sampleImpl( primary_indep_var_value, sampling_functor );
}

//// Return a random sample from the secondary conditional PDF
///*! \details A stochastic exact sampling procedure is used. If the primary value
// * provided is outside of the primary grid limits the appropriate limiting
// * secondary distribution will be used to create the sample. The alternative
// * to this behavior is to throw an exception unless the distribution has 
// * been extended by calling the extendBeyondPrimaryIndepLimits method. Since
// * this is a performance critical method we decided against this behavior.
// */
//template<typename TwoDInterpPolicy, typename Distribution>
//auto UnitAwareInterpolatedTabularTwoDDistributionImplBase<TwoDInterpPolicy,Distribution>::sampleSecondaryConditionalExact(
//                     const PrimaryIndepQuantity primary_indep_var_value ) const
//  -> SecondaryIndepQuantity
//{
//  // Create the sampling functor
//  std::function<SecondaryIndepQuantity(const BaseOneDDistributionType&)>
//    sampling_functor = std::bind<SecondaryIndepQuantity>(
//                             &BaseOneDDistributionType::sample,
//                             std::placeholders::_1 );

//  return this->sampleExactImpl( primary_indep_var_value, sampling_functor );
//}


//// Return a random sample from the secondary conditional PDF using a normalized interpolation
///*! \details A stochastic normalized sampling procedure is used. If the primary
// * value provided is outside of the primary grid limits the appropriate limiting
// * secondary distribution will be used to create the sample. The alternative
// * to this behavior is to throw an exception unless the distribution has
// * been extended by calling the extendBeyondPrimaryIndepLimits method. Since
// * this is a performance critical method we decided against this behavior.
// */
//template<typename TwoDInterpPolicy, typename Distribution>
//auto UnitAwareInterpolatedTabularTwoDDistributionImplBase<TwoDInterpPolicy,Distribution>::sampleSecondaryConditionalNormalized(
//        const PrimaryIndepQuantity primary_indep_var_value,
//        const SecondaryIndepQuantity min_secondary_indep_var,
//        const SecondaryIndepQuantity max_secondary_indep_var ) const
//  -> SecondaryIndepQuantity
//{
//  // Create the sampling functor
//  std::function<SecondaryIndepQuantity(const BaseOneDDistributionType&)>
//    sampling_functor = std::bind<SecondaryIndepQuantity>(
//                             &BaseOneDDistributionType::sample,
//                             std::placeholders::_1 );

//  return this->sampleNormalizedImpl( primary_indep_var_value,
//                                     min_secondary_indep_var,
//                                     max_secondary_indep_var,
//                                     sampling_functor );
//}


// Return a random sample and record the number of trials
/*! \details A stochastic sampling procedure is used. If the primary value
 * provided is outside of the primary grid limits the appropriate limiting
 * secondary distribution will be used to create the sample. The alternative
 * to this behavior is to throw an exception unless the distribution has 
 * been extended by calling the extendBeyondPrimaryIndepLimits method. Since
 * this is a performance critical method we decided against this behavior.
 */
template<typename TwoDInterpPolicy, typename Distribution>
auto UnitAwareInterpolatedTabularTwoDDistributionImplBase<TwoDInterpPolicy,Distribution>::sampleSecondaryConditionalAndRecordTrials(
                            const PrimaryIndepQuantity primary_indep_var_value,
                            unsigned& trials ) const
  -> SecondaryIndepQuantity
{
  // Create the sampling functor
  std::function<SecondaryIndepQuantity(const BaseOneDDistributionType&)>
    sampling_functor = std::bind<SecondaryIndepQuantity>(
                              &BaseOneDDistributionType::sampleAndRecordTrials,
                              std::placeholders::_1,
                              std::ref( trials ) );

  return this->sampleImpl( primary_indep_var_value, sampling_functor );
}

// Sample from the distribution using the desired sampling functor
template<typename TwoDInterpPolicy, typename Distribution>
template<typename SampleFunctor>
inline auto UnitAwareInterpolatedTabularTwoDDistributionImplBase<TwoDInterpPolicy,Distribution>::sampleDetailedImpl(
                            const PrimaryIndepQuantity primary_indep_var_value,
                            SampleFunctor sample_functor,
                            SecondaryIndepQuantity& raw_sample,
                            unsigned& primary_bin_index ) const
  -> SecondaryIndepQuantity
{
  // Find the bin boundaries
  typename DistributionType::const_iterator lower_bin_boundary, upper_bin_boundary;

  this->findBinBoundaries( primary_indep_var_value,
                           lower_bin_boundary,
                           upper_bin_boundary );

  typename DistributionType::const_iterator sampled_bin_boundary =
    this->sampleBinBoundary( primary_indep_var_value,
                             lower_bin_boundary,
                             upper_bin_boundary );

  // Calculate the index of the primary bin boundary that will be used to
  // create the secondary conditional sample
  primary_bin_index = this->calculateBinIndex( sampled_bin_boundary );

  // Create the raw sample
  raw_sample = sample_functor( *sampled_bin_boundary->second );

  // Calculate the intermediate grid limits
  SecondaryIndepQuantity y_x_min = this->getLowerBoundOfConditionalIndepVar(
                                                     primary_indep_var_value );

  SecondaryIndepQuantity y_x_max = this->getUpperBoundOfConditionalIndepVar(
                                                     primary_indep_var_value );

  typename QuantityTraits<SecondaryIndepQuantity>::RawType
    intermediate_grid_length =
    TwoDInterpPolicy::SecondaryBasePolicy::calculateUnitBaseGridLength(
                                                            y_x_min, y_x_max );
  
  // Calculate the unit base variable on the bin boundary corresponding to the
  // raw sample
  typename QuantityTraits<SecondaryIndepQuantity>::RawType eta;

  {
    typename QuantityTraits<SecondaryIndepQuantity>::RawType grid_length =
      TwoDInterpPolicy::SecondaryBasePolicy::calculateUnitBaseGridLength(
                      sampled_bin_boundary->second->getLowerBoundOfIndepVar(),
                      sampled_bin_boundary->second->getUpperBoundOfIndepVar());
    
    eta = TwoDInterpPolicy::SecondaryBasePolicy::calculateUnitBaseIndepVar(
                       raw_sample,
                       sampled_bin_boundary->second->getLowerBoundOfIndepVar(),
                       grid_length );
  }
  
  // Scale the sample so that it preserves the intermediate limits.
  // Note: This is a stochastic procedure. The intermediate distribution that
  //       has been sampled is not the true distribution. The expected value
  //       of a sample will be a sample from the true distribution though.
  return TwoDInterpPolicy::SecondaryBasePolicy::calculateIndepVar(
                                      eta, y_x_min, intermediate_grid_length );
}

//// Sample from the distribution using the desired sampling functor and a correlated routine
//template<typename TwoDInterpPolicy, typename Distribution>
//template<typename SampleFunctor>
//inline auto UnitAwareInterpolatedTabularTwoDDistributionImplBase<TwoDInterpPolicy,Distribution>::sampleExactDetailedImpl(
//                const PrimaryIndepQuantity primary_indep_var_value,
//                SampleFunctor sample_functor,
//                SecondaryIndepQuantity& raw_sample,
//                unsigned& primary_bin_index ) const
//  -> SecondaryIndepQuantity
//{
//  // Find the bin boundaries
//  typename DistributionType::const_iterator lower_bin_boundary, upper_bin_boundary;

//  this->findBinBoundaries( primary_indep_var_value,
//                           lower_bin_boundary,
//                           upper_bin_boundary );

//  // Check for a primary value outside of the primary grid limits
//  if( lower_bin_boundary == upper_bin_boundary )
//  {
//    if( this->arePrimaryLimitsExtended() )
//    {
//      // Create the raw sample
//      raw_sample = sample_functor( *lower_bin_boundary->second );

//      return raw_sample;
//    }
//    else
//    {
//      THROW_EXCEPTION( std::logic_error,
//                       "Error: Sampling beyond the primary grid boundaries "
//                       "cannot be done unless the grid has been extended ("
//                       << primary_indep_var_value << " not in ["
//                       << this->getLowerBoundOfPrimaryIndepVar() << ","
//                       << this->getUpperBoundOfPrimaryIndepVar() << "])!" );
//    }
//  }
//  else
//  {
//    // Check for a primary value at the primary grid upper limit
//    if( primary_indep_var_value == upper_bin_boundary->first )
//    {
//      // Create the raw sample
//      raw_sample = sample_functor( *upper_bin_boundary->second );

//      return raw_sample;
//    }
//    else if( primary_indep_var_value == lower_bin_boundary->first )
//    {
//      // Create the raw sample
//      raw_sample = sample_functor( *lower_bin_boundary->second );

//      return raw_sample;
//    }
//    else
//    {
//      raw_sample = TwoDInterpPolicy::ZXInterpPolicy::interpolate(
//                           lower_bin_boundary->first,
//                           upper_bin_boundary->first,
//                           primary_indep_var_value,
//                           sample_functor( *lower_bin_boundary->second ),
//                           sample_functor( *upper_bin_boundary->second ) );

//      return raw_sample;
//    }
//  }
//}

//// Sample from the distribution using the desired sampling functor and a normalized interpolation
///*! \details This function uses a normalized interpolation and returns the sampled
// * value normalized by the given secondary independent weighting factor.
// */
//template<typename TwoDInterpPolicy, typename Distribution>
//template<typename SampleFunctor>
//inline auto UnitAwareInterpolatedTabularTwoDDistributionImplBase<TwoDInterpPolicy,Distribution>::sampleNormalizedDetailedImpl(
//                const PrimaryIndepQuantity primary_indep_var_value,
//                const SecondaryIndepQuantity min_secondary_indep_var,
//                const SecondaryIndepQuantity max_secondary_indep_var,
//                SampleFunctor sample_functor,
//                SecondaryIndepQuantity& raw_sample,
//                unsigned& primary_bin_index ) const
//  -> SecondaryIndepQuantity
//{
//  // Find the bin boundaries
//  typename DistributionType::const_iterator lower_bin_boundary, upper_bin_boundary;

//  this->findBinBoundaries( primary_indep_var_value,
//                           lower_bin_boundary,
//                           upper_bin_boundary );

//  // Check for a primary value outside of the primary grid limits
//  if( lower_bin_boundary == upper_bin_boundary )
//  {
//    if( this->arePrimaryLimitsExtended() )
//    {
//      // Create the raw sample
//      raw_sample = sample_functor( *lower_bin_boundary->second );

//      return raw_sample;
//    }
//    else
//    {
//      THROW_EXCEPTION( std::logic_error,
//                       "Error: Sampling beyond the primary grid boundaries "
//                       "cannot be done unless the grid has been extended ("
//                       << primary_indep_var_value << " not in ["
//                       << this->getLowerBoundOfPrimaryIndepVar() << ","
//                       << this->getUpperBoundOfPrimaryIndepVar() << "])!" );
//    }
//  }
//  else
//  {
//    // Check for a primary value at the primary grid upper limit
//    if( primary_indep_var_value == upper_bin_boundary->first )
//    {
//      // Create the raw sample
//      raw_sample = sample_functor( *upper_bin_boundary->second );

//      return raw_sample;
//    }
//    else if( primary_indep_var_value == lower_bin_boundary->first )
//    {
//      // Create the raw sample
//      raw_sample = sample_functor( *lower_bin_boundary->second );

//      return raw_sample;
//    }
//    else
//    {
//      // sample the lower and upper distributions
//      double raw_sample_0 =
//        ( sample_functor( *lower_bin_boundary->second ) -
//                    lower_bin_boundary->second->getLowerBoundOfIndepVar() )/
//        ( lower_bin_boundary->second->getUpperBoundOfIndepVar() -
//                    lower_bin_boundary->second->getLowerBoundOfIndepVar() );

//      double raw_sample_1 =
//        ( sample_functor( *upper_bin_boundary->second ) -
//                    upper_bin_boundary->second->getLowerBoundOfIndepVar() )/
//        ( upper_bin_boundary->second->getUpperBoundOfIndepVar() -
//                    upper_bin_boundary->second->getLowerBoundOfIndepVar() );

//      double norm_sample = TwoDInterpPolicy::ZXInterpPolicy::interpolate(
//                                           lower_bin_boundary->first,
//                                           upper_bin_boundary->first,
//                                           primary_indep_var_value,
//                                           raw_sample_0,
//                                           raw_sample_1 );

//      raw_sample = (max_secondary_indep_var - min_secondary_indep_var)*
//                                        norm_sample + min_secondary_indep_var;

//      return raw_sample;
//    }
//  }
//}

// Sample from the distribution using the desired sampling functor
template<typename TwoDInterpPolicy, typename Distribution>
template<typename SampleFunctor>
inline auto UnitAwareInterpolatedTabularTwoDDistributionImplBase<TwoDInterpPolicy,Distribution>::sampleImpl(
                            const PrimaryIndepQuantity primary_indep_var_value,
                            SampleFunctor sample_functor ) const
  -> SecondaryIndepQuantity
{
  // Dummy variables
  SecondaryIndepQuantity dummy_raw_sample;
  unsigned dummy_primary_bin_index;

  return this->sampleDetailedImpl( primary_indep_var_value,
                                   sample_functor,
                                   dummy_raw_sample,
                                   dummy_primary_bin_index );
}

//// Sample from the distribution using the desired sampling functor
//template<typename TwoDInterpPolicy, typename Distribution>
//template<typename SampleFunctor>
//inline auto UnitAwareInterpolatedTabularTwoDDistributionImplBase<TwoDInterpPolicy,Distribution>::sampleExactImpl(
//                            const PrimaryIndepQuantity primary_indep_var_value,
//                            SampleFunctor sample_functor ) const
//  -> SecondaryIndepQuantity
//{
//  // Dummy variables
//  SecondaryIndepQuantity dummy_raw_sample;
//  unsigned dummy_primary_bin_index;

//  return this->sampleExactDetailedImpl( primary_indep_var_value,
//                                        sample_functor,
//                                        dummy_raw_sample,
//                                        dummy_primary_bin_index );
//}

//// Correlated sample from the distribution using the desired sampling functor
//template<typename TwoDInterpPolicy, typename Distribution>
//template<typename SampleFunctor>
//inline auto UnitAwareInterpolatedTabularTwoDDistributionImplBase<TwoDInterpPolicy,Distribution>::correlatedSampleImpl(
//                const PrimaryIndepQuantity primary_indep_var_value,
//                const SecondaryIndepQuantity min_secondary_indep_var,
//                const SecondaryIndepQuantity max_secondary_indep_var,
//                SampleFunctor sample_functor ) const
//  -> SecondaryIndepQuantity
//{
//  // Find the bin boundaries
//  typename DistributionType::const_iterator lower_bin_boundary, upper_bin_boundary;

//  this->findBinBoundaries( primary_indep_var_value,
//                           lower_bin_boundary,
//                           upper_bin_boundary );

//  // Check for a primary value outside of the primary grid limits
//  if( lower_bin_boundary == upper_bin_boundary )
//  {
//    if( this->arePrimaryLimitsExtended() )
//      return sample_functor( *lower_bin_boundary->second );
//    else
//    {
//      THROW_EXCEPTION( std::logic_error,
//                       "Error: Sampling beyond the primary grid boundaries "
//                       "cannot be done unless the grid has been extended ("
//                       << primary_indep_var_value << " not in ["
//                       << this->getLowerBoundOfPrimaryIndepVar() << ","
//                       << this->getUpperBoundOfPrimaryIndepVar() << "])!" );
//    }
//  }
//  else
//  {
//    // Check for a primary value at the primary grid upper limit
//    if( primary_indep_var_value == upper_bin_boundary->first )
//      return sample_functor( *upper_bin_boundary->second );
//    else if( primary_indep_var_value == lower_bin_boundary->first )
//      return sample_functor( *lower_bin_boundary->second );
//    else
//    {
//      typename QuantityTraits<SecondaryIndepQuantity>::RawType
//      intermediate_grid_length =
//        TwoDInterpPolicy::SecondaryBasePolicy::calculateUnitBaseGridLength(
//                            min_secondary_indep_var, max_secondary_indep_var );

//      // Calculate the unit base variable on the intermediate grid corresponding to the
//      // raw samples on the lower and upper boundaries
//      typename QuantityTraits<SecondaryIndepQuantity>::RawType eta, eta_0, eta_1;

//      {
//        // Calculate the unit base variable on the lower grid corresponding to the
//        // lower raw sample
//        typename QuantityTraits<SecondaryIndepQuantity>::RawType grid_length_0 =
//          TwoDInterpPolicy::SecondaryBasePolicy::calculateUnitBaseGridLength(
//                      lower_bin_boundary->second->getLowerBoundOfIndepVar(),
//                      lower_bin_boundary->second->getUpperBoundOfIndepVar());

//        eta_0 = TwoDInterpPolicy::ZYInterpPolicy::calculateUnitBaseIndepVar(
//                        sample_functor( *lower_bin_boundary->second ),
//                        lower_bin_boundary->second->getLowerBoundOfIndepVar(),
//                        grid_length_0 );

//        // Calculate the unit base variable on the upper grid corresponding to the
//        // upper raw sample
//        typename QuantityTraits<SecondaryIndepQuantity>::RawType grid_length_1 =
//          TwoDInterpPolicy::SecondaryBasePolicy::calculateUnitBaseGridLength(
//                      upper_bin_boundary->second->getLowerBoundOfIndepVar(),
//                      upper_bin_boundary->second->getUpperBoundOfIndepVar());

//        eta_1 = TwoDInterpPolicy::ZYInterpPolicy::calculateUnitBaseIndepVar(
//                        sample_functor( *upper_bin_boundary->second ),
//                        upper_bin_boundary->second->getLowerBoundOfIndepVar(),
//                        grid_length_1 );

//        // Interpolate between the lower and upper unit based variables
//        eta = TwoDInterpPolicy::ZXInterpPolicy::interpolate(
//                                                   lower_bin_boundary->first,
//                                                   upper_bin_boundary->first,
//                                                   primary_indep_var_value,
//                                                   eta_0,
//                                                   eta_1 );
//      }
//  
//      // Scale the sample so that it preserves the intermediate limits.
//      return TwoDInterpPolicy::SecondaryBasePolicy::calculateIndepVar(
//                    eta, min_secondary_indep_var, intermediate_grid_length );
//    }
//  }
//}


// Sample the bin boundary that will be used for stochastic sampling
/*! \details This method will throw an exception if the primary independent
 * value is outside of the primary grid limits and the primary grid has not
 * been extended.
 */
template<typename TwoDInterpPolicy, typename Distribution>
auto
UnitAwareInterpolatedTabularTwoDDistributionImplBase<TwoDInterpPolicy,Distribution>::sampleBinBoundary(
    const PrimaryIndepQuantity primary_indep_var_value,
    const typename DistributionType::const_iterator lower_bin_boundary,
    const typename DistributionType::const_iterator upper_bin_boundary ) const
  -> typename DistributionType::const_iterator
{
  if( lower_bin_boundary != upper_bin_boundary )
  {
    // Calculate the interpolation fraction
    double interpolation_fraction;

    {
      const double processed_lower_bin_boundary = 
        TwoDInterpPolicy::processFirstIndepVar( lower_bin_boundary->first );

      interpolation_fraction =
        (TwoDInterpPolicy::processFirstIndepVar( primary_indep_var_value ) -
         processed_lower_bin_boundary)/
        (TwoDInterpPolicy::processFirstIndepVar( upper_bin_boundary->first ) -
         processed_lower_bin_boundary );
    }

    // Sample to determine the distribution that will be used
    double random_number =
      Utility::RandomNumberGenerator::getRandomNumber<double>();

    if( random_number < interpolation_fraction )
      return upper_bin_boundary;
    else
      return lower_bin_boundary;
  }
  else
  {
    if( this->arePrimaryLimitsExtended() )
      return lower_bin_boundary;
    else
    {
      THROW_EXCEPTION( std::logic_error,
                       "Error: Sampling beyond the primary grid boundaries "
                       "cannot be done unless the grid has been extended ("
                       << primary_indep_var_value << " not in ["
                       << this->getLowerBoundOfPrimaryIndepVar() << ","
                       << this->getUpperBoundOfPrimaryIndepVar() << "])!" );
    }
  }
}

//// Estimate the secondary conditional CDF
///*! \details This method performs a type of binary search using an exact
// *  correlated sampling to estimate the CDF to a relative error tolerance.
// */
//template<typename TwoDInterpPolicy, typename Distribution>
//void UnitAwareInterpolatedTabularTwoDDistributionImplBase<TwoDInterpPolicy,Distribution>::evaluateSecondaryConditionalCDFExactImpl(
//        const PrimaryIndepQuantity primary_indep_var_value,
//        const SecondaryIndepQuantity secondary_indep_var_value,
//        const typename DistributionType::const_iterator lower_bin_boundary,
//        const typename DistributionType::const_iterator upper_bin_boundary,
//        double& evaluated_cdf ) const
//{
//  // Evaluate the cdf at the upper and lower bin boundaries
//  double lower_bin_eval =
//    lower_bin_boundary->second.evaluateCDF( secondary_indep_var_value );
//  double upper_bin_eval =
//    upper_bin_boundary->second.evaluateCDF( secondary_indep_var_value );

//  // Get the lower and upper boundaries of the evaluated cdf
//  double lower_cdf_bound, upper_cdf_bound;
//  if ( lower_bin_eval <= upper_bin_eval )
//  {
//    lower_cdf_bound = lower_bin_eval;
//    upper_cdf_bound = upper_bin_eval;
//  }
//  else
//  {
//    lower_cdf_bound = upper_bin_eval;
//    upper_cdf_bound = lower_bin_eval;
//  }

//  // Set the tol
//  double relative_error_tol = 1e-6;
//  double rel_error = 1.0;

//  // Estimate the cdf as the midpoint of the lower and upper boundaries
//  evaluated_cdf = 0.5*( lower_cdf_bound + upper_cdf_bound );

//  // Refine the mid_point cdf value until it meet the tolerance
//  while ( rel_error > relative_error_tol )
//  {
////    // Create the sampling functor
////    std::function<SecondaryIndepQuantity(const BaseOneDDistributionType&)>
////      sampling_functor = std::bind<SecondaryIndepQuantity>(
////                             &BaseOneDDistributionType::sampleWithRandomNumber,
////                             std::placeholders::_1,
////                             mid_point );
////    SecondaryIndepQuantity est_secondary_indep_var_value =
////      this->sampleExactImpl( primary_indep_var_value, sampling_functor );

//    // Interpolate using the templated TwoDInterpPolicy::ZXInterpPolicy
//    SecondaryIndepQuantity est_secondary_indep_var_value =
//      TwoDInterpPolicy::ZXInterpPolicy::interpolate(
//            lower_bin_boundary->first,
//            upper_bin_boundary->first,
//            primary_indep_var_value,
//            lower_bin_boundary->second.sampleWithRandomNumber( evaluated_cdf ),
//            upper_bin_boundary->second.sampleWithRandomNumber( evaluated_cdf ) );

//    // Calculate the relative error between the secondary_indep_var_value and the estimate
//    rel_error =
//        std::abs( est_secondary_indep_var_value - secondary_indep_var_value )/
//                                                    secondary_indep_var_value;

//    // If tolerance is met exit loop
//    if ( rel_error <= relative_error_tol )
//        break;

//    // Update the evaluated_cdf estimate
//    if ( est_secondary_indep_var_value < secondary_indep_var_value )
//    {
//        // Old evaluated_cdf estimate is new lower cdf boundary
//        evaluated_cdf = 0.5*( evaluated_cdf + upper_cdf_bound );
//    }
//    else
//    {
//        // Old evaluated_cdf estimate is new upper cdf boundary
//        evaluated_cdf = 0.5*( lower_cdf_bound + evaluated_cdf );
//    }
//  }
//}

// Return the upper bound of the conditional distribution
template<typename TwoDInterpPolicy, typename Distribution>
auto UnitAwareInterpolatedTabularTwoDDistributionImplBase<TwoDInterpPolicy,Distribution>::getUpperBoundOfConditionalIndepVar(
                     const PrimaryIndepQuantity primary_indep_var_value ) const
  -> SecondaryIndepQuantity
{
  typename DistributionType::const_iterator lower_bin_boundary, upper_bin_boundary;
  
  this->findBinBoundaries( primary_indep_var_value,
                           lower_bin_boundary,
                           upper_bin_boundary );

  // Check for a primary value outside of the primary grid limits
  if( lower_bin_boundary == upper_bin_boundary )
  {
    if( this->arePrimaryLimitsExtended() )
      return lower_bin_boundary->second->getUpperBoundOfIndepVar();
    else
      return QuantityTraits<SecondaryIndepQuantity>::zero();
  }
  else
  {
    return TwoDInterpPolicy::calculateIntermediateGridLimit(
                       lower_bin_boundary->first,
                       upper_bin_boundary->first,
                       primary_indep_var_value,
                       lower_bin_boundary->second->getUpperBoundOfIndepVar(),
                       upper_bin_boundary->second->getUpperBoundOfIndepVar() );
  }
}

// Return the lower bound of the conditional distribution
template<typename TwoDInterpPolicy, typename Distribution>
auto UnitAwareInterpolatedTabularTwoDDistributionImplBase<TwoDInterpPolicy,Distribution>::getLowerBoundOfConditionalIndepVar(
                     const PrimaryIndepQuantity primary_indep_var_value ) const
  -> SecondaryIndepQuantity
{
  typename DistributionType::const_iterator lower_bin_boundary, upper_bin_boundary;
  
  this->findBinBoundaries( primary_indep_var_value,
                           lower_bin_boundary,
                           upper_bin_boundary );

  // Check for a primary value outside of the primary grid limits
  if( lower_bin_boundary == upper_bin_boundary )
  {
    if( this->arePrimaryLimitsExtended() )
      return lower_bin_boundary->second->getLowerBoundOfIndepVar();
    else
      return QuantityTraits<SecondaryIndepQuantity>::zero();
  }
  else
  {
    return TwoDInterpPolicy::calculateIntermediateGridLimit(
                       lower_bin_boundary->first,
                       upper_bin_boundary->first,
                       primary_indep_var_value,
                       lower_bin_boundary->second->getLowerBoundOfIndepVar(),
                       upper_bin_boundary->second->getLowerBoundOfIndepVar() );
  }
}

// Test if the distribution is continuous in the primary dimension
template<typename TwoDInterpPolicy, typename Distribution>
bool UnitAwareInterpolatedTabularTwoDDistributionImplBase<TwoDInterpPolicy,Distribution>::isPrimaryDimensionContinuous() const
{
  return true;
}

} // end Utility namespace

#endif // end UTILITY_INTERPOLATED_TABULAR_TWO_D_DISTRIBUTION_IMPL_BASE_DEF_HPP

//---------------------------------------------------------------------------//
// end Utility_InterpolatedTabularTwoDDistributionImplBase_def.hpp
//---------------------------------------------------------------------------//<|MERGE_RESOLUTION|>--- conflicted
+++ resolved
@@ -27,11 +27,7 @@
   // Make sure the distributions are continuous
   testPrecondition( this->areSecondaryDistributionsContinuous() );
   // Make sure the distributions are compatible with the requested interp
-<<<<<<< HEAD
-  testPrecondition( this->areSecondaryDistsCompatibleWithInterpType( distribution ) );
-=======
   //testPrecondition( this->areSecondaryDistsCompatibleWithInterpType( distribution ) );
->>>>>>> 7fdd6c71
   // Make sure the fuzzy boundary tolerance is valid
   testPrecondition( d_fuzzy_boundary_tol >= 0.0 )
   testPrecondition( d_fuzzy_boundary_tol < 1.0 )
@@ -59,11 +55,7 @@
       interpolation in the TwoDDistribution. For now this precondition test will
       be commented out. */
   // Make sure the distributions are compatible with the requested interp
-<<<<<<< HEAD
-  testPrecondition( this->areSecondaryDistsCompatibleWithInterpType( secondary_distributions ) );
-=======
   //testPrecondition( this->areSecondaryDistsCompatibleWithInterpType( secondary_distributions ) );
->>>>>>> 7fdd6c71
   // Make sure the fuzzy boundary tolerance is valid
   testPrecondition( d_fuzzy_boundary_tol >= 0.0 )
   testPrecondition( d_fuzzy_boundary_tol < 1.0 )
@@ -124,35 +116,6 @@
                                           &BaseOneDDistributionType::evaluate );
 }
 
-<<<<<<< HEAD
-//// Evaluate the distribution
-//template<typename TwoDInterpPolicy, typename Distribution>
-//auto UnitAwareInterpolatedTabularTwoDDistributionImplBase<TwoDInterpPolicy,Distribution>::evaluateExact(
-//                 const PrimaryIndepQuantity primary_indep_var_value,
-//                 const SecondaryIndepQuantity secondary_indep_var_value ) const
-//  -> DepQuantity
-//{
-//  return this->evaluateExactImpl<TwoDInterpPolicy,DepQuantity>(
-//                                          primary_indep_var_value,
-//                                          secondary_indep_var_value,
-//                                          &BaseOneDDistributionType::evaluate );
-//}
-
-//// Evaluate the distribution using normalized interpolation
-//template<typename TwoDInterpPolicy, typename Distribution>
-//auto UnitAwareInterpolatedTabularTwoDDistributionImplBase<TwoDInterpPolicy,Distribution>::evaluateNormalized(
-//                 const PrimaryIndepQuantity primary_indep_var_value,
-//                 const double normalized_secondary_indep_var_value ) const
-//  -> DepQuantity
-//{
-//  return this->evaluateNormalizedImpl<TwoDInterpPolicy,DepQuantity>(
-//                                          primary_indep_var_value,
-//                                          normalized_secondary_indep_var_value,
-//                                          &BaseOneDDistributionType::evaluate );
-//}
-
-=======
->>>>>>> 7fdd6c71
 // Evaluate the secondary conditional PDF using unit based interpolation
 template<typename TwoDInterpPolicy, typename Distribution>
 auto UnitAwareInterpolatedTabularTwoDDistributionImplBase<TwoDInterpPolicy,Distribution>::evaluateSecondaryConditionalPDF(
@@ -165,32 +128,6 @@
                                       secondary_indep_var_value,
                                       &BaseOneDDistributionType::evaluatePDF );
 }
-
-//// Evaluate the secondary conditional PDF
-//template<typename TwoDInterpPolicy, typename Distribution>
-//auto UnitAwareInterpolatedTabularTwoDDistributionImplBase<TwoDInterpPolicy,Distribution>::evaluateSecondaryConditionalPDFExact(
-//                 const PrimaryIndepQuantity primary_indep_var_value,
-//                 const SecondaryIndepQuantity secondary_indep_var_value ) const
-//  -> InverseSecondaryIndepQuantity
-//{
-//  return this->evaluateExactImpl<TwoDInterpPolicy,InverseSecondaryIndepQuantity>(
-//                                      primary_indep_var_value,
-//                                      secondary_indep_var_value,
-//                                      &BaseOneDDistributionType::evaluatePDF );
-//}
-
-//// Evaluate the secondary conditional PDF using normalized interpolation
-//template<typename TwoDInterpPolicy, typename Distribution>
-//auto UnitAwareInterpolatedTabularTwoDDistributionImplBase<TwoDInterpPolicy,Distribution>::evaluateSecondaryConditionalPDFNormalized(
-//                 const PrimaryIndepQuantity primary_indep_var_value,
-//                 const double normalized_secondary_indep_var_value ) const
-//  ->  InverseSecondaryIndepQuantity
-//{
-//  return this->evaluateNormalizedImpl<TwoDInterpPolicy,InverseSecondaryIndepQuantity>(
-//                                          primary_indep_var_value,
-//                                          normalized_secondary_indep_var_value,
-//                                          &BaseOneDDistributionType::evaluatePDF );
-//}
 
 // Evaluate the distribution using the desired evaluation method
 template<typename TwoDInterpPolicy, typename Distribution>
@@ -253,148 +190,6 @@
   }
 }
 
-//// Evaluate the distribution using the desired evaluation method
-//template<typename TwoDInterpPolicy, typename Distribution>
-//template<typename LocalTwoDInterpPolicy,
-//         typename ReturnType,
-//         typename EvaluationMethod>
-//inline ReturnType UnitAwareInterpolatedTabularTwoDDistributionImplBase<TwoDInterpPolicy,Distribution>::evaluateExactImpl(
-//                        const PrimaryIndepQuantity primary_indep_var_value,
-//                        const SecondaryIndepQuantity secondary_indep_var_value,
-//                        EvaluationMethod evaluate,
-//                        const ReturnType below_lower_bound_return,
-//                        const ReturnType above_upper_bound_return ) const
-//{
-//  // Find the bin boundaries
-//  typename DistributionType::const_iterator lower_bin_boundary, upper_bin_boundary;
-
-//  this->findBinBoundaries( primary_indep_var_value,
-//                           lower_bin_boundary,
-//                           upper_bin_boundary );
-
-//  // Check for a primary value outside of the primary grid limits
-//  if( lower_bin_boundary == upper_bin_boundary )
-//  {
-//    if( this->arePrimaryLimitsExtended() )
-//      return ((*lower_bin_boundary->second).*evaluate)(secondary_indep_var_value);
-//    else 
-//      return QuantityTraits<ReturnType>::zero();
-//  }
-//  else
-//  {
-//    // Check for a primary value at the primary grid upper limit
-//    if( primary_indep_var_value == upper_bin_boundary->first )
-//    {
-//      return ((*upper_bin_boundary->second).*evaluate)(secondary_indep_var_value);
-//    }
-//    else if( primary_indep_var_value == lower_bin_boundary->first )
-//    {
-//      return ((*lower_bin_boundary->second).*evaluate)(secondary_indep_var_value);
-//    }
-//    else
-//    {
-//      // Create the grid evaluation functors
-//      std::function<ReturnType(const SecondaryIndepQuantity)>
-//        evaluate_grid_0_functor =
-//        std::bind<ReturnType>( evaluate,
-//                               std::cref( *lower_bin_boundary->second ),
-//                               std::placeholders::_1 );
-
-//      std::function<ReturnType(const SecondaryIndepQuantity)>
-//        evaluate_grid_1_functor =
-//        std::bind<ReturnType>( evaluate,
-//                               std::cref( *upper_bin_boundary->second ),
-//                               std::placeholders::_1 );
-
-//      return LocalTwoDInterpPolicy::interpolate(
-//                           lower_bin_boundary->first,
-//                           upper_bin_boundary->first,
-//                           primary_indep_var_value,
-//                           secondary_indep_var_value,
-//                           evaluate_grid_0_functor,
-//                           evaluate_grid_1_functor );
-//    }
-//  }
-//}
-
-//// Evaluate the distribution using the desired evaluation method and the ratio of the secondary indep variable
-///*! \details The distribution is evaluated with a correlated routine that
-// * evaluates the upper and lower distributions using the secondary indepent
-// * variable normalized by the max secondary independent variable.
-// * This allows the upper and lower distributions with different max secondary
-// * indepent variables to be sampled to sampled correctly.
-// */
-//template<typename TwoDInterpPolicy, typename Distribution>
-//template<typename LocalTwoDInterpPolicy,
-//         typename ReturnType,
-//         typename EvaluationMethod>
-//inline ReturnType UnitAwareInterpolatedTabularTwoDDistributionImplBase<TwoDInterpPolicy,Distribution>::evaluateNormalizedImpl(
-//                        const PrimaryIndepQuantity primary_indep_var_value,
-//                        const SecondaryIndepQuantity secondary_indep_var_value,
-//                        const SecondaryIndepQuantity min_secondary_indep_var,
-//                        const SecondaryIndepQuantity max_secondary_indep_var,
-//                        EvaluationMethod evaluate,
-//                        const ReturnType below_lower_bound_return,
-//                        const ReturnType above_upper_bound_return ) const
-//{
-//  // Find the bin boundaries
-//  typename DistributionType::const_iterator lower_bin_boundary, upper_bin_boundary;
-
-//  this->findBinBoundaries( primary_indep_var_value,
-//                           lower_bin_boundary,
-//                           upper_bin_boundary );
-
-//  // Check for a primary value outside of the primary grid limits
-//  if( lower_bin_boundary == upper_bin_boundary )
-//  {
-//    if( this->arePrimaryLimitsExtended() )
-//    {
-//      return ((*lower_bin_boundary->second).*evaluate)(secondary_indep_var_value);
-//    }
-//    else
-//      return QuantityTraits<ReturnType>::zero();
-//  }
-//  else
-//  {
-//    // Check for a primary value at the primary grid upper limit
-//    if( primary_indep_var_value == upper_bin_boundary->first )
-//    {
-//      return ((*upper_bin_boundary->second).*evaluate)(secondary_indep_var_value);
-//    }
-//    else if( primary_indep_var_value == lower_bin_boundary->first )
-//    {
-//      return ((*lower_bin_boundary->second).*evaluate)(secondary_indep_var_value);
-//    }
-//    else
-//    {
-//      // Create the grid evaluation functors
-//      std::function<ReturnType(const SecondaryIndepQuantity)>
-//        evaluate_grid_0_functor =
-//        std::bind<ReturnType>( evaluate,
-//                               std::cref( *lower_bin_boundary->second ),
-//                               std::placeholders::_1 );
-
-//      std::function<ReturnType(const SecondaryIndepQuantity)>
-//        evaluate_grid_1_functor =
-//        std::bind<ReturnType>( evaluate,
-//                               std::cref( *upper_bin_boundary->second ),
-//                               std::placeholders::_1 );
-
-//      return LocalTwoDInterpPolicy::interpolateUnitBase(
-//                           lower_bin_boundary->first,
-//                           upper_bin_boundary->first,
-//                           primary_indep_var_value,
-//                           secondary_indep_var_value,
-//                           min_secondary_indep_var_value,
-//                           max_secondary_indep_var_value,
-//                           evaluate_grid_0_functor,
-//                           evaluate_grid_1_functor,
-//                           lower_bin_boundary->second->getUpperBoundOfIndepVar(),
-//                           upper_bin_boundary->second->getUpperBoundOfIndepVar() );
-//    }
-//  }
-//}
-
 // Return a random sample from the secondary conditional PDF
 /*! \details A stochastic sampling procedure is used. If the primary value
  * provided is outside of the primary grid limits the appropriate limiting
@@ -416,57 +211,6 @@
 
   return this->sampleImpl( primary_indep_var_value, sampling_functor );
 }
-
-//// Return a random sample from the secondary conditional PDF
-///*! \details A stochastic exact sampling procedure is used. If the primary value
-// * provided is outside of the primary grid limits the appropriate limiting
-// * secondary distribution will be used to create the sample. The alternative
-// * to this behavior is to throw an exception unless the distribution has 
-// * been extended by calling the extendBeyondPrimaryIndepLimits method. Since
-// * this is a performance critical method we decided against this behavior.
-// */
-//template<typename TwoDInterpPolicy, typename Distribution>
-//auto UnitAwareInterpolatedTabularTwoDDistributionImplBase<TwoDInterpPolicy,Distribution>::sampleSecondaryConditionalExact(
-//                     const PrimaryIndepQuantity primary_indep_var_value ) const
-//  -> SecondaryIndepQuantity
-//{
-//  // Create the sampling functor
-//  std::function<SecondaryIndepQuantity(const BaseOneDDistributionType&)>
-//    sampling_functor = std::bind<SecondaryIndepQuantity>(
-//                             &BaseOneDDistributionType::sample,
-//                             std::placeholders::_1 );
-
-//  return this->sampleExactImpl( primary_indep_var_value, sampling_functor );
-//}
-
-
-//// Return a random sample from the secondary conditional PDF using a normalized interpolation
-///*! \details A stochastic normalized sampling procedure is used. If the primary
-// * value provided is outside of the primary grid limits the appropriate limiting
-// * secondary distribution will be used to create the sample. The alternative
-// * to this behavior is to throw an exception unless the distribution has
-// * been extended by calling the extendBeyondPrimaryIndepLimits method. Since
-// * this is a performance critical method we decided against this behavior.
-// */
-//template<typename TwoDInterpPolicy, typename Distribution>
-//auto UnitAwareInterpolatedTabularTwoDDistributionImplBase<TwoDInterpPolicy,Distribution>::sampleSecondaryConditionalNormalized(
-//        const PrimaryIndepQuantity primary_indep_var_value,
-//        const SecondaryIndepQuantity min_secondary_indep_var,
-//        const SecondaryIndepQuantity max_secondary_indep_var ) const
-//  -> SecondaryIndepQuantity
-//{
-//  // Create the sampling functor
-//  std::function<SecondaryIndepQuantity(const BaseOneDDistributionType&)>
-//    sampling_functor = std::bind<SecondaryIndepQuantity>(
-//                             &BaseOneDDistributionType::sample,
-//                             std::placeholders::_1 );
-
-//  return this->sampleNormalizedImpl( primary_indep_var_value,
-//                                     min_secondary_indep_var,
-//                                     max_secondary_indep_var,
-//                                     sampling_functor );
-//}
-
 
 // Return a random sample and record the number of trials
 /*! \details A stochastic sampling procedure is used. If the primary value
@@ -557,163 +301,6 @@
                                       eta, y_x_min, intermediate_grid_length );
 }
 
-//// Sample from the distribution using the desired sampling functor and a correlated routine
-//template<typename TwoDInterpPolicy, typename Distribution>
-//template<typename SampleFunctor>
-//inline auto UnitAwareInterpolatedTabularTwoDDistributionImplBase<TwoDInterpPolicy,Distribution>::sampleExactDetailedImpl(
-//                const PrimaryIndepQuantity primary_indep_var_value,
-//                SampleFunctor sample_functor,
-//                SecondaryIndepQuantity& raw_sample,
-//                unsigned& primary_bin_index ) const
-//  -> SecondaryIndepQuantity
-//{
-//  // Find the bin boundaries
-//  typename DistributionType::const_iterator lower_bin_boundary, upper_bin_boundary;
-
-//  this->findBinBoundaries( primary_indep_var_value,
-//                           lower_bin_boundary,
-//                           upper_bin_boundary );
-
-//  // Check for a primary value outside of the primary grid limits
-//  if( lower_bin_boundary == upper_bin_boundary )
-//  {
-//    if( this->arePrimaryLimitsExtended() )
-//    {
-//      // Create the raw sample
-//      raw_sample = sample_functor( *lower_bin_boundary->second );
-
-//      return raw_sample;
-//    }
-//    else
-//    {
-//      THROW_EXCEPTION( std::logic_error,
-//                       "Error: Sampling beyond the primary grid boundaries "
-//                       "cannot be done unless the grid has been extended ("
-//                       << primary_indep_var_value << " not in ["
-//                       << this->getLowerBoundOfPrimaryIndepVar() << ","
-//                       << this->getUpperBoundOfPrimaryIndepVar() << "])!" );
-//    }
-//  }
-//  else
-//  {
-//    // Check for a primary value at the primary grid upper limit
-//    if( primary_indep_var_value == upper_bin_boundary->first )
-//    {
-//      // Create the raw sample
-//      raw_sample = sample_functor( *upper_bin_boundary->second );
-
-//      return raw_sample;
-//    }
-//    else if( primary_indep_var_value == lower_bin_boundary->first )
-//    {
-//      // Create the raw sample
-//      raw_sample = sample_functor( *lower_bin_boundary->second );
-
-//      return raw_sample;
-//    }
-//    else
-//    {
-//      raw_sample = TwoDInterpPolicy::ZXInterpPolicy::interpolate(
-//                           lower_bin_boundary->first,
-//                           upper_bin_boundary->first,
-//                           primary_indep_var_value,
-//                           sample_functor( *lower_bin_boundary->second ),
-//                           sample_functor( *upper_bin_boundary->second ) );
-
-//      return raw_sample;
-//    }
-//  }
-//}
-
-//// Sample from the distribution using the desired sampling functor and a normalized interpolation
-///*! \details This function uses a normalized interpolation and returns the sampled
-// * value normalized by the given secondary independent weighting factor.
-// */
-//template<typename TwoDInterpPolicy, typename Distribution>
-//template<typename SampleFunctor>
-//inline auto UnitAwareInterpolatedTabularTwoDDistributionImplBase<TwoDInterpPolicy,Distribution>::sampleNormalizedDetailedImpl(
-//                const PrimaryIndepQuantity primary_indep_var_value,
-//                const SecondaryIndepQuantity min_secondary_indep_var,
-//                const SecondaryIndepQuantity max_secondary_indep_var,
-//                SampleFunctor sample_functor,
-//                SecondaryIndepQuantity& raw_sample,
-//                unsigned& primary_bin_index ) const
-//  -> SecondaryIndepQuantity
-//{
-//  // Find the bin boundaries
-//  typename DistributionType::const_iterator lower_bin_boundary, upper_bin_boundary;
-
-//  this->findBinBoundaries( primary_indep_var_value,
-//                           lower_bin_boundary,
-//                           upper_bin_boundary );
-
-//  // Check for a primary value outside of the primary grid limits
-//  if( lower_bin_boundary == upper_bin_boundary )
-//  {
-//    if( this->arePrimaryLimitsExtended() )
-//    {
-//      // Create the raw sample
-//      raw_sample = sample_functor( *lower_bin_boundary->second );
-
-//      return raw_sample;
-//    }
-//    else
-//    {
-//      THROW_EXCEPTION( std::logic_error,
-//                       "Error: Sampling beyond the primary grid boundaries "
-//                       "cannot be done unless the grid has been extended ("
-//                       << primary_indep_var_value << " not in ["
-//                       << this->getLowerBoundOfPrimaryIndepVar() << ","
-//                       << this->getUpperBoundOfPrimaryIndepVar() << "])!" );
-//    }
-//  }
-//  else
-//  {
-//    // Check for a primary value at the primary grid upper limit
-//    if( primary_indep_var_value == upper_bin_boundary->first )
-//    {
-//      // Create the raw sample
-//      raw_sample = sample_functor( *upper_bin_boundary->second );
-
-//      return raw_sample;
-//    }
-//    else if( primary_indep_var_value == lower_bin_boundary->first )
-//    {
-//      // Create the raw sample
-//      raw_sample = sample_functor( *lower_bin_boundary->second );
-
-//      return raw_sample;
-//    }
-//    else
-//    {
-//      // sample the lower and upper distributions
-//      double raw_sample_0 =
-//        ( sample_functor( *lower_bin_boundary->second ) -
-//                    lower_bin_boundary->second->getLowerBoundOfIndepVar() )/
-//        ( lower_bin_boundary->second->getUpperBoundOfIndepVar() -
-//                    lower_bin_boundary->second->getLowerBoundOfIndepVar() );
-
-//      double raw_sample_1 =
-//        ( sample_functor( *upper_bin_boundary->second ) -
-//                    upper_bin_boundary->second->getLowerBoundOfIndepVar() )/
-//        ( upper_bin_boundary->second->getUpperBoundOfIndepVar() -
-//                    upper_bin_boundary->second->getLowerBoundOfIndepVar() );
-
-//      double norm_sample = TwoDInterpPolicy::ZXInterpPolicy::interpolate(
-//                                           lower_bin_boundary->first,
-//                                           upper_bin_boundary->first,
-//                                           primary_indep_var_value,
-//                                           raw_sample_0,
-//                                           raw_sample_1 );
-
-//      raw_sample = (max_secondary_indep_var - min_secondary_indep_var)*
-//                                        norm_sample + min_secondary_indep_var;
-
-//      return raw_sample;
-//    }
-//  }
-//}
-
 // Sample from the distribution using the desired sampling functor
 template<typename TwoDInterpPolicy, typename Distribution>
 template<typename SampleFunctor>
@@ -731,116 +318,6 @@
                                    dummy_raw_sample,
                                    dummy_primary_bin_index );
 }
-
-//// Sample from the distribution using the desired sampling functor
-//template<typename TwoDInterpPolicy, typename Distribution>
-//template<typename SampleFunctor>
-//inline auto UnitAwareInterpolatedTabularTwoDDistributionImplBase<TwoDInterpPolicy,Distribution>::sampleExactImpl(
-//                            const PrimaryIndepQuantity primary_indep_var_value,
-//                            SampleFunctor sample_functor ) const
-//  -> SecondaryIndepQuantity
-//{
-//  // Dummy variables
-//  SecondaryIndepQuantity dummy_raw_sample;
-//  unsigned dummy_primary_bin_index;
-
-//  return this->sampleExactDetailedImpl( primary_indep_var_value,
-//                                        sample_functor,
-//                                        dummy_raw_sample,
-//                                        dummy_primary_bin_index );
-//}
-
-//// Correlated sample from the distribution using the desired sampling functor
-//template<typename TwoDInterpPolicy, typename Distribution>
-//template<typename SampleFunctor>
-//inline auto UnitAwareInterpolatedTabularTwoDDistributionImplBase<TwoDInterpPolicy,Distribution>::correlatedSampleImpl(
-//                const PrimaryIndepQuantity primary_indep_var_value,
-//                const SecondaryIndepQuantity min_secondary_indep_var,
-//                const SecondaryIndepQuantity max_secondary_indep_var,
-//                SampleFunctor sample_functor ) const
-//  -> SecondaryIndepQuantity
-//{
-//  // Find the bin boundaries
-//  typename DistributionType::const_iterator lower_bin_boundary, upper_bin_boundary;
-
-//  this->findBinBoundaries( primary_indep_var_value,
-//                           lower_bin_boundary,
-//                           upper_bin_boundary );
-
-//  // Check for a primary value outside of the primary grid limits
-//  if( lower_bin_boundary == upper_bin_boundary )
-//  {
-//    if( this->arePrimaryLimitsExtended() )
-//      return sample_functor( *lower_bin_boundary->second );
-//    else
-//    {
-//      THROW_EXCEPTION( std::logic_error,
-//                       "Error: Sampling beyond the primary grid boundaries "
-//                       "cannot be done unless the grid has been extended ("
-//                       << primary_indep_var_value << " not in ["
-//                       << this->getLowerBoundOfPrimaryIndepVar() << ","
-//                       << this->getUpperBoundOfPrimaryIndepVar() << "])!" );
-//    }
-//  }
-//  else
-//  {
-//    // Check for a primary value at the primary grid upper limit
-//    if( primary_indep_var_value == upper_bin_boundary->first )
-//      return sample_functor( *upper_bin_boundary->second );
-//    else if( primary_indep_var_value == lower_bin_boundary->first )
-//      return sample_functor( *lower_bin_boundary->second );
-//    else
-//    {
-//      typename QuantityTraits<SecondaryIndepQuantity>::RawType
-//      intermediate_grid_length =
-//        TwoDInterpPolicy::SecondaryBasePolicy::calculateUnitBaseGridLength(
-//                            min_secondary_indep_var, max_secondary_indep_var );
-
-//      // Calculate the unit base variable on the intermediate grid corresponding to the
-//      // raw samples on the lower and upper boundaries
-//      typename QuantityTraits<SecondaryIndepQuantity>::RawType eta, eta_0, eta_1;
-
-//      {
-//        // Calculate the unit base variable on the lower grid corresponding to the
-//        // lower raw sample
-//        typename QuantityTraits<SecondaryIndepQuantity>::RawType grid_length_0 =
-//          TwoDInterpPolicy::SecondaryBasePolicy::calculateUnitBaseGridLength(
-//                      lower_bin_boundary->second->getLowerBoundOfIndepVar(),
-//                      lower_bin_boundary->second->getUpperBoundOfIndepVar());
-
-//        eta_0 = TwoDInterpPolicy::ZYInterpPolicy::calculateUnitBaseIndepVar(
-//                        sample_functor( *lower_bin_boundary->second ),
-//                        lower_bin_boundary->second->getLowerBoundOfIndepVar(),
-//                        grid_length_0 );
-
-//        // Calculate the unit base variable on the upper grid corresponding to the
-//        // upper raw sample
-//        typename QuantityTraits<SecondaryIndepQuantity>::RawType grid_length_1 =
-//          TwoDInterpPolicy::SecondaryBasePolicy::calculateUnitBaseGridLength(
-//                      upper_bin_boundary->second->getLowerBoundOfIndepVar(),
-//                      upper_bin_boundary->second->getUpperBoundOfIndepVar());
-
-//        eta_1 = TwoDInterpPolicy::ZYInterpPolicy::calculateUnitBaseIndepVar(
-//                        sample_functor( *upper_bin_boundary->second ),
-//                        upper_bin_boundary->second->getLowerBoundOfIndepVar(),
-//                        grid_length_1 );
-
-//        // Interpolate between the lower and upper unit based variables
-//        eta = TwoDInterpPolicy::ZXInterpPolicy::interpolate(
-//                                                   lower_bin_boundary->first,
-//                                                   upper_bin_boundary->first,
-//                                                   primary_indep_var_value,
-//                                                   eta_0,
-//                                                   eta_1 );
-//      }
-//  
-//      // Scale the sample so that it preserves the intermediate limits.
-//      return TwoDInterpPolicy::SecondaryBasePolicy::calculateIndepVar(
-//                    eta, min_secondary_indep_var, intermediate_grid_length );
-//    }
-//  }
-//}
-
 
 // Sample the bin boundary that will be used for stochastic sampling
 /*! \details This method will throw an exception if the primary independent
@@ -896,88 +373,6 @@
   }
 }
 
-//// Estimate the secondary conditional CDF
-///*! \details This method performs a type of binary search using an exact
-// *  correlated sampling to estimate the CDF to a relative error tolerance.
-// */
-//template<typename TwoDInterpPolicy, typename Distribution>
-//void UnitAwareInterpolatedTabularTwoDDistributionImplBase<TwoDInterpPolicy,Distribution>::evaluateSecondaryConditionalCDFExactImpl(
-//        const PrimaryIndepQuantity primary_indep_var_value,
-//        const SecondaryIndepQuantity secondary_indep_var_value,
-//        const typename DistributionType::const_iterator lower_bin_boundary,
-//        const typename DistributionType::const_iterator upper_bin_boundary,
-//        double& evaluated_cdf ) const
-//{
-//  // Evaluate the cdf at the upper and lower bin boundaries
-//  double lower_bin_eval =
-//    lower_bin_boundary->second.evaluateCDF( secondary_indep_var_value );
-//  double upper_bin_eval =
-//    upper_bin_boundary->second.evaluateCDF( secondary_indep_var_value );
-
-//  // Get the lower and upper boundaries of the evaluated cdf
-//  double lower_cdf_bound, upper_cdf_bound;
-//  if ( lower_bin_eval <= upper_bin_eval )
-//  {
-//    lower_cdf_bound = lower_bin_eval;
-//    upper_cdf_bound = upper_bin_eval;
-//  }
-//  else
-//  {
-//    lower_cdf_bound = upper_bin_eval;
-//    upper_cdf_bound = lower_bin_eval;
-//  }
-
-//  // Set the tol
-//  double relative_error_tol = 1e-6;
-//  double rel_error = 1.0;
-
-//  // Estimate the cdf as the midpoint of the lower and upper boundaries
-//  evaluated_cdf = 0.5*( lower_cdf_bound + upper_cdf_bound );
-
-//  // Refine the mid_point cdf value until it meet the tolerance
-//  while ( rel_error > relative_error_tol )
-//  {
-////    // Create the sampling functor
-////    std::function<SecondaryIndepQuantity(const BaseOneDDistributionType&)>
-////      sampling_functor = std::bind<SecondaryIndepQuantity>(
-////                             &BaseOneDDistributionType::sampleWithRandomNumber,
-////                             std::placeholders::_1,
-////                             mid_point );
-////    SecondaryIndepQuantity est_secondary_indep_var_value =
-////      this->sampleExactImpl( primary_indep_var_value, sampling_functor );
-
-//    // Interpolate using the templated TwoDInterpPolicy::ZXInterpPolicy
-//    SecondaryIndepQuantity est_secondary_indep_var_value =
-//      TwoDInterpPolicy::ZXInterpPolicy::interpolate(
-//            lower_bin_boundary->first,
-//            upper_bin_boundary->first,
-//            primary_indep_var_value,
-//            lower_bin_boundary->second.sampleWithRandomNumber( evaluated_cdf ),
-//            upper_bin_boundary->second.sampleWithRandomNumber( evaluated_cdf ) );
-
-//    // Calculate the relative error between the secondary_indep_var_value and the estimate
-//    rel_error =
-//        std::abs( est_secondary_indep_var_value - secondary_indep_var_value )/
-//                                                    secondary_indep_var_value;
-
-//    // If tolerance is met exit loop
-//    if ( rel_error <= relative_error_tol )
-//        break;
-
-//    // Update the evaluated_cdf estimate
-//    if ( est_secondary_indep_var_value < secondary_indep_var_value )
-//    {
-//        // Old evaluated_cdf estimate is new lower cdf boundary
-//        evaluated_cdf = 0.5*( evaluated_cdf + upper_cdf_bound );
-//    }
-//    else
-//    {
-//        // Old evaluated_cdf estimate is new upper cdf boundary
-//        evaluated_cdf = 0.5*( lower_cdf_bound + evaluated_cdf );
-//    }
-//  }
-//}
-
 // Return the upper bound of the conditional distribution
 template<typename TwoDInterpPolicy, typename Distribution>
 auto UnitAwareInterpolatedTabularTwoDDistributionImplBase<TwoDInterpPolicy,Distribution>::getUpperBoundOfConditionalIndepVar(
