--- conflicted
+++ resolved
@@ -53,43 +53,26 @@
 
   //! Basic Constructor (potentially dangerous)
   UnitAwareDiscreteDistribution(
-<<<<<<< HEAD
 			const std::vector<double>& independent_values =
                         ThisType::getDefaultIndepValues<double>(),
 			const std::vector<double>& dependent_values =
                         ThisType::getDefaultDepValues<double>(),
-			const bool interpret_dependent_values_as_cdf = false );
-=======
-			const Teuchos::Array<double>& independent_values,
-			const Teuchos::Array<double>& dependent_values,
 			const bool interpret_dependent_values_as_cdf = false,
-            const bool treat_as_continuous = false );
->>>>>>> f89aeb69
+                        const bool treat_as_continuous = false );
 
   //! CDF constructor
   template<typename InputIndepQuantity>
   UnitAwareDiscreteDistribution(
-<<<<<<< HEAD
-	      const std::vector<InputIndepQuantity>& independent_quantities,
-	      const std::vector<double>& cdf_values );
-=======
-	      const Teuchos::Array<InputIndepQuantity>& independent_quantities,
-	      const Teuchos::Array<double>& cdf_values,
-          const bool treat_as_continuous = false );
->>>>>>> f89aeb69
+	      const std::vector<InputIndepQuantity>& independent_quantities,
+	      const std::vector<double>& cdf_values,
+              const bool treat_as_continuous = false );
 
   //! Constructor
   template<typename InputIndepQuantity, typename InputDepQuantity>
   UnitAwareDiscreteDistribution(
-<<<<<<< HEAD
-	      const std::vector<InputIndepQuantity>& independent_quantities,
-	      const std::vector<InputDepQuantity>& dependent_quantities );
-=======
-	      const Teuchos::Array<InputIndepQuantity>& independent_quantities,
-	      const Teuchos::Array<InputDepQuantity>& dependent_quantities,
-          const bool treat_as_continuous = false );
->>>>>>> f89aeb69
-
+	      const std::vector<InputIndepQuantity>& independent_quantities,
+	      const std::vector<InputDepQuantity>& dependent_quantities,
+              const bool treat_as_continuous = false );
 
   //! Copy constructor
   template<typename InputIndepUnit, typename InputDepUnit>
