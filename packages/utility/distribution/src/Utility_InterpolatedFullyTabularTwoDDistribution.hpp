//---------------------------------------------------------------------------//
//!
//! \file   Utility_InterpolatedFullyTabularTwoDDistribution.hpp
//! \author Alex Robinson
//! \brief  The interpolated fully tabular two-dimensional dist. class decl.
//!
//---------------------------------------------------------------------------//

#ifndef UTILITY_INTERPOLATED_FULLY_TABULAR_TWO_D_DISTRIBUTION_HPP
#define UTILITY_INTERPOLATED_FULLY_TABULAR_TWO_D_DISTRIBUTION_HPP

// FRENSIE Includes
#include "Utility_InterpolatedTabularTwoDDistributionImplBase.hpp"

namespace Utility{

namespace {

//! Helper class used to construct a cdf interpolation policy
template<typename YProcessingTag, typename XProcessingTag>
struct CDFInterpolationHelper
{ /* ... */ };

//! Helper class used to construct a LinLinLin cdf interpolation policy
template<>
struct CDFInterpolationHelper<LinIndepVarProcessingTag,LinIndepVarProcessingTag>
{
  //! The cdf interpolation policy
  typedef LinLinLin CDFInterpPolicy;
};

//! Helper class used to construct a LinLinLog cdf interpolation policy
template<>
struct CDFInterpolationHelper<LinIndepVarProcessingTag,LogIndepVarProcessingTag>
{
  //! The cdf interpolation policy
  typedef LinLinLog CDFInterpPolicy;
};

//! Helper class used to construct a LinLogLin cdf interpolation policy
template<>
struct CDFInterpolationHelper<LogIndepVarProcessingTag,LinIndepVarProcessingTag>
{
  //! The cdf interpolation policy
  typedef LinLogLin CDFInterpPolicy;
};

//! Helper class used to construct a LinLogLog cdf interpolation policy
template<>
struct CDFInterpolationHelper<LogIndepVarProcessingTag,LogIndepVarProcessingTag>
{
  //! The cdf interpolation policy
  typedef LinLogLog CDFInterpPolicy;
};
  
} // end local namespace

/*! The unit-aware inteprolated fully tabular two-dimensional distribution
 * \ingroup two_d_distribution
 */
template<typename TwoDInterpPolicy,
         typename PrimaryIndependentUnit,
         typename SecondaryIndependentUnit,
         typename DependentUnit>
class UnitAwareInterpolatedFullyTabularTwoDDistribution : public UnitAwareInterpolatedTabularTwoDDistributionImplBase<TwoDInterpPolicy,UnitAwareFullyTabularTwoDDistribution<PrimaryIndependentUnit,SecondaryIndependentUnit,DependentUnit> >
{

protected:

  // The parent distribution type
  typedef UnitAwareInterpolatedTabularTwoDDistributionImplBase<TwoDInterpPolicy,UnitAwareFullyTabularTwoDDistribution<PrimaryIndependentUnit,SecondaryIndependentUnit,DependentUnit> > ParentType;

  // The base one-dimensional distribution type (UnitAwareTabularOneDDist)
  typedef typename ParentType::BaseOneDDistributionType BaseOneDDistributionType;

  // Typedef for QuantityTraits<double>
  typedef typename ParentType::QT QT;

  // Typedef for QuantityTraits<PrimaryIndepQuantity>
  typedef typename ParentType::PIQT PIQT;

  // Typddef for QuantityTraits<SecondaryIndepQuantity>
  typedef typename ParentType::SIQT SIQT;

  // Typedef for QuantityTriats<InverseSecondaryIndepQuantity>
  typedef typename ParentType::ISIQT ISIQT;

  // Typedef for QuantityTraits<DepQuantity>
  typedef typename ParentType::DQT DQT;

  // The CDF interpolation policy
  typedef typename CDFInterpolationHelper<typename TwoDInterpPolicy::SecondIndepVarProcessingTag,typename TwoDInterpPolicy::FirstIndepVarProcessingTag>::CDFInterpPolicy CDFInterpPolicy;
  
public:
  
  //! The primary independent quantity type
  typedef typename ParentType::PrimaryIndepQuantity PrimaryIndepQuantity;

  //! The secondary independent quantity type
  typedef typename ParentType::SecondaryIndepQuantity SecondaryIndepQuantity;

  //! The inverse secondary independent quantity type
  typedef typename ParentType::InverseSecondaryIndepQuantity InverseSecondaryIndepQuantity;

  //! The dependent quantity type
  typedef typename ParentType::DepQuantity DepQuantity;

  //! The distribution type
  typedef typename ParentType::DistributionType DistributionType;

  //! Constructor
  UnitAwareInterpolatedFullyTabularTwoDDistribution(
                            const DistributionType& distribution,
                            const double fuzzy_boundary_tol = 1e-3,
                            const double evaluate_relative_error_tol = 1e-7,
                            const double evaluate_error_tol = 1e-16 )
    : ParentType( distribution, fuzzy_boundary_tol ),
      d_relative_error_tol( evaluate_relative_error_tol ),
      d_error_tol( evaluate_error_tol )
  { /* ... */ }

  //! Constructor
  template<template<typename T, typename... Args> class ArrayA,
           template<typename T, typename... Args> class ArrayB>
  UnitAwareInterpolatedFullyTabularTwoDDistribution(
                   const ArrayA<PrimaryIndepQuantity>& primary_indep_grid,
                   const ArrayB<std::shared_ptr<const UnitAwareTabularOneDDistribution<SecondaryIndependentUnit,DependentUnit> > >& secondary_distributions,
                   const double fuzzy_boundary_tol = 1e-3,
                   const double evaluate_relative_error_tol = 1e-7,
                   const double evaluate_error_tol = 1e-16 )
    : ParentType( primary_indep_grid, secondary_distributions, fuzzy_boundary_tol ),
      d_relative_error_tol( evaluate_relative_error_tol ),
      d_error_tol( evaluate_error_tol )
  { /* ... */ }

  //! Raw constructor
  template<template<typename T, typename... Args> class ArrayA,
           template<typename T, typename... Args> class ArrayB,
           template<typename T, typename... Args> class SubarrayB,
           template<typename T, typename... Args> class ArrayC,
           template<typename T, typename... Args> class SubarrayC>
  UnitAwareInterpolatedFullyTabularTwoDDistribution(
        const ArrayA<PrimaryIndepQuantity>& primary_indep_grid,
        const ArrayB<SubarrayB<SecondaryIndepQuantity> >& secondary_indep_grids,
        const ArrayC<SubarrayC<DepQuantity> >& dependent_values,
        const double fuzzy_boundary_tol = 1e-3,
        const double evaluate_relative_error_tol = 1e-7,
        const double evaluate_error_tol = 1e-16 );

  //! Destructor
  ~UnitAwareInterpolatedFullyTabularTwoDDistribution()
  { /* ... */ }

  //! Correlated evaluate the distribution (unit based)
<<<<<<< HEAD
  DepQuantity correlatedEvaluate(
=======
  DepQuantity correlatedEvaluateInBoundaries(
>>>>>>> 7fdd6c71
            const PrimaryIndepQuantity primary_indep_var_value,
            const SecondaryIndepQuantity secondary_indep_var_value,
            const SecondaryIndepQuantity min_secondary_indep_var_value,
            const SecondaryIndepQuantity max_secondary_indep_var_value ) const;

<<<<<<< HEAD
=======
  //! Correlated evaluate the distribution (unit based)
  DepQuantity correlatedEvaluate(
            const PrimaryIndepQuantity primary_indep_var_value,
            const SecondaryIndepQuantity secondary_indep_var_value ) const;

>>>>>>> 7fdd6c71
  //! Evaluate the distribution
  DepQuantity evaluateExact(
            const PrimaryIndepQuantity primary_indep_var_value,
            const SecondaryIndepQuantity secondary_indep_var_value ) const;

  //! Correlated evaluate the secondary conditional PDF (unit based)
<<<<<<< HEAD
  InverseSecondaryIndepQuantity correlatedEvaluateSecondaryConditionalPDF(
=======
  InverseSecondaryIndepQuantity correlatedEvaluateSecondaryConditionalPDFInBoundaries(
>>>>>>> 7fdd6c71
            const PrimaryIndepQuantity primary_indep_var_value,
            const SecondaryIndepQuantity secondary_indep_var_value,
            const SecondaryIndepQuantity min_secondary_indep_var_value,
            const SecondaryIndepQuantity max_secondary_indep_var_value ) const;

<<<<<<< HEAD
=======
  //! Correlated evaluate the secondary conditional PDF (unit based)
  InverseSecondaryIndepQuantity correlatedEvaluateSecondaryConditionalPDF(
            const PrimaryIndepQuantity primary_indep_var_value,
            const SecondaryIndepQuantity secondary_indep_var_value ) const;

>>>>>>> 7fdd6c71
  //! Evaluate the secondary conditional PDF
  InverseSecondaryIndepQuantity evaluateSecondaryConditionalPDFExact(
            const PrimaryIndepQuantity primary_indep_var_value,
            const SecondaryIndepQuantity secondary_indep_var_value ) const;

  //! Evaluate the secondary conditional CDF
  double evaluateSecondaryConditionalCDF(
            const PrimaryIndepQuantity primary_indep_var_value,
            const SecondaryIndepQuantity secondary_indep_var_value ) const;
<<<<<<< HEAD

  //! Correlated evaluate the secondary conditional CDF (unit based)
  double correlatedEvaluateSecondaryConditionalCDF(
            const PrimaryIndepQuantity primary_indep_var_value,
            const SecondaryIndepQuantity secondary_indep_var_value,
            const SecondaryIndepQuantity min_secondary_indep_var_value,
            const SecondaryIndepQuantity max_secondary_indep_var_value ) const;

  //! Evaluate the secondary conditional CDF
  double evaluateSecondaryConditionalCDFExact(
            const PrimaryIndepQuantity primary_indep_var_value,
            const SecondaryIndepQuantity secondary_indep_var_value ) const;

//  //! Return a random correlated sample from the secondary conditional PDF
//  SecondaryIndepQuantity correlatedSampleSecondaryConditional(
//                const PrimaryIndepQuantity primary_indep_var_value,
//                const SecondaryIndepQuantity min_secondary_indep_var_value,
//                const SecondaryIndepQuantity max_secondary_indep_var_value ) const;

=======

  //! Correlated evaluate the secondary conditional CDF (unit based)
  double correlatedEvaluateSecondaryConditionalCDFInBoundaries(
            const PrimaryIndepQuantity primary_indep_var_value,
            const SecondaryIndepQuantity secondary_indep_var_value,
            const SecondaryIndepQuantity min_secondary_indep_var_value,
            const SecondaryIndepQuantity max_secondary_indep_var_value ) const;

  //! Correlated evaluate the secondary conditional CDF (unit based)
  double correlatedEvaluateSecondaryConditionalCDF(
            const PrimaryIndepQuantity primary_indep_var_value,
            const SecondaryIndepQuantity secondary_indep_var_value ) const;

  //! Evaluate the secondary conditional CDF
  double evaluateSecondaryConditionalCDFExact(
            const PrimaryIndepQuantity primary_indep_var_value,
            const SecondaryIndepQuantity secondary_indep_var_value ) const;

  //! Return a random correlated sample from the secondary conditional PDF
  SecondaryIndepQuantity correlatedSampleSecondaryConditionalInBoundaries(
                const PrimaryIndepQuantity primary_indep_var_value,
                const SecondaryIndepQuantity min_secondary_indep_var_value,
                const SecondaryIndepQuantity max_secondary_indep_var_value ) const;

  //! Return a random correlated sample from the secondary conditional PDF
  SecondaryIndepQuantity correlatedSampleSecondaryConditional(
                const PrimaryIndepQuantity primary_indep_var_value ) const;

>>>>>>> 7fdd6c71
  //! Return a random sample from the secondary conditional PDF
  SecondaryIndepQuantity sampleSecondaryConditionalExact(
                const PrimaryIndepQuantity primary_indep_var_value ) const;

  //! Return a random sample from the secondary conditional PDF at the CDF val
  SecondaryIndepQuantity sampleSecondaryConditionalWithRandomNumber(
                const PrimaryIndepQuantity primary_indep_var_value,
                const double random_number ) const;

  //! Return a random correlated sample from the secondary conditional PDF at the CDF val
<<<<<<< HEAD
  SecondaryIndepQuantity correlatedSampleSecondaryConditionalWithRandomNumber(
                const PrimaryIndepQuantity primary_indep_var_value,
                const SecondaryIndepQuantity min_secondary_indep_var_value,
                const SecondaryIndepQuantity max_secondary_indep_var_value,
=======
  SecondaryIndepQuantity correlatedSampleSecondaryConditionalWithRandomNumberInBoundaries(
                const PrimaryIndepQuantity primary_indep_var_value,
                const double random_number,
                const SecondaryIndepQuantity min_secondary_indep_var_value,
                const SecondaryIndepQuantity max_secondary_indep_var_value ) const;

  //! Return a random correlated sample from the secondary conditional PDF at the CDF val
  SecondaryIndepQuantity correlatedSampleSecondaryConditionalWithRandomNumber(
                const PrimaryIndepQuantity primary_indep_var_value,
>>>>>>> 7fdd6c71
                const double random_number ) const;

  //! Return a random sample from the secondary conditional PDF at the CDF val
  SecondaryIndepQuantity sampleSecondaryConditionalExactWithRandomNumber(
                    const PrimaryIndepQuantity primary_indep_var_value,
                    const double random_number ) const;

  //! Return a random sample from the secondary conditional PDF in the subrange
  SecondaryIndepQuantity sampleSecondaryConditionalInSubrange(
            const PrimaryIndepQuantity primary_indep_var_value,
            const SecondaryIndepQuantity max_secondary_indep_var_value ) const;

<<<<<<< HEAD
//  //! Return a random correlated sample from the secondary conditional PDF in the subrange
//  SecondaryIndepQuantity correlatedSampleSecondaryConditionalInSubrange(
//                const PrimaryIndepQuantity primary_indep_var_value,
//                const SecondaryIndepQuantity min_secondary_indep_var_value,
//                const SecondaryIndepQuantity max_secondary_indep_var_value ) const;
=======
  //! Return a random correlated sample from the secondary conditional PDF in the subrange
  SecondaryIndepQuantity correlatedSampleSecondaryConditionalInSubrangeInBoundaries(
                const PrimaryIndepQuantity primary_indep_var_value,
                const SecondaryIndepQuantity min_secondary_indep_var_value,
                const SecondaryIndepQuantity max_secondary_indep_var_value ) const;

  //! Return a random correlated sample from the secondary conditional PDF in the subrange
  SecondaryIndepQuantity correlatedSampleSecondaryConditionalInSubrange(
                const PrimaryIndepQuantity primary_indep_var_value,
                const SecondaryIndepQuantity max_secondary_indep_var_value ) const;
>>>>>>> 7fdd6c71

  //! Return a random sample from the secondary conditional PDF in the subrange
  SecondaryIndepQuantity sampleSecondaryConditionalExactInSubrange(
            const PrimaryIndepQuantity primary_indep_var_value,
            const SecondaryIndepQuantity max_secondary_indep_var_value ) const;

  //! Return a random sample from the secondary conditional PDF in the subrange
  SecondaryIndepQuantity sampleSecondaryConditionalWithRandomNumberInSubrange(
            const PrimaryIndepQuantity primary_indep_var_value,
            const double random_number,
            const SecondaryIndepQuantity max_secondary_indep_var_value ) const;

  //! Return a random correlated sample from the secondary conditional PDF in the subrange
<<<<<<< HEAD
  SecondaryIndepQuantity correlatedSampleSecondaryConditionalWithRandomNumberInSubrange(
            const PrimaryIndepQuantity primary_indep_var_value,
            const double random_number,
            const SecondaryIndepQuantity min_secondary_indep_var_value,
=======
  SecondaryIndepQuantity correlatedSampleSecondaryConditionalWithRandomNumberInSubrangeInBoundaries(
            const PrimaryIndepQuantity primary_indep_var_value,
            const double random_number,
            const SecondaryIndepQuantity min_secondary_indep_var_value,
            const SecondaryIndepQuantity max_secondary_indep_var_value ) const;

  //! Return a random correlated sample from the secondary conditional PDF in the subrange
  SecondaryIndepQuantity correlatedSampleSecondaryConditionalWithRandomNumberInSubrange(
            const PrimaryIndepQuantity primary_indep_var_value,
            const double random_number,
>>>>>>> 7fdd6c71
            const SecondaryIndepQuantity max_secondary_indep_var_value ) const;

  //! Return a random sample from the secondary conditional PDF in the subrange
  SecondaryIndepQuantity sampleSecondaryConditionalExactWithRandomNumberInSubrange(
            const PrimaryIndepQuantity primary_indep_var_value,
            const double random_number,
            const SecondaryIndepQuantity max_secondary_indep_var_value ) const;

  //! Return a random sample from the secondary conditional PDF and the index
  SecondaryIndepQuantity sampleSecondaryConditionalAndRecordBinIndices(
                            const PrimaryIndepQuantity primary_indep_var_value,
                            unsigned& primary_bin_index,
                            unsigned& secondary_bin_index ) const;

  //! Return a random sample from the secondary conditional PDF and the index
  SecondaryIndepQuantity sampleSecondaryConditionalAndRecordBinIndices(
                            const PrimaryIndepQuantity primary_indep_var_value,
                            SecondaryIndepQuantity& raw_sample,
                            unsigned& primary_bin_index,
                            unsigned& secondary_bin_index ) const;

private:

  //! Evaluate the distribution using the desired evaluation method
  template<typename LocalTwoDInterpPolicy,
           typename ReturnType,
           typename EvaluationMethod>
  ReturnType correlatedEvaluateImpl(
                    const PrimaryIndepQuantity primary_indep_var_value,
                    const SecondaryIndepQuantity secondary_indep_var_value,
                    const SecondaryIndepQuantity min_secondary_indep_var_value,
                    const SecondaryIndepQuantity max_secondary_indep_var_value,
                    EvaluationMethod evaluate,
                    const ReturnType below_lower_bound_return =
                    QuantityTraits<ReturnType>::zero(),
                    const ReturnType above_upper_bound_return =
                    QuantityTraits<ReturnType>::zero(),
                    unsigned max_number_of_iterations = 500 ) const;

  //! Evaluate the distribution using the desired evaluation method
  template<typename LocalTwoDInterpPolicy,
           typename ReturnType,
           typename EvaluationMethod>
  ReturnType evaluateExactImpl(
                    const PrimaryIndepQuantity primary_indep_var_value,
                    const SecondaryIndepQuantity secondary_indep_var_value,
                    EvaluationMethod evaluate,
                    const ReturnType below_lower_bound_return =
                    QuantityTraits<ReturnType>::zero(),
                    const ReturnType above_upper_bound_return =
                    QuantityTraits<ReturnType>::zero(),
                    unsigned max_number_of_iterations = 500 ) const;

  //! Correlated sample from the distribution using the desired sampling functor
  template<typename SampleFunctor>
  SecondaryIndepQuantity correlatedSampleImpl(
                    const PrimaryIndepQuantity primary_indep_var_value,
                    const SecondaryIndepQuantity min_secondary_indep_var_value,
                    const SecondaryIndepQuantity max_secondary_indep_var_value,
                    SampleFunctor sample_functor ) const;

  //! Sample from the distribution using the desired sampling functor
  template<typename SampleFunctor>
  SecondaryIndepQuantity sampleExactImpl(
                    const PrimaryIndepQuantity primary_indep_var_value,
                    SampleFunctor sample_functor ) const;

<<<<<<< HEAD
=======
  // Return the correlated sampling functor for the desired bin boundary
  template<typename SampleFunctor>
  void getCorrelatedSampleInSubrangeFunctor(
                    typename DistributionType::const_iterator bin_boundary,
                    const SecondaryIndepQuantity max_secondary_indep_var_value,
                    const double random_number,
                    SampleFunctor& sample_functor,
                    SecondaryIndepQuantity& bin_boundary_max_value ) const;

>>>>>>> 7fdd6c71
  // The relative error tolerance for the evaluate impl schemes
  double d_relative_error_tol;

  // The error tolerance for the evaluate impl schemes
  double d_error_tol;
};

/*! \brief The interpolated fully tabular two-dimensional distribution 
 * (unit-agnostic)
 * \ingroup two_d_distributions
 */
template<typename TwoDInterpPolicy> using InterpolatedFullyTabularTwoDDistribution =
  UnitAwareInterpolatedFullyTabularTwoDDistribution<TwoDInterpPolicy,void,void,void>;
  
} // end Utility namespace

//---------------------------------------------------------------------------//
// Template Includes
//---------------------------------------------------------------------------//

#include "Utility_InterpolatedFullyTabularTwoDDistribution_def.hpp"

//---------------------------------------------------------------------------//

#endif // end UTILITY_INTERPOLATED_FULLY_TABULAR_TWO_D_DISTRIBUTION_HPP

//---------------------------------------------------------------------------//
// end Utility_InterpolatedFullyTabularTwoDDistribution.hpp
//---------------------------------------------------------------------------//<|MERGE_RESOLUTION|>--- conflicted
+++ resolved
@@ -152,48 +152,34 @@
   { /* ... */ }
 
   //! Correlated evaluate the distribution (unit based)
-<<<<<<< HEAD
-  DepQuantity correlatedEvaluate(
-=======
   DepQuantity correlatedEvaluateInBoundaries(
->>>>>>> 7fdd6c71
             const PrimaryIndepQuantity primary_indep_var_value,
             const SecondaryIndepQuantity secondary_indep_var_value,
             const SecondaryIndepQuantity min_secondary_indep_var_value,
             const SecondaryIndepQuantity max_secondary_indep_var_value ) const;
 
-<<<<<<< HEAD
-=======
   //! Correlated evaluate the distribution (unit based)
   DepQuantity correlatedEvaluate(
             const PrimaryIndepQuantity primary_indep_var_value,
             const SecondaryIndepQuantity secondary_indep_var_value ) const;
 
->>>>>>> 7fdd6c71
   //! Evaluate the distribution
   DepQuantity evaluateExact(
             const PrimaryIndepQuantity primary_indep_var_value,
             const SecondaryIndepQuantity secondary_indep_var_value ) const;
 
   //! Correlated evaluate the secondary conditional PDF (unit based)
-<<<<<<< HEAD
-  InverseSecondaryIndepQuantity correlatedEvaluateSecondaryConditionalPDF(
-=======
   InverseSecondaryIndepQuantity correlatedEvaluateSecondaryConditionalPDFInBoundaries(
->>>>>>> 7fdd6c71
             const PrimaryIndepQuantity primary_indep_var_value,
             const SecondaryIndepQuantity secondary_indep_var_value,
             const SecondaryIndepQuantity min_secondary_indep_var_value,
             const SecondaryIndepQuantity max_secondary_indep_var_value ) const;
 
-<<<<<<< HEAD
-=======
   //! Correlated evaluate the secondary conditional PDF (unit based)
   InverseSecondaryIndepQuantity correlatedEvaluateSecondaryConditionalPDF(
             const PrimaryIndepQuantity primary_indep_var_value,
             const SecondaryIndepQuantity secondary_indep_var_value ) const;
 
->>>>>>> 7fdd6c71
   //! Evaluate the secondary conditional PDF
   InverseSecondaryIndepQuantity evaluateSecondaryConditionalPDFExact(
             const PrimaryIndepQuantity primary_indep_var_value,
@@ -203,27 +189,6 @@
   double evaluateSecondaryConditionalCDF(
             const PrimaryIndepQuantity primary_indep_var_value,
             const SecondaryIndepQuantity secondary_indep_var_value ) const;
-<<<<<<< HEAD
-
-  //! Correlated evaluate the secondary conditional CDF (unit based)
-  double correlatedEvaluateSecondaryConditionalCDF(
-            const PrimaryIndepQuantity primary_indep_var_value,
-            const SecondaryIndepQuantity secondary_indep_var_value,
-            const SecondaryIndepQuantity min_secondary_indep_var_value,
-            const SecondaryIndepQuantity max_secondary_indep_var_value ) const;
-
-  //! Evaluate the secondary conditional CDF
-  double evaluateSecondaryConditionalCDFExact(
-            const PrimaryIndepQuantity primary_indep_var_value,
-            const SecondaryIndepQuantity secondary_indep_var_value ) const;
-
-//  //! Return a random correlated sample from the secondary conditional PDF
-//  SecondaryIndepQuantity correlatedSampleSecondaryConditional(
-//                const PrimaryIndepQuantity primary_indep_var_value,
-//                const SecondaryIndepQuantity min_secondary_indep_var_value,
-//                const SecondaryIndepQuantity max_secondary_indep_var_value ) const;
-
-=======
 
   //! Correlated evaluate the secondary conditional CDF (unit based)
   double correlatedEvaluateSecondaryConditionalCDFInBoundaries(
@@ -252,7 +217,6 @@
   SecondaryIndepQuantity correlatedSampleSecondaryConditional(
                 const PrimaryIndepQuantity primary_indep_var_value ) const;
 
->>>>>>> 7fdd6c71
   //! Return a random sample from the secondary conditional PDF
   SecondaryIndepQuantity sampleSecondaryConditionalExact(
                 const PrimaryIndepQuantity primary_indep_var_value ) const;
@@ -263,12 +227,6 @@
                 const double random_number ) const;
 
   //! Return a random correlated sample from the secondary conditional PDF at the CDF val
-<<<<<<< HEAD
-  SecondaryIndepQuantity correlatedSampleSecondaryConditionalWithRandomNumber(
-                const PrimaryIndepQuantity primary_indep_var_value,
-                const SecondaryIndepQuantity min_secondary_indep_var_value,
-                const SecondaryIndepQuantity max_secondary_indep_var_value,
-=======
   SecondaryIndepQuantity correlatedSampleSecondaryConditionalWithRandomNumberInBoundaries(
                 const PrimaryIndepQuantity primary_indep_var_value,
                 const double random_number,
@@ -278,7 +236,6 @@
   //! Return a random correlated sample from the secondary conditional PDF at the CDF val
   SecondaryIndepQuantity correlatedSampleSecondaryConditionalWithRandomNumber(
                 const PrimaryIndepQuantity primary_indep_var_value,
->>>>>>> 7fdd6c71
                 const double random_number ) const;
 
   //! Return a random sample from the secondary conditional PDF at the CDF val
@@ -291,13 +248,6 @@
             const PrimaryIndepQuantity primary_indep_var_value,
             const SecondaryIndepQuantity max_secondary_indep_var_value ) const;
 
-<<<<<<< HEAD
-//  //! Return a random correlated sample from the secondary conditional PDF in the subrange
-//  SecondaryIndepQuantity correlatedSampleSecondaryConditionalInSubrange(
-//                const PrimaryIndepQuantity primary_indep_var_value,
-//                const SecondaryIndepQuantity min_secondary_indep_var_value,
-//                const SecondaryIndepQuantity max_secondary_indep_var_value ) const;
-=======
   //! Return a random correlated sample from the secondary conditional PDF in the subrange
   SecondaryIndepQuantity correlatedSampleSecondaryConditionalInSubrangeInBoundaries(
                 const PrimaryIndepQuantity primary_indep_var_value,
@@ -308,7 +258,6 @@
   SecondaryIndepQuantity correlatedSampleSecondaryConditionalInSubrange(
                 const PrimaryIndepQuantity primary_indep_var_value,
                 const SecondaryIndepQuantity max_secondary_indep_var_value ) const;
->>>>>>> 7fdd6c71
 
   //! Return a random sample from the secondary conditional PDF in the subrange
   SecondaryIndepQuantity sampleSecondaryConditionalExactInSubrange(
@@ -322,23 +271,16 @@
             const SecondaryIndepQuantity max_secondary_indep_var_value ) const;
 
   //! Return a random correlated sample from the secondary conditional PDF in the subrange
-<<<<<<< HEAD
-  SecondaryIndepQuantity correlatedSampleSecondaryConditionalWithRandomNumberInSubrange(
+  SecondaryIndepQuantity correlatedSampleSecondaryConditionalWithRandomNumberInSubrangeInBoundaries(
             const PrimaryIndepQuantity primary_indep_var_value,
             const double random_number,
             const SecondaryIndepQuantity min_secondary_indep_var_value,
-=======
-  SecondaryIndepQuantity correlatedSampleSecondaryConditionalWithRandomNumberInSubrangeInBoundaries(
-            const PrimaryIndepQuantity primary_indep_var_value,
-            const double random_number,
-            const SecondaryIndepQuantity min_secondary_indep_var_value,
             const SecondaryIndepQuantity max_secondary_indep_var_value ) const;
 
   //! Return a random correlated sample from the secondary conditional PDF in the subrange
   SecondaryIndepQuantity correlatedSampleSecondaryConditionalWithRandomNumberInSubrange(
             const PrimaryIndepQuantity primary_indep_var_value,
             const double random_number,
->>>>>>> 7fdd6c71
             const SecondaryIndepQuantity max_secondary_indep_var_value ) const;
 
   //! Return a random sample from the secondary conditional PDF in the subrange
@@ -406,8 +348,6 @@
                     const PrimaryIndepQuantity primary_indep_var_value,
                     SampleFunctor sample_functor ) const;
 
-<<<<<<< HEAD
-=======
   // Return the correlated sampling functor for the desired bin boundary
   template<typename SampleFunctor>
   void getCorrelatedSampleInSubrangeFunctor(
@@ -417,7 +357,6 @@
                     SampleFunctor& sample_functor,
                     SecondaryIndepQuantity& bin_boundary_max_value ) const;
 
->>>>>>> 7fdd6c71
   // The relative error tolerance for the evaluate impl schemes
   double d_relative_error_tol;
 
