//---------------------------------------------------------------------------//
//!
//! \file   Utility_DiscreteDistribution_def.hpp
//! \author Alex Robinson
//! \brief  Discrete distribution class definition.
//!
//---------------------------------------------------------------------------//

#ifndef UTILITY_DISCRETE_DISTRIBUTION_DEF_HPP
#define UTILITY_DISCRETE_DISTRIBUTION_DEF_HPP

// Std Lib Includes
#include <algorithm>

// FRENSIE Includes
#include "Utility_DataProcessor.hpp"
#include "Utility_RandomNumberGenerator.hpp"
#include "Utility_SearchAlgorithms.hpp"
#include "Utility_SortAlgorithms.hpp"
#include "Utility_ExceptionTestMacros.hpp"
#include "Utility_ExceptionCatchMacros.hpp"
#include "Utility_ContractException.hpp"

BOOST_SERIALIZATION_DISTRIBUTION2_EXPORT_IMPLEMENT( UnitAwareDiscreteDistribution );

namespace Utility{

// Basic Constructor (potentially dangerous)
/*! \details A precalculated CDF can be passed as the dependent values as
 * long as the interpret_dependent_values_as_cdf argument is true.
 */
template<typename IndependentUnit,typename DependentUnit>
UnitAwareDiscreteDistribution<IndependentUnit,DependentUnit>::UnitAwareDiscreteDistribution(
<<<<<<< HEAD
			      const std::vector<double>& independent_values,
			      const std::vector<double>& dependent_values,
			      const bool interpret_dependent_values_as_cdf )
=======
			      const Teuchos::Array<double>& independent_values,
			      const Teuchos::Array<double>& dependent_values,
			      const bool interpret_dependent_values_as_cdf,
                  const bool treat_as_continuous )
>>>>>>> f89aeb69
  : d_distribution( independent_values.size() ),
    d_continuous( treat_as_continuous ),
    d_norm_constant()
{
  // Verify that the values are valid
  this->verifyValidValues( independent_values,
                           dependent_values,
                           interpret_dependent_values_as_cdf );
  
  this->initializeDistribution( independent_values,
				dependent_values,
				interpret_dependent_values_as_cdf );

  BOOST_SERIALIZATION_CLASS_EXPORT_IMPLEMENT_FINALIZE( ThisType );
}

// CDF Constructor (potentially dangerous)
template<typename IndependentUnit,typename DependentUnit>
template<typename InputIndepQuantity>
UnitAwareDiscreteDistribution<IndependentUnit,DependentUnit>::UnitAwareDiscreteDistribution(
<<<<<<< HEAD
	      const std::vector<InputIndepQuantity>& independent_quantities,
	      const std::vector<double>& dependent_values )
=======
	      const Teuchos::Array<InputIndepQuantity>& independent_quantities,
	      const Teuchos::Array<double>& dependent_values,
          const bool treat_as_continuous )
>>>>>>> f89aeb69
  : d_distribution( independent_quantities.size() ),
    d_continuous( treat_as_continuous ),
    d_norm_constant()
{
  // Verify that the values are valid
  this->verifyValidValues( independent_quantities, dependent_values, true );
  
  this->initializeDistributionFromCDF( independent_quantities,
				       dependent_values );

  BOOST_SERIALIZATION_CLASS_EXPORT_IMPLEMENT_FINALIZE( ThisType );
}

// Constructor
template<typename IndependentUnit,typename DependentUnit>
template<typename InputIndepQuantity,typename InputDepQuantity>
UnitAwareDiscreteDistribution<IndependentUnit,DependentUnit>::UnitAwareDiscreteDistribution(
<<<<<<< HEAD
	      const std::vector<InputIndepQuantity>& independent_quantities,
	      const std::vector<InputDepQuantity>& dependent_quantities )
=======
	      const Teuchos::Array<InputIndepQuantity>& independent_quantities,
	      const Teuchos::Array<InputDepQuantity>& dependent_values,
          const bool treat_as_continuous )
>>>>>>> f89aeb69
  : d_distribution( independent_quantities.size() ),
    d_continuous( treat_as_continuous ),
    d_norm_constant()
{
  // Verify that the values are valid
  this->verifyValidValues( independent_quantities,
                           dependent_quantities,
                           false );
    
  this->initializeDistribution( independent_quantities,
				dependent_quantities );

  BOOST_SERIALIZATION_CLASS_EXPORT_IMPLEMENT_FINALIZE( ThisType );
}

// Copy constructor
/*! \details Just like boost::units::quantity objects, the unit-aware
 * distribution can be explicitly cast to a distribution with compatible
 * units. If the units are not compatible, this function will not compile. Note
 * that this allows distributions to be scaled safely (unit conversions
 * are completely taken care of by boost::units)!
 */
template<typename IndependentUnit,typename DependentUnit>
template<typename InputIndepUnit, typename InputDepUnit>
UnitAwareDiscreteDistribution<IndependentUnit,DependentUnit>::UnitAwareDiscreteDistribution(
	  const UnitAwareDiscreteDistribution<InputIndepUnit,InputDepUnit>& dist_instance )
  : d_distribution(),
    d_norm_constant()
{
  // Make sure that the distribution is valid
  testPrecondition( dist_instance.d_distribution.size() > 0 );

  typedef typename UnitAwareDiscreteDistribution<InputIndepUnit,InputDepUnit>::IndepQuantity InputIndepQuantity;

  typedef typename UnitAwareDiscreteDistribution<InputIndepUnit,InputDepUnit>::DepQuantity InputDepQuantity;

  // Reconstruct the original input distribution
  std::vector<InputIndepQuantity> input_indep_quantities;
  std::vector<InputDepQuantity> input_dep_quantities;

  dist_instance.reconstructOriginalDistribution( input_indep_quantities,
						 input_dep_quantities );

  this->initializeDistribution( input_indep_quantities, input_dep_quantities );

  BOOST_SERIALIZATION_CLASS_EXPORT_IMPLEMENT_FINALIZE( ThisType );
}

// Copy constructor (copying from unitless distribution only)
template<typename IndependentUnit,typename DependentUnit>
UnitAwareDiscreteDistribution<IndependentUnit,DependentUnit>::UnitAwareDiscreteDistribution(
  const UnitAwareDiscreteDistribution<void,void>& unitless_dist_instance, int )
  : d_distribution(),
    d_norm_constant()
{
  // Make sure that the distribution is valid
  testPrecondition( unitless_dist_instance.d_distribution.size() > 0 );

  // Reconstruct the original input distribution
  std::vector<double> input_bin_boundaries, input_bin_values;

  unitless_dist_instance.reconstructOriginalDistribution( input_bin_boundaries,
							  input_bin_values );

  // Verify that the values are valid
  this->verifyValidValues( input_bin_boundaries, input_bin_values, false );

  this->initializeDistribution( input_bin_boundaries, input_bin_values, false );

  BOOST_SERIALIZATION_CLASS_EXPORT_IMPLEMENT_FINALIZE( ThisType );
}

// Construct distribution from a unitless dist. (potentially dangerous)
/*! \details Constructing a unit-aware distribution from a unitless
 * distribution is potentially dangerous. By forcing users to construct objects
 * using this method instead of a standard constructor we are trying to make
 * sure users are aware of the danger. This is designed to mimic the interface
 * of the boost::units::quantity, which also has to deal with this issue.
 */
template<typename IndependentUnit,typename DependentUnit>
UnitAwareDiscreteDistribution<IndependentUnit,DependentUnit>
UnitAwareDiscreteDistribution<IndependentUnit,DependentUnit>::fromUnitlessDistribution(
        const UnitAwareDiscreteDistribution<void,void>& unitless_distribution )
{
  return ThisType( unitless_distribution, 0 );
}

// Assignment operator
template<typename IndependentUnit,typename DependentUnit>
UnitAwareDiscreteDistribution<IndependentUnit,DependentUnit>&
UnitAwareDiscreteDistribution<IndependentUnit,DependentUnit>::operator=(
	  const UnitAwareDiscreteDistribution<IndependentUnit,DependentUnit>& dist_instance )
{
  // Make sure that the distribution is valid
  testPrecondition( dist_instance.d_distribution.size() > 0 );

  if( this != &dist_instance )
  {
    d_distribution = dist_instance.d_distribution;
    d_norm_constant = dist_instance.d_norm_constant;
  }

  return *this;
}

// Evaluate the distribution
/*! \details The discrete distribution can be expressed as a sum of delta
 * functions, which allows it to behave as a continuous distribution.
 * Therefore, the discrete distribution can technically only take on
 * two values: 0.0 and infinity. It is more useful to return the dependent
 * value associated with a defined independent value.
 */
template<typename IndependentUnit,typename DependentUnit>
typename UnitAwareDiscreteDistribution<IndependentUnit,DependentUnit>::DepQuantity
UnitAwareDiscreteDistribution<IndependentUnit,DependentUnit>::evaluate( const typename UnitAwareDiscreteDistribution<IndependentUnit,DependentUnit>::IndepQuantity indep_var_value ) const
{
  return Utility::getRawQuantity(this->evaluatePDF( indep_var_value ))*d_norm_constant;
}

// Evaluate the PDF
/*! \details It is acceptable for the same independent variable to appear
 * multiple times. When multiple occurrences are found, the sum will be
 * returned.
 */
template<typename IndependentUnit,typename DependentUnit>
typename UnitAwareDiscreteDistribution<IndependentUnit,DependentUnit>::InverseIndepQuantity
UnitAwareDiscreteDistribution<IndependentUnit,DependentUnit>::evaluatePDF( const typename UnitAwareDiscreteDistribution<IndependentUnit,DependentUnit>::IndepQuantity indep_var_value ) const
{
  double raw_pdf = 0.0;

  if( indep_var_value >= Utility::get<0>(d_distribution.front()) &&
      indep_var_value <= Utility::get<0>(d_distribution.back()) )
  {
    typename std::vector<std::pair<IndepQuantity,double> >::const_iterator bin =
      Search::binaryLowerBound<0>( d_distribution.begin(),
				       d_distribution.end(),
				       indep_var_value );

    typename std::vector<std::pair<IndepQuantity,double> >::const_iterator
      prev_bin = bin;
    --prev_bin;

    // The same independent variable may appear multiple times
    while( Utility::get<0>(*bin) == indep_var_value )
    {
      if( bin != d_distribution.begin() )
      {
	raw_pdf += Utility::get<1>(*bin) -
          Utility::get<1>(*prev_bin);

	--bin;
	--prev_bin;
      }
      else
      {
	raw_pdf += Utility::get<1>(*bin);

	break;
      }
    }
  }
  else
    raw_pdf = 0.0;

  return QuantityTraits<InverseIndepQuantity>::initializeQuantity( raw_pdf );
}

// Evaluate the CDF
template<typename IndependentUnit,typename DependentUnit>
double UnitAwareDiscreteDistribution<IndependentUnit,DependentUnit>::evaluateCDF( const typename UnitAwareDiscreteDistribution<IndependentUnit,DependentUnit>::IndepQuantity indep_var_value ) const
{
  double cdf = 0.0;

  if( indep_var_value >= Utility::get<0>(d_distribution.front()) &&
      indep_var_value <= Utility::get<0>(d_distribution.back()) )
  {
    typename std::vector<std::pair<IndepQuantity,double> >::const_iterator bin =
      Search::binaryLowerBound<0>( d_distribution.begin(),
				       d_distribution.end(),
				       indep_var_value );

    // The same independent variable may appear multiple times
    cdf = Utility::get<1>(*bin);
  }
  else if( indep_var_value < Utility::get<0>(d_distribution.front()) )
    cdf = 0.0;
  else
    cdf = 1.0;

  return cdf;
}


// Return a random sample from the distribution
template<typename IndependentUnit,typename DependentUnit>
typename UnitAwareDiscreteDistribution<IndependentUnit,DependentUnit>::IndepQuantity
UnitAwareDiscreteDistribution<IndependentUnit,DependentUnit>::sample() const
{
  double random_number = RandomNumberGenerator::getRandomNumber<double>();

  size_t dummy_index;

  return this->sampleImplementation( random_number, dummy_index );
}

// Return a random sample and record the number of trials
template<typename IndependentUnit,typename DependentUnit>
typename UnitAwareDiscreteDistribution<IndependentUnit,DependentUnit>::IndepQuantity
UnitAwareDiscreteDistribution<IndependentUnit,DependentUnit>::sampleAndRecordTrials( DistributionTraits::Counter& trials ) const
{
  ++trials;

  return this->sample();
}

// Return a random sample and sampled index from the corresponding CDF
template<typename IndependentUnit,typename DependentUnit>
typename UnitAwareDiscreteDistribution<IndependentUnit,DependentUnit>::IndepQuantity
UnitAwareDiscreteDistribution<IndependentUnit,DependentUnit>::sampleAndRecordBinIndex(
					    size_t& sampled_bin_index ) const
{
  double random_number = RandomNumberGenerator::getRandomNumber<double>();

  return this->sampleImplementation( random_number, sampled_bin_index );
}

// Return a random sample and sampled index from the corresponding CDF
template<typename IndependentUnit,typename DependentUnit>
typename UnitAwareDiscreteDistribution<IndependentUnit,DependentUnit>::IndepQuantity
UnitAwareDiscreteDistribution<IndependentUnit,DependentUnit>::sampleWithRandomNumber(
					     const double random_number ) const
{
  size_t dummy_index;

  return this->sampleImplementation( random_number, dummy_index );
}

// Return a random sample from the corresponding CDF in a subrange
template<typename IndependentUnit,typename DependentUnit>
typename UnitAwareDiscreteDistribution<IndependentUnit,DependentUnit>::IndepQuantity
UnitAwareDiscreteDistribution<IndependentUnit,DependentUnit>::sampleInSubrange( const typename UnitAwareDiscreteDistribution<IndependentUnit,DependentUnit>::IndepQuantity max_indep_var ) const
{
  // Make sure the max independent variable is valid
  testPrecondition( max_indep_var >= Utility::get<0>(d_distribution.front()) );

  double random_number = RandomNumberGenerator::getRandomNumber<double>();

  return this->sampleWithRandomNumberInSubrange( random_number,
						 max_indep_var );
}

// Return a random sample using the random number and record the bin index
template<typename IndependentUnit,typename DependentUnit>
inline typename UnitAwareDiscreteDistribution<IndependentUnit,DependentUnit>::IndepQuantity
UnitAwareDiscreteDistribution<IndependentUnit,DependentUnit>::sampleImplementation(
					    double random_number,
					    size_t& sampled_bin_index ) const
{
  // Make sure the random number is valid
  testPrecondition( random_number >= 0.0 );
  testPrecondition( random_number <= 1.0 );

  // Get the bin index sampled
  sampled_bin_index =
    Search::binaryUpperBoundIndex<1>( d_distribution.begin(),
					   d_distribution.end(),
					   random_number );

  return Utility::get<0>(d_distribution[sampled_bin_index]);
}

// Return a random sample from the distribution at the given CDF value in a subrange
template<typename IndependentUnit,typename DependentUnit>
inline typename UnitAwareDiscreteDistribution<IndependentUnit,DependentUnit>::IndepQuantity
UnitAwareDiscreteDistribution<IndependentUnit,DependentUnit>::sampleWithRandomNumberInSubrange(
   const double random_number,
   const typename UnitAwareDiscreteDistribution<IndependentUnit,DependentUnit>::IndepQuantity max_indep_var ) const
{
  // Make sure the random number is valid
  testPrecondition( random_number >= 0.0 );
  testPrecondition( random_number <= 1.0 );
  // Make sure the max independent variable is valid
  testPrecondition( max_indep_var >= Utility::get<0>(d_distribution.front()) );

  // Scale the random number to the cdf at the max indep var
  double scaled_random_number =
    random_number*this->evaluateCDF( max_indep_var );

  size_t dummy_index;

  return this->sampleImplementation( scaled_random_number, dummy_index );
}

// Return the upper bound of the distribution independent variable
template<typename IndependentUnit,typename DependentUnit>
typename UnitAwareDiscreteDistribution<IndependentUnit,DependentUnit>::IndepQuantity
UnitAwareDiscreteDistribution<IndependentUnit,DependentUnit>::getUpperBoundOfIndepVar() const
{
  return Utility::get<0>(d_distribution.back());
}

// Return the lower bound of the independent variable
template<typename IndependentUnit,typename DependentUnit>
typename UnitAwareDiscreteDistribution<IndependentUnit,DependentUnit>::IndepQuantity
UnitAwareDiscreteDistribution<IndependentUnit,DependentUnit>::getLowerBoundOfIndepVar() const
{
  return Utility::get<0>(d_distribution.front());
}

// Return the distribution type
template<typename IndependentUnit,typename DependentUnit>
UnivariateDistributionType
UnitAwareDiscreteDistribution<IndependentUnit,DependentUnit>::getDistributionType() const
{
  return ThisType::distribution_type;
}

// Test if the distribution is continuous
template<typename IndependentUnit,typename DependentUnit>
bool UnitAwareDiscreteDistribution<IndependentUnit,DependentUnit>::isContinuous() const
{
  return d_continuous;
}

// Method for placing the object in an output stream
template<typename IndependentUnit,typename DependentUnit>
void UnitAwareDiscreteDistribution<IndependentUnit,DependentUnit>::toStream( std::ostream& os ) const
{
  std::vector<IndepQuantity> independent_values;
  std::vector<DepQuantity> dependent_values;

  this->reconstructOriginalDistribution(independent_values, dependent_values);

  this->toStreamDistImpl( os,
                          std::make_pair( "independent values", independent_values ),
                          std::make_pair( "dependent values", dependent_values ) );
}

// Save the distribution to an archive
template<typename IndependentUnit, typename DependentUnit>
template<typename Archive>
void UnitAwareDiscreteDistribution<IndependentUnit,DependentUnit>::save( Archive& ar, const unsigned version ) const
{
  // Save the base class first
  ar & BOOST_SERIALIZATION_BASE_OBJECT_NVP( BaseType );

<<<<<<< HEAD
  // Save the local member data
  ar & BOOST_SERIALIZATION_NVP( d_distribution );
  ar & BOOST_SERIALIZATION_NVP( d_norm_constant );
}
=======
  TEST_FOR_EXCEPTION( start_bracket.size() != 0,
		      InvalidDistributionStringRepresentation,
		      "Error: the input stream is not a valid discrete "
		      "distribution representation!" );

  std::string independent_values_rep;
  std::getline( is, independent_values_rep, '}' );
  independent_values_rep += "}";

  // Parse special characters
  try{
    ArrayString::locateAndReplacePi( independent_values_rep );
    ArrayString::locateAndReplaceIntervalOperator( independent_values_rep );
  }
  EXCEPTION_CATCH_RETHROW_AS( std::runtime_error,
			      InvalidDistributionStringRepresentation,
			      "Error: the discrete distribution cannot be "
			      "constructed because the independent values are "
			      "not valid (see details below)!\n" );

  Teuchos::Array<double> independent_values;
  try{
    independent_values =
      Teuchos::fromStringToArray<double>( independent_values_rep );
  }
  EXCEPTION_CATCH_RETHROW_AS( Teuchos::InvalidArrayStringRepresentation,
			      InvalidDistributionStringRepresentation,
			      "Error: the discrete distribution cannot be "
			      "constructed because the independent values are "
			      "not valid (see details below)!\n" );

  TEST_FOR_EXCEPTION( !Sort::isSortedAscending( independent_values.begin(),
						independent_values.end() ),
		      InvalidDistributionStringRepresentation,
		      "Error: the discrete distribution cannot be constructed "
		      "because the bin boundaries "
		      << independent_values_rep << " are not sorted!" );

  // Read the ","
  std::string separator;
  std::getline( is, separator, ',' );

  std::string dependent_values_rep;
  std::getline( is, dependent_values_rep, '}' );
  dependent_values_rep += "}";

  // Parse special characters
  try{
    ArrayString::locateAndReplacePi( dependent_values_rep );
    ArrayString::locateAndReplaceIntervalOperator( dependent_values_rep );
  }
  EXCEPTION_CATCH_RETHROW_AS( std::runtime_error,
			      InvalidDistributionStringRepresentation,
			      "Error: the discrete distribution cannot be "
			      "constructed because the dependent values are "
			      "not valid (see details below)!\n" );

  Teuchos::Array<double> dependent_values;
  try{
    dependent_values =
      Teuchos::fromStringToArray<double>( dependent_values_rep );
  }
  EXCEPTION_CATCH_RETHROW_AS( Teuchos::InvalidArrayStringRepresentation,
			      InvalidDistributionStringRepresentation,
			      "Error: the discrete distribution cannot be "
			      "constructed because the dependent values are "
			      "not valid (see details below)!\n" );
>>>>>>> f89aeb69

// Load the distribution from an archive
template<typename IndependentUnit, typename DependentUnit>
template<typename Archive>
void UnitAwareDiscreteDistribution<IndependentUnit,DependentUnit>::load( Archive& ar, const unsigned version )
{
  // Load the base class first
  ar & BOOST_SERIALIZATION_BASE_OBJECT_NVP( BaseType );

  // Load the local member data
  ar & BOOST_SERIALIZATION_NVP( d_distribution );
  ar & BOOST_SERIALIZATION_NVP( d_norm_constant );
}

// Equality comparison operator
template<typename IndependentUnit,typename DependentUnit>
bool UnitAwareDiscreteDistribution<IndependentUnit,DependentUnit>::operator==( const UnitAwareDiscreteDistribution<IndependentUnit,DependentUnit>& other ) const
{
  return d_distribution == other.d_distribution &&
    d_norm_constant == other.d_norm_constant;
}

// Inequality comparison operator
template<typename IndependentUnit,typename DependentUnit>
bool UnitAwareDiscreteDistribution<IndependentUnit,DependentUnit>::operator!=( const UnitAwareDiscreteDistribution<IndependentUnit,DependentUnit>& other ) const
{
  return d_distribution != other.d_distribution ||
    d_norm_constant != other.d_norm_constant;
}  

// Initialize the distribution
template<typename IndependentUnit,typename DependentUnit>
void UnitAwareDiscreteDistribution<IndependentUnit,DependentUnit>::initializeDistribution(
			  const std::vector<double>& independent_values,
			  const std::vector<double>& dependent_values,
			  const bool interpret_dependent_values_as_cdf )
{
  // Make sure that every value has a probability assigned
  testPrecondition( independent_values.size() == dependent_values.size() );
  // Make sure that the bins are sorted
  testPrecondition( Sort::isSortedAscending( independent_values.begin(),
					     independent_values.end() ) );

  // Convert the raw independent values to quantities
  std::vector<IndepQuantity> independent_quantities;

  this->convertUnitlessValues( independent_values, independent_quantities );

  if( interpret_dependent_values_as_cdf )
  {
    this->initializeDistributionFromCDF( independent_quantities,
					 dependent_values );
  }
  else
  {
    // Convert the raw dependent values to quantities
    std::vector<DepQuantity> dependent_quantities;

    this->convertUnitlessValues( dependent_values, dependent_quantities );

    this->initializeDistribution( independent_quantities,
				  dependent_quantities );
  }
}

// Initialize the distribution from a cdf
template<typename IndependentUnit,typename DependentUnit>
template<typename InputIndepQuantity>
void UnitAwareDiscreteDistribution<IndependentUnit,DependentUnit>::initializeDistributionFromCDF(
	      const std::vector<InputIndepQuantity>& independent_quantities,
	      const std::vector<double>& cdf_values )
{
  // Make sure that every value has a probability assigned
  testPrecondition( independent_quantities.size() == cdf_values.size() );
  // Make sure that the bins are sorted
  testPrecondition( Sort::isSortedAscending( independent_quantities.begin(),
					     independent_quantities.end() ) );
  // Make sure that the cdf is sorted
  testPrecondition( Sort::isSortedAscending( cdf_values.begin(),
					     cdf_values.end() ) );

  // Resize the distribution
  d_distribution.resize( independent_quantities.size() );

  // Assign the distribution
  for( size_t i = 0; i < cdf_values.size(); ++i )
  {
    Utility::get<0>(d_distribution[i]) =
      IndepQuantity( independent_quantities[i] );

    Utility::get<1>(d_distribution[i]) = cdf_values[i];
  }

  // Verify that the CDF is normalized (in event of round-off errors)
  if( cdf_values.back() != 1.0 )
  {
    for( size_t i = 0; i < d_distribution.size(); ++i )
    {
      Utility::get<1>(d_distribution[i]) /=
        Utility::get<1>(d_distribution.back());
    }
  }

  // Set the normalization constant
  setQuantity( d_norm_constant, 1.0 );
}

// Initialize the distribution
template<typename IndependentUnit,typename DependentUnit>
template<typename InputIndepQuantity,typename InputDepQuantity>
void UnitAwareDiscreteDistribution<IndependentUnit,DependentUnit>::initializeDistribution(
		  const std::vector<InputIndepQuantity>& independent_values,
		  const std::vector<InputDepQuantity>& dependent_values )
{
  // Make sure that every value has a probability assigned
  testPrecondition( independent_values.size() == dependent_values.size() );
  // Make sure that the bins are sorted
  testPrecondition( Sort::isSortedAscending( independent_values.begin(),
					     independent_values.end() ) );

  // Resize the distribution array
  d_distribution.resize( independent_values.size() );

  // Initialize the normalization constant
  Utility::setQuantity( d_norm_constant, 0.0 );

  // Assign the raw distribution data
  for( size_t i = 0; i < dependent_values.size(); ++i )
  {
    Utility::get<0>(d_distribution[i]) =
      IndepQuantity( independent_values[i] );

    // Use an explicit cast to desired unit
    DepQuantity dep_quantity( dependent_values[i] );

    Utility::get<1>(d_distribution[i]) = Utility::getRawQuantity( dep_quantity );

    d_norm_constant += dep_quantity;
  }

  // Create a CDF from the raw distribution data
  DataProcessor::calculateDiscreteCDF<1,1>( d_distribution );
}

// Reconstruct original distribution
template<typename IndependentUnit,typename DependentUnit>
void UnitAwareDiscreteDistribution<IndependentUnit,DependentUnit>::reconstructOriginalDistribution(
		     std::vector<IndepQuantity>& independent_quantities,
		     std::vector<DepQuantity>& dependent_quantities ) const
{
  // Resize the arrays
  independent_quantities.resize( d_distribution.size() );
  dependent_quantities.resize( d_distribution.size() );

  for( size_t i = 0u; i < d_distribution.size(); ++i )
  {
    independent_quantities[i] = Utility::get<0>(d_distribution[i]);

    if( i != 0u )
    {
      dependent_quantities[i] = d_norm_constant*
	(Utility::get<1>(d_distribution[i]) -
         Utility::get<1>(d_distribution[i-1]));
    }
    else
    {
      dependent_quantities[i] =
        d_norm_constant*Utility::get<1>(d_distribution[i]);
    }
  }
}

// Reconstruct original distribution w/o units
template<typename IndependentUnit,typename DependentUnit>
void UnitAwareDiscreteDistribution<IndependentUnit,DependentUnit>::reconstructOriginalUnitlessDistribution(
			      std::vector<double>& independent_values,
			      std::vector<double>& dependent_values ) const
{
  // Resize the arrays
  independent_values.resize( d_distribution.size() );
  dependent_values.resize( d_distribution.size() );

  for( size_t i = 0u; i < d_distribution.size(); ++i )
  {
    independent_values[i] =
      Utility::getRawQuantity( Utility::get<0>(d_distribution[i]) );

    if( i != 0u )
    {
      dependent_values[i] = Utility::getRawQuantity( d_norm_constant )*
	(Utility::get<1>(d_distribution[i]) -
         Utility::get<1>(d_distribution[i-1]));
    }
    else
    {
      dependent_values[i] = Utility::get<1>(d_distribution[i])*
        Utility::getRawQuantity( d_norm_constant );
    }
  }
}

// Convert the unitless values to the correct units
template<typename IndependentUnit,typename DependentUnit>
template<typename Quantity>
void UnitAwareDiscreteDistribution<IndependentUnit,DependentUnit>::convertUnitlessValues(
		                 const std::vector<double>& unitless_values,
				 std::vector<Quantity>& quantities )
{
  // Resize the quantities array
  quantities.resize( unitless_values.size() );

  // Copy the values
  for( size_t i = 0u; i < unitless_values.size(); ++i )
    setQuantity( quantities[i], unitless_values[i] );
}

// Test if the dependent variable can be zero within the indep bounds
template<typename IndependentUnit,typename DependentUnit>
bool UnitAwareDiscreteDistribution<IndependentUnit,DependentUnit>::canDepVarBeZeroInIndepBounds() const
{
  return true;
}

// Verify that the values are valid
template<typename IndependentUnit,typename DependentUnit>
template<typename InputIndepQuantity, typename InputDepQuantity>
void UnitAwareDiscreteDistribution<IndependentUnit,DependentUnit>::verifyValidValues(
                     const std::vector<InputIndepQuantity>& independent_values,
                     const std::vector<InputDepQuantity>& dependent_values,
                     const bool cdf_bin_values )
{
  TEST_FOR_EXCEPTION( independent_values.size() == 0,
                      Utility::BadUnivariateDistributionParameter,
                      "The discrete distribution cannot be constructed "
                      "because no independent values have been specified!" );
  
  TEST_FOR_EXCEPTION( !Sort::isSortedAscending( independent_values.begin(),
						independent_values.end() ),
		      Utility::BadUnivariateDistributionParameter,
		      "The discrete distribution cannot be constructed "
		      "because the independent values "
		      << independent_values << " are not sorted!" );

  typedef Utility::QuantityTraits<InputIndepQuantity> IIQT;
  
  TEST_FOR_EXCEPTION( IIQT::isnaninf( independent_values.front() ),
                      Utility::BadUnivariateDistributionParameter,
                      "The discrete distribution cannot be constructed "
                      "because the first independent value is invalid!" );

  TEST_FOR_EXCEPTION( IIQT::isnaninf( independent_values.back() ),
                      Utility::BadUnivariateDistributionParameter,
                      "The discrete distribution cannot be constructed "
                      "because the last independent value is invalid!" );
  
  TEST_FOR_EXCEPTION( independent_values.size() != dependent_values.size(),
		      Utility::BadUnivariateDistributionParameter,
		      "The discrete distribution cannot be constructed "
                      "because the number of independent values ("
                      << independent_values.size() << ") does not match the "
                      "number of dependent values ("
                      << dependent_values.size() << ")!" );

  typedef Utility::QuantityTraits<InputDepQuantity> IDQT;

  typename std::vector<InputDepQuantity>::const_iterator bad_dependent_value =
    std::find_if( dependent_values.begin(),
                  dependent_values.end(),
                  [](const InputDepQuantity& element){ return IDQT::isnaninf( element ) || element <= IDQT::zero(); } );
    
  TEST_FOR_EXCEPTION(  bad_dependent_value != dependent_values.end(),
                       Utility::BadUnivariateDistributionParameter,
                      "The discrete distribution cannot be constructed "
                      "because the dependent value at index "
                       << std::distance( dependent_values.begin(), bad_dependent_value ) <<
                       " (" << *bad_dependent_value << ") is not valid!" );

  if( cdf_bin_values )
  {
    TEST_FOR_EXCEPTION( !Sort::isSortedAscending( dependent_values.begin(),
                                                  dependent_values.end() ),
                        Utility::BadUnivariateDistributionParameter,
                        "The discrete distribution cannot be constructed "
                        "because the dependent cdf values  are not "
                        "sorted!" );

    typename std::vector<InputDepQuantity>::const_iterator repeat_cdf_value =
      std::adjacent_find( dependent_values.begin(), dependent_values.end() );
    
    TEST_FOR_EXCEPTION( repeat_cdf_value != dependent_values.end(),
                        Utility::BadUnivariateDistributionParameter,
                        "The discrete distribution cannot be "
                        "constructed because there is a repeated dependent cdf"
                        " value at index "
                        << std::distance( dependent_values.begin(), repeat_cdf_value ) <<
                        " (" << *repeat_cdf_value << ")!" );
  }
}

} // end Utility namespace

EXTERN_EXPLICIT_DISTRIBUTION_INST( UnitAwareDiscreteDistribution<void,void> );

#endif // end UTILITY_DISCRETE_DISTRIBUTION_DEF_HPP

//---------------------------------------------------------------------------//
// end Utility_DiscreteDistribution_def.hpp
//---------------------------------------------------------------------------//<|MERGE_RESOLUTION|>--- conflicted
+++ resolved
@@ -31,16 +31,10 @@
  */
 template<typename IndependentUnit,typename DependentUnit>
 UnitAwareDiscreteDistribution<IndependentUnit,DependentUnit>::UnitAwareDiscreteDistribution(
-<<<<<<< HEAD
 			      const std::vector<double>& independent_values,
 			      const std::vector<double>& dependent_values,
-			      const bool interpret_dependent_values_as_cdf )
-=======
-			      const Teuchos::Array<double>& independent_values,
-			      const Teuchos::Array<double>& dependent_values,
 			      const bool interpret_dependent_values_as_cdf,
-                  const bool treat_as_continuous )
->>>>>>> f89aeb69
+                              const bool treat_as_continuous )
   : d_distribution( independent_values.size() ),
     d_continuous( treat_as_continuous ),
     d_norm_constant()
@@ -61,14 +55,9 @@
 template<typename IndependentUnit,typename DependentUnit>
 template<typename InputIndepQuantity>
 UnitAwareDiscreteDistribution<IndependentUnit,DependentUnit>::UnitAwareDiscreteDistribution(
-<<<<<<< HEAD
 	      const std::vector<InputIndepQuantity>& independent_quantities,
-	      const std::vector<double>& dependent_values )
-=======
-	      const Teuchos::Array<InputIndepQuantity>& independent_quantities,
-	      const Teuchos::Array<double>& dependent_values,
-          const bool treat_as_continuous )
->>>>>>> f89aeb69
+	      const std::vector<double>& dependent_values,
+              const bool treat_as_continuous )
   : d_distribution( independent_quantities.size() ),
     d_continuous( treat_as_continuous ),
     d_norm_constant()
@@ -86,14 +75,9 @@
 template<typename IndependentUnit,typename DependentUnit>
 template<typename InputIndepQuantity,typename InputDepQuantity>
 UnitAwareDiscreteDistribution<IndependentUnit,DependentUnit>::UnitAwareDiscreteDistribution(
-<<<<<<< HEAD
 	      const std::vector<InputIndepQuantity>& independent_quantities,
-	      const std::vector<InputDepQuantity>& dependent_quantities )
-=======
-	      const Teuchos::Array<InputIndepQuantity>& independent_quantities,
-	      const Teuchos::Array<InputDepQuantity>& dependent_values,
-          const bool treat_as_continuous )
->>>>>>> f89aeb69
+	      const std::vector<InputDepQuantity>& dependent_quantities,
+              const bool treat_as_continuous )
   : d_distribution( independent_quantities.size() ),
     d_continuous( treat_as_continuous ),
     d_norm_constant()
@@ -440,80 +424,11 @@
   // Save the base class first
   ar & BOOST_SERIALIZATION_BASE_OBJECT_NVP( BaseType );
 
-<<<<<<< HEAD
   // Save the local member data
   ar & BOOST_SERIALIZATION_NVP( d_distribution );
   ar & BOOST_SERIALIZATION_NVP( d_norm_constant );
-}
-=======
-  TEST_FOR_EXCEPTION( start_bracket.size() != 0,
-		      InvalidDistributionStringRepresentation,
-		      "Error: the input stream is not a valid discrete "
-		      "distribution representation!" );
-
-  std::string independent_values_rep;
-  std::getline( is, independent_values_rep, '}' );
-  independent_values_rep += "}";
-
-  // Parse special characters
-  try{
-    ArrayString::locateAndReplacePi( independent_values_rep );
-    ArrayString::locateAndReplaceIntervalOperator( independent_values_rep );
-  }
-  EXCEPTION_CATCH_RETHROW_AS( std::runtime_error,
-			      InvalidDistributionStringRepresentation,
-			      "Error: the discrete distribution cannot be "
-			      "constructed because the independent values are "
-			      "not valid (see details below)!\n" );
-
-  Teuchos::Array<double> independent_values;
-  try{
-    independent_values =
-      Teuchos::fromStringToArray<double>( independent_values_rep );
-  }
-  EXCEPTION_CATCH_RETHROW_AS( Teuchos::InvalidArrayStringRepresentation,
-			      InvalidDistributionStringRepresentation,
-			      "Error: the discrete distribution cannot be "
-			      "constructed because the independent values are "
-			      "not valid (see details below)!\n" );
-
-  TEST_FOR_EXCEPTION( !Sort::isSortedAscending( independent_values.begin(),
-						independent_values.end() ),
-		      InvalidDistributionStringRepresentation,
-		      "Error: the discrete distribution cannot be constructed "
-		      "because the bin boundaries "
-		      << independent_values_rep << " are not sorted!" );
-
-  // Read the ","
-  std::string separator;
-  std::getline( is, separator, ',' );
-
-  std::string dependent_values_rep;
-  std::getline( is, dependent_values_rep, '}' );
-  dependent_values_rep += "}";
-
-  // Parse special characters
-  try{
-    ArrayString::locateAndReplacePi( dependent_values_rep );
-    ArrayString::locateAndReplaceIntervalOperator( dependent_values_rep );
-  }
-  EXCEPTION_CATCH_RETHROW_AS( std::runtime_error,
-			      InvalidDistributionStringRepresentation,
-			      "Error: the discrete distribution cannot be "
-			      "constructed because the dependent values are "
-			      "not valid (see details below)!\n" );
-
-  Teuchos::Array<double> dependent_values;
-  try{
-    dependent_values =
-      Teuchos::fromStringToArray<double>( dependent_values_rep );
-  }
-  EXCEPTION_CATCH_RETHROW_AS( Teuchos::InvalidArrayStringRepresentation,
-			      InvalidDistributionStringRepresentation,
-			      "Error: the discrete distribution cannot be "
-			      "constructed because the dependent values are "
-			      "not valid (see details below)!\n" );
->>>>>>> f89aeb69
+  ar & BOOST_SERIALIZATION_NVP( d_continuous );
+}
 
 // Load the distribution from an archive
 template<typename IndependentUnit, typename DependentUnit>
@@ -526,6 +441,7 @@
   // Load the local member data
   ar & BOOST_SERIALIZATION_NVP( d_distribution );
   ar & BOOST_SERIALIZATION_NVP( d_norm_constant );
+  ar & BOOST_SERIALIZATION_NVP( d_continuous );
 }
 
 // Equality comparison operator
