--- conflicted
+++ resolved
@@ -307,7 +307,6 @@
 template<typename Archive>
 void UnitAwareMaxwellFissionDistribution<IndependentUnit,DependentUnit>::save( Archive& ar, const unsigned version ) const
 {
-<<<<<<< HEAD
   // Save the base class first
   ar & BOOST_SERIALIZATION_BASE_OBJECT_NVP( BaseType );
 
@@ -318,146 +317,6 @@
   ar & BOOST_SERIALIZATION_NVP( d_multiplier );
   ar & BOOST_SERIALIZATION_NVP( d_norm_constant );
 }
-=======
-  // Read in the distribution representation
-  std::string dist_rep;
-  std::getline( is, dist_rep, '}' );
-  dist_rep += '}';
-
-  Teuchos::Array<std::string> distribution;
-  try{
-    distribution = Teuchos::fromStringToArray<std::string>( dist_rep );
-  }
-  catch( Teuchos::InvalidArrayStringRepresentation& error )
-  {
-    std::string message( "Error: the Maxwell Fission distribution cannot be "
-                        "constructed because the representation is not valid "
-                        "(see details below)!\n" );
-    message += error.what();
-
-    throw InvalidDistributionStringRepresentation( message );
-  }
-
-  TEST_FOR_EXCEPTION( distribution.size() > 4,
-                     InvalidDistributionStringRepresentation,
-                     "Error: the Maxwell Fission distribution cannot "
-                     "be constructed because the representation is "
-                     "not valid"
-                     "(only 4 values or fewer  may be specified)!" );
-
-  // Set the incident neutron energy
-  if( distribution.size() > 0 )
-  {
-    TEST_FOR_EXCEPTION( distribution[0].find_first_not_of( " 0123456789.e" ) <
-			distribution[0].size(),
-			InvalidDistributionStringRepresentation,
-			"Error: the Maxwell Fission distribution cannot be "
-			"constructed because of an invalid incident energy "
-			<< distribution[0] );
-    {
-      double incident_energy;
-
-      std::istringstream iss( distribution[0] );
-      Teuchos::extractDataFromISS( iss, incident_energy );
-
-      setQuantity( d_incident_energy, incident_energy );
-    }
-
-    TEST_FOR_EXCEPTION( IQT::isnaninf( d_incident_energy ),
-			InvalidDistributionStringRepresentation,
-			"Error: the Maxwell Fission distribution cannot be "
-			"constructed because of an invalid incident energy "
-			<< d_incident_energy );
-
-    TEST_FOR_EXCEPTION( d_incident_energy < IQT::zero(),
-			InvalidDistributionStringRepresentation,
-			"Error: the Maxwell Fission distribution cannot be "
-			"constructed because of an invalid incident energy "
-			<< d_incident_energy );
-  }
-
-  // Set the nuclear temperature
-  if( distribution.size() > 1 )
-  {
-    TEST_FOR_EXCEPTION( distribution[1].find_first_not_of( " 0123456789.e" ) <
-			distribution[1].size(),
-			InvalidDistributionStringRepresentation,
-			"Error: the Maxwell Fission distribution cannot be "
-			"constructed because of an invalid nuclear temperature "
-			<< distribution[1] );
-    {
-      double nuclear_temperature;
-
-      std::istringstream iss( distribution[1] );
-      Teuchos::extractDataFromISS( iss, nuclear_temperature );
-
-      setQuantity( d_nuclear_temperature, nuclear_temperature );
-    }
-
-    TEST_FOR_EXCEPTION( IQT::isnaninf( d_nuclear_temperature ),
-			InvalidDistributionStringRepresentation,
-			"Error: the Maxwell Fission distribution cannot be "
-			"constructed because of an invalid nuclear temperature "
-			<< d_nuclear_temperature );
-
-    TEST_FOR_EXCEPTION( d_nuclear_temperature <= IQT::zero(),
-			InvalidDistributionStringRepresentation,
-			"Error: the Maxwell Fission distribution cannot be "
-			"constructed because of an invalid nuclear temperature "
-			<< d_nuclear_temperature );
-  }
-
-  // Set the restriction energy
-  if( distribution.size() > 2 )
-  {
-    TEST_FOR_EXCEPTION( distribution[2].find_first_not_of( " 0123456789.e" ) <
-			distribution[2].size(),
-			InvalidDistributionStringRepresentation,
-			"Error: the Maxwell Fission distribution cannot be "
-			"constructed because of an invalid restriction energy "
-			<< distribution[2] );
-    {
-      double restriction_energy;
-
-      std::istringstream iss( distribution[2] );
-      Teuchos::extractDataFromISS( iss, restriction_energy );
-
-      setQuantity( d_restriction_energy, restriction_energy );
-    }
-
-    TEST_FOR_EXCEPTION( IQT::isnaninf( d_restriction_energy ),
-			InvalidDistributionStringRepresentation,
-			"Error: the Maxwell Fission distribution cannot be "
-			"constructed because of an invalid restriction energy "
-			<< d_restriction_energy );
-  }
-
-  // Set the multiplier
-  if( distribution.size() > 3 )
-  {
-    TEST_FOR_EXCEPTION( distribution[3].find_first_not_of( " 0123456789.e" ) <
-			distribution[3].size(),
-			InvalidDistributionStringRepresentation,
-			"Error: the Maxwell Fission distribution cannot be "
-			"constructed because of an invalid multiplier "
-			<< distribution[3] );
-
-    {
-      double multiplier;
-
-      std::istringstream iss( distribution[3] );
-      Teuchos::extractDataFromISS( iss, multiplier );
-
-      setQuantity( d_multiplier, multiplier );
-    }
-
-    TEST_FOR_EXCEPTION( DMQT::isnaninf( d_multiplier ),
-			InvalidDistributionStringRepresentation,
-			"Error: the Maxwell Fission distribution cannot be "
-			"constructed because of an invalid multiplier "
-			<< getRawQuantity( d_multiplier ) );
-  }
->>>>>>> f89aeb69
 
 // Load the distribution from an archive
 template<typename IndependentUnit, typename DependentUnit>
