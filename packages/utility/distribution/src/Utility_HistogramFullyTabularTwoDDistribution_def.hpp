//---------------------------------------------------------------------------//
//!
//! \file   Utility_HistogramFullyTabularTwoDDistribution.hpp
//! \author Alex Robinson
//! \brief  The histogram fully tabular two-dimensional dist. class definition
//!
//---------------------------------------------------------------------------//

#ifndef UTILITY_HISTOGRAM_FULLY_TABULAR_TWO_D_DISTRIBUTION_DEF_HPP
#define UTILITY_HISTOGRAM_FULLY_TABULAR_TWO_D_DISTRIBUTION_DEF_HPP

// FRENSIE Includes
#include "Utility_TabularDistribution.hpp"
#include "Utility_SortAlgorithms.hpp"
#include "Utility_ExceptionTestMacros.hpp"
#include "Utility_ContractException.hpp"

namespace Utility{

// Evaluate the secondary conditional CDF
template<typename PrimaryIndependentUnit,
         typename SecondaryIndependentUnit,
         typename DependentUnit>
double UnitAwareHistogramFullyTabularTwoDDistribution<PrimaryIndependentUnit,SecondaryIndependentUnit,DependentUnit>::evaluateSecondaryConditionalCDF(
                 const PrimaryIndepQuantity primary_indep_var_value,
                 const SecondaryIndepQuantity secondary_indep_var_value ) const
{
  return this->template evaluateImpl<double>(
                                      primary_indep_var_value,
                                      secondary_indep_var_value,
                                      &BaseOneDDistributionType::evaluateCDF );
}

// Evaluate the secondary conditional CDF
template<typename PrimaryIndependentUnit,
         typename SecondaryIndependentUnit,
         typename DependentUnit>
<<<<<<< HEAD
inline double UnitAwareHistogramFullyTabularTwoDDistribution<PrimaryIndependentUnit,SecondaryIndependentUnit,DependentUnit>::correlatedEvaluateSecondaryConditionalCDF(
=======
inline double UnitAwareHistogramFullyTabularTwoDDistribution<PrimaryIndependentUnit,SecondaryIndependentUnit,DependentUnit>::correlatedEvaluateSecondaryConditionalCDFInBoundaries(
>>>>>>> 7fdd6c71
                 const PrimaryIndepQuantity primary_indep_var_value,
                 const SecondaryIndepQuantity secondary_indep_var_value,
                 const SecondaryIndepQuantity min_secondary_indep_var,
                 const SecondaryIndepQuantity max_secondary_indep_var ) const
{
  return this->evaluateSecondaryConditionalCDF( primary_indep_var_value,
                                                secondary_indep_var_value );
}

<<<<<<< HEAD
=======

// Evaluate the secondary conditional CDF
template<typename PrimaryIndependentUnit,
         typename SecondaryIndependentUnit,
         typename DependentUnit>
inline double UnitAwareHistogramFullyTabularTwoDDistribution<PrimaryIndependentUnit,SecondaryIndependentUnit,DependentUnit>::correlatedEvaluateSecondaryConditionalCDF(
                 const PrimaryIndepQuantity primary_indep_var_value,
                 const SecondaryIndepQuantity secondary_indep_var_value ) const
{
  return this->evaluateSecondaryConditionalCDF( primary_indep_var_value,
                                                secondary_indep_var_value );
}
>>>>>>> 7fdd6c71
// Evaluate the secondary conditional CDF
template<typename PrimaryIndependentUnit,
         typename SecondaryIndependentUnit,
         typename DependentUnit>
inline double UnitAwareHistogramFullyTabularTwoDDistribution<PrimaryIndependentUnit,SecondaryIndependentUnit,DependentUnit>::evaluateSecondaryConditionalCDFExact(
                 const PrimaryIndepQuantity primary_indep_var_value,
                 const SecondaryIndepQuantity secondary_indep_var_value ) const
{
  return this->evaluateSecondaryConditionalCDF( primary_indep_var_value,
                                                secondary_indep_var_value );
}

// Return a random sample from the secondary conditional PDF and the index
template<typename PrimaryIndependentUnit,
         typename SecondaryIndependentUnit,
         typename DependentUnit>
auto UnitAwareHistogramFullyTabularTwoDDistribution<PrimaryIndependentUnit,SecondaryIndependentUnit,DependentUnit>::sampleSecondaryConditionalAndRecordBinIndices(
                const PrimaryIndepQuantity primary_indep_var_value,
                unsigned& primary_bin_index,
                unsigned& secondary_bin_index ) const -> SecondaryIndepQuantity
{
  // Create the sampling functor
  std::function<SecondaryIndepQuantity(const BaseOneDDistributionType&)>
    sampling_functor = std::bind<SecondaryIndepQuantity>(
                            &BaseOneDDistributionType::sampleAndRecordBinIndex,
                            std::placeholders::_1,
                            std::ref( secondary_bin_index ) );

  return this->sampleDetailedImpl( primary_indep_var_value,
                                   sampling_functor,
                                   primary_bin_index );
}

// Return a random sample from the secondary conditional PDF at the CDF val
template<typename PrimaryIndependentUnit,
         typename SecondaryIndependentUnit,
         typename DependentUnit>
auto UnitAwareHistogramFullyTabularTwoDDistribution<PrimaryIndependentUnit,SecondaryIndependentUnit,DependentUnit>::sampleSecondaryConditionalWithRandomNumber(
                   const PrimaryIndepQuantity primary_indep_var_value,
                   const double random_number ) const -> SecondaryIndepQuantity
{
  // Make sure the random number is valid
  testPrecondition( random_number >= 0.0 );
  testPrecondition( random_number <= 1.0 );

  // Create the sampling functor
  std::function<SecondaryIndepQuantity(const BaseOneDDistributionType&)>
    sampling_functor = std::bind<SecondaryIndepQuantity>(
                             &BaseOneDDistributionType::sampleWithRandomNumber,
                             std::placeholders::_1,
                             random_number );

  return this->sampleImpl( primary_indep_var_value, sampling_functor );
}

// Return a random sample from the secondary conditional PDF in the subrange
template<typename PrimaryIndependentUnit,
         typename SecondaryIndependentUnit,
         typename DependentUnit>
auto UnitAwareHistogramFullyTabularTwoDDistribution<PrimaryIndependentUnit,SecondaryIndependentUnit,DependentUnit>::sampleSecondaryConditionalInSubrange(
             const PrimaryIndepQuantity primary_indep_var_value,
             const SecondaryIndepQuantity max_secondary_indep_var_value ) const
  -> SecondaryIndepQuantity
{
  // Make sure the max secondary independent variable is above the lower
  // bound of the conditional independent variable
  testPrecondition( max_secondary_indep_var_value >
                    this->getLowerBoundOfConditionalIndepVar( primary_indep_var_value ) );

  // Create the sampling functor
  std::function<SecondaryIndepQuantity(const BaseOneDDistributionType&)>
    sampling_functor = std::bind<SecondaryIndepQuantity>(
                                   &BaseOneDDistributionType::sampleInSubrange,
                                   std::placeholders::_1,
                                   max_secondary_indep_var_value );
                                                         

  return this->sampleImpl( primary_indep_var_value, sampling_functor );
}

// Return a random sample from the secondary conditional PDF in the subrange
template<typename PrimaryIndependentUnit,
         typename SecondaryIndependentUnit,
         typename DependentUnit>
auto UnitAwareHistogramFullyTabularTwoDDistribution<PrimaryIndependentUnit,SecondaryIndependentUnit,DependentUnit>::sampleSecondaryConditionalWithRandomNumberInSubrange(
             const PrimaryIndepQuantity primary_indep_var_value,
             const double random_number,
             const SecondaryIndepQuantity max_secondary_indep_var_value ) const
  -> SecondaryIndepQuantity
{
  // Make sure the max secondary independent variable is above the lower
  // bound of the conditional independent variable
  testPrecondition( max_secondary_indep_var_value >
                    this->getLowerBoundOfConditionalIndepVar( primary_indep_var_value ) );
  // Make sure the random number is valid
  testPrecondition( random_number >= 0.0 );
  testPrecondition( random_number <= 1.0 );

  // Create the sampling functor
  std::function<SecondaryIndepQuantity(const BaseOneDDistributionType&)>
    sampling_functor = std::bind<SecondaryIndepQuantity>(
                   &BaseOneDDistributionType::sampleWithRandomNumberInSubrange,
                   std::placeholders::_1,
                   random_number,
                   max_secondary_indep_var_value );

  return this->sampleImpl( primary_indep_var_value, sampling_functor );
}
  
} // end Utility namespace

#endif // end UTILITY_HISTOGRAM_FULLY_TABULAR_TWO_D_DISTRIBUTION_DEF_HPP

//---------------------------------------------------------------------------//
// end Utility_HistogramFullyTabularTwoDDistribution_def.hpp
//---------------------------------------------------------------------------//<|MERGE_RESOLUTION|>--- conflicted
+++ resolved
@@ -35,11 +35,7 @@
 template<typename PrimaryIndependentUnit,
          typename SecondaryIndependentUnit,
          typename DependentUnit>
-<<<<<<< HEAD
-inline double UnitAwareHistogramFullyTabularTwoDDistribution<PrimaryIndependentUnit,SecondaryIndependentUnit,DependentUnit>::correlatedEvaluateSecondaryConditionalCDF(
-=======
 inline double UnitAwareHistogramFullyTabularTwoDDistribution<PrimaryIndependentUnit,SecondaryIndependentUnit,DependentUnit>::correlatedEvaluateSecondaryConditionalCDFInBoundaries(
->>>>>>> 7fdd6c71
                  const PrimaryIndepQuantity primary_indep_var_value,
                  const SecondaryIndepQuantity secondary_indep_var_value,
                  const SecondaryIndepQuantity min_secondary_indep_var,
@@ -49,8 +45,6 @@
                                                 secondary_indep_var_value );
 }
 
-<<<<<<< HEAD
-=======
 
 // Evaluate the secondary conditional CDF
 template<typename PrimaryIndependentUnit,
@@ -63,7 +57,6 @@
   return this->evaluateSecondaryConditionalCDF( primary_indep_var_value,
                                                 secondary_indep_var_value );
 }
->>>>>>> 7fdd6c71
 // Evaluate the secondary conditional CDF
 template<typename PrimaryIndependentUnit,
          typename SecondaryIndependentUnit,
