--- conflicted
+++ resolved
@@ -1752,9 +1752,11 @@
   TEST_EQUALITY_CONST( epr_data_container_copy.getMaxPhotonEnergy(), 20.0 );
   TEST_EQUALITY_CONST( epr_data_container_copy.getMinElectronEnergy(), 1.0e-5 );
   TEST_EQUALITY_CONST( epr_data_container_copy.getMaxElectronEnergy(), 1.0e5 );
-<<<<<<< HEAD
+
   TEST_EQUALITY_CONST( epr_data_container_copy.getAdjointPairProductionEnergyDistNormConstantEvaluationTolerance(), 1e-3 );
+  TEST_EQUALITY_CONST( epr_data_container_copy.getAdjointPairProductionEnergyDistNormConstantNudgeValue(), 1e-6 );
   TEST_EQUALITY_CONST( epr_data_container_copy.getAdjointTripletProductionEnergyDistNormConstantEvaluationTolerance(), 1e-4 );
+  TEST_EQUALITY_CONST( epr_data_container_copy.getAdjointTripletProductionEnergyDistNormConstantNudgeValue(), 1e-5 );
   TEST_EQUALITY_CONST( epr_data_container_copy.getAdjointIncoherentMaxEnergyNudgeValue(), 0.2 );
   TEST_EQUALITY_CONST( epr_data_container_copy.getAdjointIncoherentEnergyToMaxEnergyNudgeValue(), 1e-6 );
   TEST_EQUALITY_CONST( epr_data_container_copy.getAdjointIncoherentEvaluationTolerance(), 1e-3 );
@@ -1763,41 +1765,10 @@
   TEST_EQUALITY_CONST( epr_data_container_copy.getAdjointIncoherentGridDistanceTolerance(), 1e-15 );
   TEST_EQUALITY_CONST( epr_data_container_copy.getCutoffAngleCosine(), 0.9 );
   TEST_EQUALITY_CONST( epr_data_container_copy.getNumberOfAdjointMomentPreservingAngles(), 1 );
+
   TEST_EQUALITY_CONST( epr_data_container_copy.getGridConvergenceTolerance(), 0.001 );
   TEST_EQUALITY_CONST( epr_data_container_copy.getGridAbsoluteDifferenceTolerance(), 1e-42 );
   TEST_EQUALITY_CONST( epr_data_container_copy.getGridDistanceTolerance(), 1e-15 );
-=======
-  TEST_EQUALITY_CONST( epr_data_container_copy.getAdjointPairProductionEnergyDistNormConstantEvaluationTolerance(),
-                       1e-3 );
-  TEST_EQUALITY_CONST( epr_data_container_copy.getAdjointPairProductionEnergyDistNormConstantNudgeValue(),
-                       1e-6 );
-  TEST_EQUALITY_CONST( epr_data_container_copy.getAdjointTripletProductionEnergyDistNormConstantEvaluationTolerance(),
-                       1e-4 );
-  TEST_EQUALITY_CONST( epr_data_container_copy.getAdjointTripletProductionEnergyDistNormConstantNudgeValue(),
-                       1e-5 );
-  TEST_EQUALITY_CONST( epr_data_container_copy.getAdjointIncoherentMaxEnergyNudgeValue(),
-                       0.2 );
-  TEST_EQUALITY_CONST( epr_data_container_copy.getAdjointIncoherentEnergyToMaxEnergyNudgeValue(),
-                       1e-6 );
-  TEST_EQUALITY_CONST( epr_data_container_copy.getAdjointIncoherentEvaluationTolerance(),
-                       1e-3 );
-  TEST_EQUALITY_CONST( epr_data_container_copy.getAdjointIncoherentGridConvergenceTolerance(),
-                       1e-3 );
-  TEST_EQUALITY_CONST( epr_data_container_copy.getAdjointIncoherentGridAbsoluteDifferenceTolerance(),
-                       1e-20 );
-  TEST_EQUALITY_CONST( epr_data_container_copy.getAdjointIncoherentGridDistanceTolerance(),
-                       1e-15 );
-  TEST_EQUALITY_CONST( epr_data_container_copy.getCutoffAngleCosine(),
-                       0.9 );
-  TEST_EQUALITY_CONST( epr_data_container_copy.getNumberOfAdjointMomentPreservingAngles(),
-                       1 );
-  TEST_EQUALITY_CONST( epr_data_container_copy.getGridConvergenceTolerance(),
-                       0.001 );
-  TEST_EQUALITY_CONST( epr_data_container_copy.getGridAbsoluteDifferenceTolerance(),
-                       1e-42 );
-  TEST_EQUALITY_CONST( epr_data_container_copy.getGridDistanceTolerance(),
-                       1e-15 );
->>>>>>> ea37d194
 
   // Relaxation Tests
   TEST_ASSERT( epr_data_container_copy.getSubshells().count( 1 ) );
@@ -1910,9 +1881,11 @@
   TEST_EQUALITY_CONST( epr_data_container_copy.getMaxPhotonEnergy(), 20.0 );
   TEST_EQUALITY_CONST( epr_data_container_copy.getMinElectronEnergy(), 1.0e-5 );
   TEST_EQUALITY_CONST( epr_data_container_copy.getMaxElectronEnergy(), 1.0e5 );
-<<<<<<< HEAD
+
   TEST_EQUALITY_CONST( epr_data_container_copy.getAdjointPairProductionEnergyDistNormConstantEvaluationTolerance(), 1e-3 );
+  TEST_EQUALITY_CONST( epr_data_container_copy.getAdjointPairProductionEnergyDistNormConstantNudgeValue(), 1e-6 );
   TEST_EQUALITY_CONST( epr_data_container_copy.getAdjointTripletProductionEnergyDistNormConstantEvaluationTolerance(), 1e-4 );
+  TEST_EQUALITY_CONST( epr_data_container_copy.getAdjointTripletProductionEnergyDistNormConstantNudgeValue(), 1e-5 );
   TEST_EQUALITY_CONST( epr_data_container_copy.getAdjointIncoherentMaxEnergyNudgeValue(), 0.2 );
   TEST_EQUALITY_CONST( epr_data_container_copy.getAdjointIncoherentEnergyToMaxEnergyNudgeValue(), 1e-6 );
   TEST_EQUALITY_CONST( epr_data_container_copy.getAdjointIncoherentEvaluationTolerance(), 1e-3 );
@@ -1921,41 +1894,10 @@
   TEST_EQUALITY_CONST( epr_data_container_copy.getAdjointIncoherentGridDistanceTolerance(), 1e-15 );
   TEST_EQUALITY_CONST( epr_data_container_copy.getCutoffAngleCosine(), 0.9 );
   TEST_EQUALITY_CONST( epr_data_container_copy.getNumberOfAdjointMomentPreservingAngles(), 1 );
+
   TEST_EQUALITY_CONST( epr_data_container_copy.getGridConvergenceTolerance(), 0.001 );
   TEST_EQUALITY_CONST( epr_data_container_copy.getGridAbsoluteDifferenceTolerance(), 1e-42 );
   TEST_EQUALITY_CONST( epr_data_container_copy.getGridDistanceTolerance(), 1e-15 );
-=======
-  TEST_EQUALITY_CONST( epr_data_container_copy.getAdjointPairProductionEnergyDistNormConstantEvaluationTolerance(),
-                       1e-3 );
-  TEST_EQUALITY_CONST( epr_data_container_copy.getAdjointPairProductionEnergyDistNormConstantNudgeValue(),
-                       1e-6 );
-  TEST_EQUALITY_CONST( epr_data_container_copy.getAdjointTripletProductionEnergyDistNormConstantEvaluationTolerance(),
-                       1e-4 );
-  TEST_EQUALITY_CONST( epr_data_container_copy.getAdjointTripletProductionEnergyDistNormConstantNudgeValue(),
-                       1e-5 );
-  TEST_EQUALITY_CONST( epr_data_container_copy.getAdjointIncoherentMaxEnergyNudgeValue(),
-                       0.2 );
-  TEST_EQUALITY_CONST( epr_data_container_copy.getAdjointIncoherentEnergyToMaxEnergyNudgeValue(),
-                       1e-6 );
-  TEST_EQUALITY_CONST( epr_data_container_copy.getAdjointIncoherentEvaluationTolerance(),
-                       1e-3 );
-  TEST_EQUALITY_CONST( epr_data_container_copy.getAdjointIncoherentGridConvergenceTolerance(),
-                       1e-3 );
-  TEST_EQUALITY_CONST( epr_data_container_copy.getAdjointIncoherentGridAbsoluteDifferenceTolerance(),
-                       1e-20 );
-  TEST_EQUALITY_CONST( epr_data_container_copy.getAdjointIncoherentGridDistanceTolerance(),
-                       1e-15 );
-  TEST_EQUALITY_CONST( epr_data_container_copy.getCutoffAngleCosine(),
-                       0.9 );
-  TEST_EQUALITY_CONST( epr_data_container_copy.getNumberOfAdjointMomentPreservingAngles(),
-                       1 );
-  TEST_EQUALITY_CONST( epr_data_container_copy.getGridConvergenceTolerance(),
-                       0.001 );
-  TEST_EQUALITY_CONST( epr_data_container_copy.getGridAbsoluteDifferenceTolerance(),
-                       1e-42 );
-  TEST_EQUALITY_CONST( epr_data_container_copy.getGridDistanceTolerance(),
-                       1e-15 );
->>>>>>> ea37d194
 
   // Relaxation Tests
   TEST_ASSERT( epr_data_container_copy.getSubshells().count( 1 ) );
@@ -2065,9 +2007,10 @@
   TEST_EQUALITY_CONST( epr_data_container_copy.getMaxPhotonEnergy(), 20.0 );
   TEST_EQUALITY_CONST( epr_data_container_copy.getMinElectronEnergy(), 1.0e-5 );
   TEST_EQUALITY_CONST( epr_data_container_copy.getMaxElectronEnergy(), 1.0e5 );
-<<<<<<< HEAD
   TEST_EQUALITY_CONST( epr_data_container_copy.getAdjointPairProductionEnergyDistNormConstantEvaluationTolerance(), 1e-3 );
+  TEST_EQUALITY_CONST( epr_data_container_copy.getAdjointPairProductionEnergyDistNormConstantNudgeValue(), 1e-6 );
   TEST_EQUALITY_CONST( epr_data_container_copy.getAdjointTripletProductionEnergyDistNormConstantEvaluationTolerance(), 1e-4 );
+  TEST_EQUALITY_CONST( epr_data_container_copy.getAdjointTripletProductionEnergyDistNormConstantNudgeValue(), 1e-5 );
   TEST_EQUALITY_CONST( epr_data_container_copy.getAdjointIncoherentMaxEnergyNudgeValue(), 0.2 );
   TEST_EQUALITY_CONST( epr_data_container_copy.getAdjointIncoherentEnergyToMaxEnergyNudgeValue(), 1e-6 );
   TEST_EQUALITY_CONST( epr_data_container_copy.getAdjointIncoherentEvaluationTolerance(), 1e-3 );
@@ -2079,38 +2022,6 @@
   TEST_EQUALITY_CONST( epr_data_container_copy.getGridConvergenceTolerance(), 0.001 );
   TEST_EQUALITY_CONST( epr_data_container_copy.getGridAbsoluteDifferenceTolerance(), 1e-42 );
   TEST_EQUALITY_CONST( epr_data_container_copy.getGridDistanceTolerance(), 1e-15 );
-=======
-  TEST_EQUALITY_CONST( epr_data_container_copy.getAdjointPairProductionEnergyDistNormConstantEvaluationTolerance(),
-                       1e-3 );
-  TEST_EQUALITY_CONST( epr_data_container_copy.getAdjointPairProductionEnergyDistNormConstantNudgeValue(),
-                       1e-6 );
-  TEST_EQUALITY_CONST( epr_data_container_copy.getAdjointTripletProductionEnergyDistNormConstantEvaluationTolerance(),
-                       1e-4 );
-  TEST_EQUALITY_CONST( epr_data_container_copy.getAdjointTripletProductionEnergyDistNormConstantNudgeValue(),
-                       1e-5 );
-  TEST_EQUALITY_CONST( epr_data_container_copy.getAdjointIncoherentMaxEnergyNudgeValue(),
-                       0.2 );
-  TEST_EQUALITY_CONST( epr_data_container_copy.getAdjointIncoherentEnergyToMaxEnergyNudgeValue(),
-                       1e-6 );
-  TEST_EQUALITY_CONST( epr_data_container_copy.getAdjointIncoherentEvaluationTolerance(),
-                       1e-3 );
-  TEST_EQUALITY_CONST( epr_data_container_copy.getAdjointIncoherentGridConvergenceTolerance(),
-                       1e-3 );
-  TEST_EQUALITY_CONST( epr_data_container_copy.getAdjointIncoherentGridAbsoluteDifferenceTolerance(),
-                       1e-20 );
-  TEST_EQUALITY_CONST( epr_data_container_copy.getAdjointIncoherentGridDistanceTolerance(),
-                       1e-15 );
-  TEST_EQUALITY_CONST( epr_data_container_copy.getCutoffAngleCosine(),
-                       0.9 );
-  TEST_EQUALITY_CONST( epr_data_container_copy.getNumberOfAdjointMomentPreservingAngles(),
-                       1 );
-  TEST_EQUALITY_CONST( epr_data_container_copy.getGridConvergenceTolerance(),
-                       0.001 );
-  TEST_EQUALITY_CONST( epr_data_container_copy.getGridAbsoluteDifferenceTolerance(),
-                       1e-42 );
-  TEST_EQUALITY_CONST( epr_data_container_copy.getGridDistanceTolerance(),
-                       1e-15 );
->>>>>>> ea37d194
 
   // Relaxation Tests
   TEST_ASSERT( epr_data_container_copy.getSubshells().count( 1 ) );
