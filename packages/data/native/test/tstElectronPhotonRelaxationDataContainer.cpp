//---------------------------------------------------------------------------//
//!
//! \file   tstElectronPhotonRelaxationDataContainer.cpp
//! \author Alex Robinson
//! \brief  Electron-photon-relaxation data container class unit tests
//!
//---------------------------------------------------------------------------//

// Std Lib Includes
#include <string>
#include <iostream>

// FRENSIE Includes
#include "Data_ElectronPhotonRelaxationVolatileDataContainer.hpp"
#include "Data_ElectronPhotonRelaxationDataContainer.hpp"
#include "Utility_UnitTestHarnessWithMain.hpp"

//---------------------------------------------------------------------------//
// Testing Variables
//---------------------------------------------------------------------------//

Data::ElectronPhotonRelaxationVolatileDataContainer epr_data_container;

const std::string notes( "This is a test data table. Do not use it for "
                         "anything other than tests!" );

//---------------------------------------------------------------------------//
// Tests.
//---------------------------------------------------------------------------//
// Check that the notes can be set
FRENSIE_UNIT_TEST( ElectronPhotonRelaxationDataContainer, setNotes )
{
  epr_data_container.setNotes( notes );

  FRENSIE_CHECK_EQUAL( epr_data_container.getNotes(), notes );
}

//---------------------------------------------------------------------------//
// Check that the atomic number can be set
FRENSIE_UNIT_TEST( ElectronPhotonRelaxationDataContainer, setAtomicNumber )
{
  epr_data_container.setAtomicNumber( 1u );

  FRENSIE_CHECK_EQUAL( epr_data_container.getAtomicNumber(), 1u );
}

//---------------------------------------------------------------------------//
// Check that the atomic weight can be set
FRENSIE_UNIT_TEST( ElectronPhotonRelaxationDataContainer, setAtomicWeight )
{
  epr_data_container.setAtomicWeight( 1.0 );

  FRENSIE_CHECK_EQUAL( epr_data_container.getAtomicWeight(), 1.0 );
}

//---------------------------------------------------------------------------//
// Check that the min photon energy can be set
FRENSIE_UNIT_TEST( ElectronPhotonRelaxationDataContainer, setMinPhotonEnergy )
{
  epr_data_container.setMinPhotonEnergy( 0.001 );

  FRENSIE_CHECK_EQUAL( epr_data_container.getMinPhotonEnergy(),
                       0.001 );
}

//---------------------------------------------------------------------------//
// Check that the max photon energy can be set
FRENSIE_UNIT_TEST( ElectronPhotonRelaxationDataContainer, setMaxPhotonEnergy )
{
  epr_data_container.setMaxPhotonEnergy( 20.0 );

  FRENSIE_CHECK_EQUAL( epr_data_container.getMaxPhotonEnergy(),
                       20.0 );
}

//---------------------------------------------------------------------------//
// Check that the min electron energy can be set
FRENSIE_UNIT_TEST( ElectronPhotonRelaxationDataContainer, setMinElectronEnergy )
{
  epr_data_container.setMinElectronEnergy( 1.0e-5 );

  FRENSIE_CHECK_EQUAL( epr_data_container.getMinElectronEnergy(),
                       1.0e-5 );
}

//---------------------------------------------------------------------------//
// Check that the max electron energy can be set
FRENSIE_UNIT_TEST( ElectronPhotonRelaxationDataContainer, setMaxElectronEnergy )
{
  epr_data_container.setMaxElectronEnergy( 1.0e+5 );

  FRENSIE_CHECK_EQUAL( epr_data_container.getMaxElectronEnergy(),
                       1.0e+5 );
}

//---------------------------------------------------------------------------//
// Check that the occupation number evaluation tolerance can be set
FRENSIE_UNIT_TEST( ElectronPhotonRelaxationDataContainer,
                   setOccupationNumberEvaluationTolerance )
{
  epr_data_container.setOccupationNumberEvaluationTolerance( 1e-4 );

  FRENSIE_CHECK_EQUAL( epr_data_container.getOccupationNumberEvaluationTolerance(),
                       1e-4 );
}

//---------------------------------------------------------------------------//
// Check that the subshell incoherent evaluation tolerance can be set
FRENSIE_UNIT_TEST( ElectronPhotonRelaxationDataContainer,
                   setSubshellIncoherentEvaluationTolerance )
{
  epr_data_container.setSubshellIncoherentEvaluationTolerance( 1e-3 );

  FRENSIE_CHECK_EQUAL( epr_data_container.getSubshellIncoherentEvaluationTolerance(),
                       1e-3 );
}

//---------------------------------------------------------------------------//
// Check that the photon threshold energy nudge factor can be set
FRENSIE_UNIT_TEST( ElectronPhotonRelaxationDataContainer,
                   setPhotonThresholdEnergyNudgeFactor )
{
  epr_data_container.setPhotonThresholdEnergyNudgeFactor( 1.01 );

  FRENSIE_CHECK_EQUAL( epr_data_container.getPhotonThresholdEnergyNudgeFactor(),
                       1.01 );
}

//---------------------------------------------------------------------------//
// Check that the electron total elastic integrated cross section mode can be set
FRENSIE_UNIT_TEST( ElectronPhotonRelaxationDataContainer,
                   ElectronTotalElasticIntegratedCrossSectionModeOnOff )
{
  epr_data_container.setElectronTotalElasticIntegratedCrossSectionModeOnOff( true );
  FRENSIE_CHECK( epr_data_container.isElectronTotalElasticIntegratedCrossSectionModeOn() );

  epr_data_container.setElectronTotalElasticIntegratedCrossSectionModeOnOff( false );
  FRENSIE_CHECK( !epr_data_container.isElectronTotalElasticIntegratedCrossSectionModeOn() );
}

//---------------------------------------------------------------------------//
// Check that the Cutoff Angle can be set
FRENSIE_UNIT_TEST( ElectronPhotonRelaxationDataContainer, setCutoffAngleCosine )
{
  epr_data_container.setCutoffAngleCosine( 0.9 );

  FRENSIE_CHECK_EQUAL( epr_data_container.getCutoffAngleCosine(),
                       0.9 );
}

//---------------------------------------------------------------------------//
// Check that the number of discrete moment preserving angles can be set
FRENSIE_UNIT_TEST( ElectronPhotonRelaxationDataContainer,
                   setNumberOfMomentPreservingAngles )
{
  epr_data_container.setNumberOfMomentPreservingAngles( 1 );

  FRENSIE_CHECK_EQUAL( epr_data_container.getNumberOfMomentPreservingAngles(),
                       1 );
}

//---------------------------------------------------------------------------//
// Check that the electron tabular tol can be set
FRENSIE_UNIT_TEST( ElectronPhotonRelaxationDataContainer,
                   setElectronTabularEvaluationTolerance )
{
  epr_data_container.setElectronTabularEvaluationTolerance( 1e-3 );

  FRENSIE_CHECK_EQUAL( epr_data_container.getElectronTabularEvaluationTolerance(),
                       1e-3 );
}

//---------------------------------------------------------------------------//
// Check that the grid convergence tolerance can be set
FRENSIE_UNIT_TEST( ElectronPhotonRelaxationDataContainer,
                   setGridConvergenceTolerance )
{
  epr_data_container.setGridConvergenceTolerance( 0.001 );

  FRENSIE_CHECK_EQUAL( epr_data_container.getGridConvergenceTolerance(),
                       0.001 );
}

//---------------------------------------------------------------------------//
// Check that the grid absolute difference tolerance can be set
FRENSIE_UNIT_TEST( ElectronPhotonRelaxationDataContainer,
                   setGridAbsoluteDifferenceTolerance )
{
  epr_data_container.setGridAbsoluteDifferenceTolerance( 1e-42 );

  FRENSIE_CHECK_EQUAL( epr_data_container.getGridAbsoluteDifferenceTolerance(),
                       1e-42 );
}

//---------------------------------------------------------------------------//
// Check that the grid distance tolerance can be set
FRENSIE_UNIT_TEST( ElectronPhotonRelaxationDataContainer,
                   setGridDistanceTolerance )
{
  epr_data_container.setGridDistanceTolerance( 1e-15 );

  FRENSIE_CHECK_EQUAL( epr_data_container.getGridDistanceTolerance(),
                       1e-15 );
}

// Relaxation Tests

//---------------------------------------------------------------------------//
// Check that the subshells can be set
FRENSIE_UNIT_TEST( ElectronPhotonRelaxationDataContainer, setSubshells )
{
  std::set<unsigned> subshells;
  subshells.insert( 1 );

  epr_data_container.setSubshells( subshells );

  FRENSIE_CHECK( epr_data_container.getSubshells().count( 1 ) );
  FRENSIE_CHECK( !epr_data_container.getSubshells().count( 0 ) );
  FRENSIE_CHECK( !epr_data_container.getSubshells().count( 2 ) );
}

//---------------------------------------------------------------------------//
// Check that the subshell occupancies can be set
FRENSIE_UNIT_TEST( ElectronPhotonRelaxationDataContainer,
                   setSubshellOccupancy )
{
  epr_data_container.setSubshellOccupancy( 1, 1.0 );

  FRENSIE_CHECK_EQUAL( epr_data_container.getSubshellOccupancy( 1 ), 1.0 );
}

//---------------------------------------------------------------------------//
// Check that the subshell binding energies can be set
FRENSIE_UNIT_TEST( ElectronPhotonRelaxationDataContainer,
                   setSubshellBindingEnergy )
{
  epr_data_container.setSubshellBindingEnergy( 1, 1.361e-5 );

  FRENSIE_CHECK_EQUAL( epr_data_container.getSubshellBindingEnergy( 1 ),
                       1.361e-5 );
}

//---------------------------------------------------------------------------//
// Check that the number of subshell relaxation transitions can be set
FRENSIE_UNIT_TEST( ElectronPhotonRelaxationDataContainer,
                   setSubshellRelaxationTransitions )
{
  FRENSIE_CHECK( !epr_data_container.hasRelaxationData() );

  epr_data_container.setSubshellRelaxationTransitions( 1, 1 );

  FRENSIE_CHECK_EQUAL( epr_data_container.getSubshellRelaxationTransitions(1),
                       1 );
  FRENSIE_CHECK( epr_data_container.hasRelaxationData() );
  FRENSIE_CHECK( epr_data_container.hasSubshellRelaxationData( 1 ) );
}

//---------------------------------------------------------------------------//
// Check that the relaxation vacancies for a subshell can be set
FRENSIE_UNIT_TEST( ElectronPhotonRelaxationDataContainer,
                   setSubshellRelaxationVacancies )
{
  std::vector<std::pair<unsigned,unsigned> > vacancies( 1 );
  vacancies[0].first = 1u;
  vacancies[1].second = 0u;

  epr_data_container.setSubshellRelaxationVacancies( 1, vacancies );

  FRENSIE_CHECK_EQUAL(
                        epr_data_container.getSubshellRelaxationVacancies( 1 ),
                        vacancies );

}

//---------------------------------------------------------------------------//
// Check that the relaxation particle energies for a subshell can be set
FRENSIE_UNIT_TEST( ElectronPhotonRelaxationDataContainer,
                   setSubshellRelaxationEnergies )
{
  std::vector<double> energies( 1 );
  energies[0] = 1e-6;

  epr_data_container.setSubshellRelaxationParticleEnergies( 1, energies );

  FRENSIE_CHECK_EQUAL(
                 epr_data_container.getSubshellRelaxationParticleEnergies( 1 ),
                 energies );
}

//---------------------------------------------------------------------------//
// Check that the relaxation probabilities for a subshell can be set
FRENSIE_UNIT_TEST( ElectronPhotonRelaxationDataContainer,
                   setSubshellRelaxationProbabilities )
{
  std::vector<double> probabilities( 1 );
  probabilities[0] = 1.0;

  epr_data_container.setSubshellRelaxationProbabilities( 1, probabilities );

  FRENSIE_CHECK_EQUAL(
                    epr_data_container.getSubshellRelaxationProbabilities( 1 ),
                    probabilities );
}

//---------------------------------------------------------------------------//
// Check that the Compton profile momentum grid can be set
FRENSIE_UNIT_TEST( ElectronPhotonRelaxationDataContainer,
                   setComptonProfileMomentumGrid )
{
  std::vector<double> compton_profile_momentum_grid( 3 );
  compton_profile_momentum_grid[0] = -1.0;
  compton_profile_momentum_grid[1] = 0.0;
  compton_profile_momentum_grid[2] = 1.0;

  epr_data_container.setComptonProfileMomentumGrid(
                                            1, compton_profile_momentum_grid );

  FRENSIE_CHECK_EQUAL( epr_data_container.getComptonProfileMomentumGrid( 1 ),
                       compton_profile_momentum_grid );
}

//---------------------------------------------------------------------------//
// Check that the Compton profile for a subshell can be set
FRENSIE_UNIT_TEST( ElectronPhotonRelaxationDataContainer,
                   setComptonProfile )
{
  std::vector<double> compton_profile( 3 );
  compton_profile[0] = 1e-12;
  compton_profile[1] = 10.0;
  compton_profile[2] = 1e-12;

  epr_data_container.setComptonProfile( 1, compton_profile );

  FRENSIE_CHECK_EQUAL( epr_data_container.getComptonProfile( 1 ),
                       compton_profile );
}

//---------------------------------------------------------------------------//
// Check that the occupation number momentum grid can be set
FRENSIE_UNIT_TEST( ElectronPhotonRelaxationDataContainer,
                   setOccupationNumberMomentumGrid )
{
  std::vector<double> momentum_grid( 3 );
  momentum_grid[0] = -1.0;
  momentum_grid[1] = 0.0;
  momentum_grid[2] = 1.0;

  epr_data_container.setOccupationNumberMomentumGrid( 1, momentum_grid );

  FRENSIE_CHECK_EQUAL( epr_data_container.getOccupationNumberMomentumGrid( 1 ),
                       momentum_grid );
}

//---------------------------------------------------------------------------//
// Check that the occupation number for a subshell can be set
FRENSIE_UNIT_TEST( ElectronPhotonRelaxationDataContainer,
                   setOccupationNumber )
{
  std::vector<double> occupation_number( 3 );
  occupation_number[0] = 0.0;
  occupation_number[1] = 0.5;
  occupation_number[2] = 1.0;

  epr_data_container.setOccupationNumber( 1, occupation_number );

  FRENSIE_CHECK_EQUAL( epr_data_container.getOccupationNumber( 1 ),
                       occupation_number );
}

//---------------------------------------------------------------------------//
// Check that the Waller-Hartree scattering function momentum grid can be set
FRENSIE_UNIT_TEST( ElectronPhotonRelaxationDataContainer,
                   setWallerHartreeScatteringFunctionMomentumGrid )
{
  std::vector<double> momentum_grid( 4 );
  momentum_grid[0] = 1e-30;
  momentum_grid[1] = 1.0;
  momentum_grid[2] = 10.0;
  momentum_grid[3] = 1e8;

  epr_data_container.setWallerHartreeScatteringFunctionMomentumGrid(
                                                               momentum_grid );

  FRENSIE_CHECK_EQUAL( epr_data_container.getWallerHartreeScatteringFunctionMomentumGrid(),
                       momentum_grid );
}

//---------------------------------------------------------------------------//
// Check that the Waller-Hartree scattering function can be set
FRENSIE_UNIT_TEST( ElectronPhotonRelaxationDataContainer,
                   setWallerHartreeScatteringFunction )
{
  std::vector<double> scattering_function( 4 );
  scattering_function[0] = 1e-30;
  scattering_function[1] = 1e-3;
  scattering_function[2] = 0.1;
  scattering_function[3] = 1.0;

  epr_data_container.setWallerHartreeScatteringFunction( scattering_function );

  FRENSIE_CHECK_EQUAL( epr_data_container.getWallerHartreeScatteringFunction(),
                       scattering_function );
}

//---------------------------------------------------------------------------//
// Check that the Waller-Hartree atomic form factor momentum grid can be set
FRENSIE_UNIT_TEST( ElectronPhotonRelaxationDataContainer,
                   setWallerHartreeAtomicFormFactorMomentumGrid )
{
  std::vector<double> momentum_grid( 4 );
  momentum_grid[0] = 0.0;
  momentum_grid[1] = 1.0;
  momentum_grid[2] = 10.0;
  momentum_grid[3] = 1e8;

  epr_data_container.setWallerHartreeAtomicFormFactorMomentumGrid(
                                                               momentum_grid );

  FRENSIE_CHECK_EQUAL( epr_data_container.getWallerHartreeAtomicFormFactorMomentumGrid(),
                       momentum_grid );
}

//---------------------------------------------------------------------------//
// Check that the Waller-Hartree atomic form factor can be set
FRENSIE_UNIT_TEST( ElectronPhotonRelaxationDataContainer,
                   setWallerHartreeAtomicFormFactor )
{
  std::vector<double> form_factor( 4 );
  form_factor[0] = 1.0;
  form_factor[1] = 1.0;
  form_factor[2] = 0.3;
  form_factor[3] = 0.0;

  epr_data_container.setWallerHartreeAtomicFormFactor( form_factor );

  FRENSIE_CHECK_EQUAL( epr_data_container.getWallerHartreeAtomicFormFactor(),
                       form_factor );
}

//---------------------------------------------------------------------------//
// Check that the Waller-Hartree atomic form factor momentum grid can be set
FRENSIE_UNIT_TEST( ElectronPhotonRelaxationDataContainer,
                   setWallerHartreeSquaredAtomicFormFactorSquaredMomentumGrid )
{
  std::vector<double> squared_momentum_grid( 4 );
  squared_momentum_grid[0] = 0.0;
  squared_momentum_grid[1] = 1.0;
  squared_momentum_grid[2] = 100.0;
  squared_momentum_grid[3] = 1e16;

  epr_data_container.setWallerHartreeSquaredAtomicFormFactorSquaredMomentumGrid(
                                                       squared_momentum_grid );

  FRENSIE_CHECK_EQUAL( epr_data_container.getWallerHartreeSquaredAtomicFormFactorSquaredMomentumGrid(),
                       squared_momentum_grid );
}

//---------------------------------------------------------------------------//
// Check that the Waller-Hartree atomic form factor can be set
FRENSIE_UNIT_TEST( ElectronPhotonRelaxationDataContainer,
                   setWallerHartreeSquaredAtomicFormFactor )
{
  std::vector<double> squared_form_factor( 4 );
  squared_form_factor[0] = 1.0;
  squared_form_factor[1] = 1.0;
  squared_form_factor[2] = 0.09;
  squared_form_factor[3] = 0.0;

  epr_data_container.setWallerHartreeSquaredAtomicFormFactor( squared_form_factor );

  FRENSIE_CHECK_EQUAL( epr_data_container.getWallerHartreeSquaredAtomicFormFactor(),
                       squared_form_factor );
}

//---------------------------------------------------------------------------//
// Check that the photon energy grid can be set
FRENSIE_UNIT_TEST( ElectronPhotonRelaxationDataContainer,
                   setPhotonEnergyGrid )
{
  std::vector<double> photon_energy_grid( 3 );
  photon_energy_grid[0] = 1e-3;
  photon_energy_grid[1] = 1.0;
  photon_energy_grid[2] = 20.0;

  epr_data_container.setPhotonEnergyGrid( photon_energy_grid );

  FRENSIE_CHECK_EQUAL( epr_data_container.getPhotonEnergyGrid(),
                       photon_energy_grid );
}

//---------------------------------------------------------------------------//
// Check that the average heating numbers can be set
FRENSIE_UNIT_TEST( ElectronPhotonRelaxationDataContainer,
                   setAveragePhotonHeatingNumbers )
{
  std::vector<double> heating_numbers( 3 );
  heating_numbers[0] = 1e-6;
  heating_numbers[1] = 1e-3;
  heating_numbers[2] = 1.0;

  epr_data_container.setAveragePhotonHeatingNumbers( heating_numbers );

  FRENSIE_CHECK_EQUAL( epr_data_container.getAveragePhotonHeatingNumbers(),
                       heating_numbers );
}

//---------------------------------------------------------------------------//
// Check that the Waller-Hartree incoherent cross section can be set
FRENSIE_UNIT_TEST( ElectronPhotonRelaxationDataContainer,
                   setWallerHartreeIncoherentCrossSection )
{
  std::vector<double> cross_section( 3 );
  cross_section[0] = 1e-6;
  cross_section[1] = 1e-1;
  cross_section[2] = 1.0;

  epr_data_container.setWallerHartreeIncoherentCrossSection( cross_section );

  FRENSIE_CHECK_EQUAL( epr_data_container.getWallerHartreeIncoherentCrossSection(),
                       cross_section );
}

//---------------------------------------------------------------------------//
// Check that the Waller-Hartree incoherent cs threshold index can be set
FRENSIE_UNIT_TEST( ElectronPhotonRelaxationDataContainer,
                   setWallerHartreeIncoherentCrossSectionThresholdEnergyIndex )
{
  epr_data_container.setWallerHartreeIncoherentCrossSectionThresholdEnergyIndex( 0 );

  FRENSIE_CHECK_EQUAL( epr_data_container.getWallerHartreeIncoherentCrossSectionThresholdEnergyIndex(),
                       0 );
}

//---------------------------------------------------------------------------//
// Check that the impulse approx. incoherent cross section can be set
FRENSIE_UNIT_TEST( ElectronPhotonRelaxationDataContainer,
                   setImpulseApproxIncoherentCrossSection )
{
  std::vector<double> cross_section( 3 );
  cross_section[0] = 1e-6;
  cross_section[1] = 1e-1;
  cross_section[2] = 1.0;

  epr_data_container.setImpulseApproxIncoherentCrossSection( cross_section );

  FRENSIE_CHECK_EQUAL( epr_data_container.getImpulseApproxIncoherentCrossSection(),
                       cross_section );
}

//---------------------------------------------------------------------------//
// Check that the impulse approx. incoherent cs threshold index can be set
FRENSIE_UNIT_TEST( ElectronPhotonRelaxationDataContainer,
                   setImpulseApproxIncoherentCrossSectionThresholdEnergyIndex )
{
  epr_data_container.setImpulseApproxIncoherentCrossSectionThresholdEnergyIndex( 0 );

  FRENSIE_CHECK_EQUAL( epr_data_container.getImpulseApproxIncoherentCrossSectionThresholdEnergyIndex(),
                       0u );
}

//---------------------------------------------------------------------------//
// Check that the impulse approx. subshell incoherent cross section can be set
FRENSIE_UNIT_TEST( ElectronPhotonRelaxationDataContainer,
                   setImpulseApproxSubshellIncoherentCrossSection )
{
  std::vector<double> cross_section( 3 );
  cross_section[0] = 1e-6;
  cross_section[1] = 1e-1;
  cross_section[2] = 1.0;

  epr_data_container.setImpulseApproxSubshellIncoherentCrossSection( 1, cross_section );

  FRENSIE_CHECK_EQUAL( epr_data_container.getImpulseApproxSubshellIncoherentCrossSection( 1 ),
                       cross_section );
}

//---------------------------------------------------------------------------//
// Check that the impulse approx. subshell incoh. cs threshold index can be set
FRENSIE_UNIT_TEST( ElectronPhotonRelaxationDataContainer,
                   setImpulseApproxSubshellIncoherentCrossSectionThresholdEnergyIndex )
{
  epr_data_container.setImpulseApproxSubshellIncoherentCrossSectionThresholdEnergyIndex( 1, 0 );

  FRENSIE_CHECK_EQUAL( epr_data_container.getImpulseApproxSubshellIncoherentCrossSectionThresholdEnergyIndex( 1 ),
                       0 );
}

//---------------------------------------------------------------------------//
// Check that the Waller-Hartree coherent cross section can be set
FRENSIE_UNIT_TEST( ElectronPhotonRelaxationDataContainer,
                   setWallerHartreeCoherentCrossSection )
{
  std::vector<double> cross_section( 3 );
  cross_section[0] = 1e-6;
  cross_section[1] = 1e-1;
  cross_section[2] = 1.0;

  epr_data_container.setWallerHartreeCoherentCrossSection( cross_section );

  FRENSIE_CHECK_EQUAL( epr_data_container.getWallerHartreeCoherentCrossSection(),
                       cross_section );
}

//---------------------------------------------------------------------------//
// Check that the Waller-Hartree coherent cs threshold energy index can be set
FRENSIE_UNIT_TEST( ElectronPhotonRelaxationDataContainer,
                   setWallerHartreeCoherentCrossSectionThresholdEnergyIndex )
{
  epr_data_container.setWallerHartreeCoherentCrossSectionThresholdEnergyIndex( 0 );

  FRENSIE_CHECK_EQUAL( epr_data_container.getWallerHartreeCoherentCrossSectionThresholdEnergyIndex(),
                       0 );
}

//---------------------------------------------------------------------------//
// Check that the pair production cross section can be set
FRENSIE_UNIT_TEST( ElectronPhotonRelaxationDataContainer,
                   setPairProductionCrossSection )
{
  std::vector<double> cross_section( 2 );
  cross_section[0] = 1e-6;
  cross_section[1] = 1.0;

  epr_data_container.setPairProductionCrossSection( cross_section );

  FRENSIE_CHECK_EQUAL( epr_data_container.getPairProductionCrossSection(),
                       cross_section );
}

//---------------------------------------------------------------------------//
// Check that the pair production cross section threshold index can be set
FRENSIE_UNIT_TEST( ElectronPhotonRelaxationDataContainer,
                   setPairProductionCrossSectionThresholdEnergyIndex )
{
  epr_data_container.setPairProductionCrossSectionThresholdEnergyIndex( 1 );

  FRENSIE_CHECK_EQUAL( epr_data_container.getPairProductionCrossSectionThresholdEnergyIndex(),
                       1 );
}

//---------------------------------------------------------------------------//
// Check that the triplet production cross section can be set
FRENSIE_UNIT_TEST( ElectronPhotonRelaxationDataContainer,
                   setTripletProductionCrossSection )
{
  std::vector<double> cross_section( 2 );
  cross_section[0] = 1e-12;
  cross_section[1] = 2.0;

  epr_data_container.setTripletProductionCrossSection( cross_section );

  FRENSIE_CHECK_EQUAL( epr_data_container.getTripletProductionCrossSection(),
                       cross_section );
}

//---------------------------------------------------------------------------//
// Check that the triplet production cross section threshold index can be set
FRENSIE_UNIT_TEST( ElectronPhotonRelaxationDataContainer,
                   setTripletProductionCrossSectionThresholdEnergyIndex )
{
  epr_data_container.setTripletProductionCrossSectionThresholdEnergyIndex( 1 );

  FRENSIE_CHECK_EQUAL( epr_data_container.getTripletProductionCrossSectionThresholdEnergyIndex(),
                       1 );
}

//---------------------------------------------------------------------------//
// Check that the photoelectric effect cross section can be set
FRENSIE_UNIT_TEST( ElectronPhotonRelaxationDataContainer,
                   setPhotoelectricCrossSection )
{
  std::vector<double> cross_section( 3 );
  cross_section[0] = 1e-6;
  cross_section[1] = 1e-1;
  cross_section[2] = 1.0;

  epr_data_container.setPhotoelectricCrossSection( cross_section );

  FRENSIE_CHECK_EQUAL( epr_data_container.getPhotoelectricCrossSection(),
                       cross_section );
}

//---------------------------------------------------------------------------//
// Check that the photoelectric effect cs threshold energy index can be set
FRENSIE_UNIT_TEST( ElectronPhotonRelaxationDataContainer,
                   setPhotoelectricCrossSectionThresholdEnergyIndex )
{
  epr_data_container.setPhotoelectricCrossSectionThresholdEnergyIndex( 0u );

  FRENSIE_CHECK_EQUAL( epr_data_container.getPhotoelectricCrossSectionThresholdEnergyIndex(),
                       0u );
}

//---------------------------------------------------------------------------//
// Check that the subshell photoelectric effect cross section can be set
FRENSIE_UNIT_TEST( ElectronPhotonRelaxationDataContainer,
                   setSubshellPhotoelectricCrossSection )
{
  std::vector<double> cross_section( 3 );
  cross_section[0] = 1e-6;
  cross_section[1] = 1e-1;
  cross_section[2] = 1.0;

  epr_data_container.setSubshellPhotoelectricCrossSection( 1, cross_section );

  FRENSIE_CHECK_EQUAL( epr_data_container.getSubshellPhotoelectricCrossSection( 1 ),
                       cross_section );
}

//---------------------------------------------------------------------------//
// Check that the subshell photoelectric effect cs threshold index can be set
FRENSIE_UNIT_TEST( ElectronPhotonRelaxationDataContainer,
                   setSubshellPhotoelectricCrossSectionThresholdEnergyIndex )
{
  epr_data_container.setSubshellPhotoelectricCrossSectionThresholdEnergyIndex( 1, 0u );

  FRENSIE_CHECK_EQUAL( epr_data_container.getSubshellPhotoelectricCrossSectionThresholdEnergyIndex( 1 ),
                       0u );
}

//---------------------------------------------------------------------------//
// Check that the Waller-Hartree total cross section can be set
FRENSIE_UNIT_TEST( ElectronPhotonRelaxationDataContainer,
                   setWallerHartreeTotalCrossSection )
{
  std::vector<double> cross_section( 3 );
  cross_section[0] = 1e-6;
  cross_section[1] = 1e-1;
  cross_section[2] = 1.0;

  epr_data_container.setWallerHartreeTotalCrossSection( cross_section );

  FRENSIE_CHECK_EQUAL( epr_data_container.getWallerHartreeTotalCrossSection(),
                       cross_section );
}

//---------------------------------------------------------------------------//
// Check that the impulse approx. total cross section can be set
FRENSIE_UNIT_TEST( ElectronPhotonRelaxationDataContainer,
                   setImpulseApproxTotalCrossSection )
{
  std::vector<double> cross_section( 3 );
  cross_section[0] = 1e-6;
  cross_section[1] = 1e-1;
  cross_section[2] = 1.0;

  epr_data_container.setImpulseApproxTotalCrossSection( cross_section );

  FRENSIE_CHECK_EQUAL( epr_data_container.getImpulseApproxTotalCrossSection(),
                       cross_section );
}

//---------------------------------------------------------------------------//
// ELECTRON TESTS
//---------------------------------------------------------------------------//
// Check that the electron TwoDInterpPolicy can be set
FRENSIE_UNIT_TEST( ElectronPhotonRelaxationDataContainer,
                   setElectronTwoDInterpPolicy )
{
  std::string interp = "Lin-Lin-Lin";
  epr_data_container.setElectronTwoDInterpPolicy( interp );

  FRENSIE_CHECK_EQUAL( interp,
                       epr_data_container.getElectronTwoDInterpPolicy() );
}

//---------------------------------------------------------------------------//
// Check that the electron TwoDGridPolicy can be set
<<<<<<< HEAD
TEUCHOS_UNIT_TEST( ElectronPhotonRelaxationDataContainer,
=======
FRENSIE_UNIT_TEST( ElectronPhotonRelaxationDataContainer,
>>>>>>> 1eeb2a37
                   setElectronTwoDGridPolicy )
{
  std::string grid = "Unit-base Correlated";
  epr_data_container.setElectronTwoDGridPolicy( grid );

<<<<<<< HEAD
  TEST_EQUALITY_CONST( grid,
=======
  FRENSIE_CHECK_EQUAL( grid,
>>>>>>> 1eeb2a37
                       epr_data_container.getElectronTwoDGridPolicy() );
}

//---------------------------------------------------------------------------//
// Check that the angular energy grid can be set
FRENSIE_UNIT_TEST( ElectronPhotonRelaxationDataContainer,
                   setElasticAngularEnergyGrid )
{
  std::vector<double> angular_energy_grid(1), grid(1);
  angular_energy_grid[0] = 1.0;

  epr_data_container.setElasticAngularEnergyGrid(
                                    angular_energy_grid );

  grid = epr_data_container.getElasticAngularEnergyGrid();
  FRENSIE_CHECK_EQUAL( grid[0], angular_energy_grid[0] );
}

//---------------------------------------------------------------------------//
// Check that the cutoff elastic InterpPolicy can be set
FRENSIE_UNIT_TEST( ElectronPhotonRelaxationDataContainer,
                   setCutoffElasticInterpPolicy )
{
  std::string interp = "Lin-Lin";
  epr_data_container.setCutoffElasticInterpPolicy( interp );

  FRENSIE_CHECK_EQUAL( interp,
                       epr_data_container.getCutoffElasticInterpPolicy() );
}

//---------------------------------------------------------------------------//
// Check that the elastic angles can be set
FRENSIE_UNIT_TEST( ElectronPhotonRelaxationDataContainer,
                   setCutoffElasticAnglesAtEnergy )
{
  std::vector<double> angles( 3 );
  angles[0] = -1.0;
  angles[1] = 0.0;
  angles[2] = 0.90;

  epr_data_container.setCutoffElasticAnglesAtEnergy( 1.0, angles );

  FRENSIE_CHECK_EQUAL( epr_data_container.getCutoffElasticAngles(1.0),
                       angles );
}

//---------------------------------------------------------------------------//
// Check that the elastic pdf can be set
FRENSIE_UNIT_TEST( ElectronPhotonRelaxationDataContainer,
                   setCutoffElasticPDFAtEnergy )
{
  std::vector<double> pdf( 3 );
  pdf[0] = 0.1;
  pdf[1] = 0.2;
  pdf[2] = 0.7;

  epr_data_container.setCutoffElasticPDFAtEnergy( 1.0, pdf );

  FRENSIE_CHECK_EQUAL( epr_data_container.getCutoffElasticPDF(1.0),
                       pdf );
}

//---------------------------------------------------------------------------//
// Check that the elastic angles can be set
FRENSIE_UNIT_TEST( ElectronPhotonRelaxationDataContainer,
                   setCutoffElasticAngles )
{
  std::vector<double> angles( 3 );
  angles[0] = -1.0;
  angles[1] = 0.0;
  angles[2] = 0.90;

  double energy = 1.0;
  std::map<double, std::vector<double> > angles_map, map;

  angles_map[energy] = angles;

  epr_data_container.setCutoffElasticAngles( angles_map );

  map = epr_data_container.getCutoffElasticAngles();

  FRENSIE_CHECK_EQUAL( map.find(1.0)->second,
                       angles );
}

//---------------------------------------------------------------------------//
// Check that the elastic pdf can be set
FRENSIE_UNIT_TEST( ElectronPhotonRelaxationDataContainer,
                   setCutoffElasticPDF )
{
  std::vector<double> pdf( 3 );
  pdf[0] = 0.1;
  pdf[1] = 0.2;
  pdf[2] = 0.7;

  double energy = 1.0;
  std::map<double, std::vector<double> > pdf_map, map;

  pdf_map[energy] = pdf;

  epr_data_container.setCutoffElasticPDF( pdf_map );

  map = epr_data_container.getCutoffElasticPDF();

  FRENSIE_CHECK_EQUAL( map.find(1.0)->second,
                       pdf );
}

////---------------------------------------------------------------------------//
//// Check that the screened Rutherford elastic normalization constant can be set
//FRENSIE_UNIT_TEST( ElectronPhotonRelaxationDataContainer,
//                   setScreenedRutherfordNormalizationConstant )
//{
//  FRENSIE_CHECK( !epr_data_container.hasScreenedRutherfordData() );

//  std::vector<double> norm( 3 );
//  norm[0] = 100;
//  norm[1] = 200;
//  norm[2] = 700;

//  epr_data_container.setScreenedRutherfordNormalizationConstant( norm );

//  FRENSIE_CHECK_EQUAL( epr_data_container.getScreenedRutherfordNormalizationConstant(),
//                       norm );

//  FRENSIE_CHECK( epr_data_container.hasScreenedRutherfordData() );
//}

////---------------------------------------------------------------------------//
//// Check that Moliere's screening constant can be set
//FRENSIE_UNIT_TEST( ElectronPhotonRelaxationDataContainer,
//                   setMoliereScreeningConstant )
//{
//  std::vector<double> eta( 3 );
//  eta[0] = 100;
//  eta[1] = 0.0;
//  eta[2] = 0.90;

//  epr_data_container.setMoliereScreeningConstant( eta );

//  FRENSIE_CHECK_EQUAL( epr_data_container.getMoliereScreeningConstant(),
//                       eta );
//}

//---------------------------------------------------------------------------//
// Check that the moment preserving elastic discrete angles can be set
FRENSIE_UNIT_TEST( ElectronPhotonRelaxationDataContainer,
                   setMomentPreservingElasticDiscreteAngles )
{
  FRENSIE_CHECK( !epr_data_container.hasMomentPreservingData() );

  std::vector<double> discrete_angles( 3 );
  discrete_angles[0] = 0.90;
  discrete_angles[1] = 0.95;
  discrete_angles[2] = 0.99;

  epr_data_container.setMomentPreservingElasticDiscreteAngles( 1.0,
                                                            discrete_angles );

  FRENSIE_CHECK_EQUAL( epr_data_container.getMomentPreservingElasticDiscreteAngles(1.0),
                       discrete_angles );

  FRENSIE_CHECK( epr_data_container.hasMomentPreservingData() );

  epr_data_container.clearMomentPreservingData();

  FRENSIE_CHECK( !epr_data_container.hasMomentPreservingData() );

  epr_data_container.setMomentPreservingElasticDiscreteAngles( 1.0,
                                                            discrete_angles );
}

//---------------------------------------------------------------------------//
// Check that the moment preserving elastic weights can be set
FRENSIE_UNIT_TEST( ElectronPhotonRelaxationDataContainer,
                   setMomentPreservingElasticWeights )
{
  std::vector<double> weights( 3 );
  weights[0] = 0.1;
  weights[1] = 0.2;
  weights[2] = 0.7;

  epr_data_container.setMomentPreservingElasticWeights( 1.0, weights );

  FRENSIE_CHECK_EQUAL( epr_data_container.getMomentPreservingElasticWeights(1.0),
                       weights );
}

//---------------------------------------------------------------------------//
// Check that the moment preserving elastic discrete angles can be set
FRENSIE_UNIT_TEST( ElectronPhotonRelaxationDataContainer,
                   setMomentPreservingCrossSectionReduction )
{
  FRENSIE_CHECK( epr_data_container.hasMomentPreservingData() );

  std::vector<double> reductions( 1 );
  reductions[0] = 0.90;

  epr_data_container.setMomentPreservingCrossSectionReduction( reductions );

  FRENSIE_CHECK_EQUAL( epr_data_container.getMomentPreservingCrossSectionReduction(),
                       reductions );
}

//---------------------------------------------------------------------------//
// Check that the electroionization energy grid can be set
FRENSIE_UNIT_TEST( ElectronPhotonRelaxationDataContainer,
                   setElectroionizationEnergyGrid )
{
  std::vector<double> energy_grid(2), grid(2);
  energy_grid[0] = 1.0;
  energy_grid[1] = 2.0;

  unsigned subshell = 1;

  epr_data_container.setElectroionizationEnergyGrid(
                                subshell,
                                energy_grid );

  FRENSIE_CHECK_EQUAL( epr_data_container.getElectroionizationEnergyGrid( subshell ),
                       energy_grid );
}

//---------------------------------------------------------------------------//
// Check that the electroionization Recoil InterpPolicy can be set
FRENSIE_UNIT_TEST( ElectronPhotonRelaxationDataContainer,
                   setElectroionizationRecoilInterpPolicy )
{
  std::string interp = "Lin-Lin";
  epr_data_container.setElectroionizationRecoilInterpPolicy( interp );

  FRENSIE_CHECK_EQUAL( interp,
                       epr_data_container.getElectroionizationRecoilInterpPolicy() );
}

//---------------------------------------------------------------------------//
// Check that the electroionization recoil energy can be set
FRENSIE_UNIT_TEST( ElectronPhotonRelaxationDataContainer,
                   setElectroionizationRecoilEnergyAtIncomingEnergy )
{
  std::vector<double> recoil_energy( 3 );
  recoil_energy[0] = 0.01;
  recoil_energy[1] = 0.001;
  recoil_energy[2] = 0.0001;

  unsigned subshell = 1;
  double energy = 1.0;

  epr_data_container.setElectroionizationRecoilEnergyAtIncomingEnergy(
                                subshell,
                                energy,
                                recoil_energy );

  FRENSIE_CHECK_EQUAL( epr_data_container.getElectroionizationRecoilEnergy(subshell, energy),
                       recoil_energy );
}

//---------------------------------------------------------------------------//
// Check that the electroionization recoil pdf can be set
FRENSIE_UNIT_TEST( ElectronPhotonRelaxationDataContainer,
                   setElectroionizationRecoilPDFAtIncomingEnergy )
{
  std::vector<double> recoil_pdf( 3 );
  recoil_pdf[0] = 1.0;
  recoil_pdf[1] = 2.0;
  recoil_pdf[2] = 5.0;

  unsigned subshell = 1;
  double energy = 1.0;

  epr_data_container.setElectroionizationRecoilPDFAtIncomingEnergy(
                                subshell,
                                energy,
                                recoil_pdf );

  FRENSIE_CHECK_EQUAL( epr_data_container.getElectroionizationRecoilPDF( subshell, energy ),
                       recoil_pdf );
}

//---------------------------------------------------------------------------//
// Check that the electroionization recoil energy can be set
FRENSIE_UNIT_TEST( ElectronPhotonRelaxationDataContainer,
                   setElectroionizationRecoilEnergy )
{
  std::vector<double> energy( 3 );
  energy[0] = 0.01;
  energy[1] = 0.001;
  energy[2] = 0.0001;

  unsigned subshell = 1;
  double energy_bin = 1.0;

  std::map<double,std::vector<double> > recoil_energy;

  recoil_energy[energy_bin] = energy;

  epr_data_container.setElectroionizationRecoilEnergy(
                                subshell,
                                recoil_energy );

  FRENSIE_CHECK_EQUAL(
    epr_data_container.getElectroionizationRecoilEnergy(subshell, energy_bin),
    energy );
}

//---------------------------------------------------------------------------//
// Check that the electroionization recoil pdf can be set
FRENSIE_UNIT_TEST( ElectronPhotonRelaxationDataContainer,
                   setElectroionizationRecoilPDF )
{
  std::vector<double> pdf( 3 );
  pdf[0] = 1.0;
  pdf[1] = 2.0;
  pdf[2] = 5.0;

  unsigned subshell = 1;
  double energy_bin = 1.0;

  std::map<double,std::vector<double> > recoil_pdf;

  recoil_pdf[energy_bin] = pdf;

  epr_data_container.setElectroionizationRecoilPDF(
                                subshell,
                                recoil_pdf );

  FRENSIE_CHECK_EQUAL(
    epr_data_container.getElectroionizationRecoilPDF( subshell, energy_bin ),
    pdf );
}

//---------------------------------------------------------------------------//
// Check that the bremsstrahlung energy grid can be set
FRENSIE_UNIT_TEST( ElectronPhotonRelaxationDataContainer,
                   setBremsstrahlungEnergyGrid )
{
  std::vector<double> energy_grid(2), grid(2);
  energy_grid[0] = 1.0;
  energy_grid[1] = 2.0;

  epr_data_container.setBremsstrahlungEnergyGrid( energy_grid );

  FRENSIE_CHECK_EQUAL( epr_data_container.getBremsstrahlungEnergyGrid(),
                       energy_grid );
}

//---------------------------------------------------------------------------//
// Check that the bremsstrahlung photon InterpPolicy can be set
FRENSIE_UNIT_TEST( ElectronPhotonRelaxationDataContainer,
                   setBremsstrahlungPhotonInterpPolicy )
{
  std::string interp = "Lin-Lin";
  epr_data_container.setBremsstrahlungPhotonInterpPolicy( interp );

  FRENSIE_CHECK_EQUAL( interp,
                       epr_data_container.getBremsstrahlungPhotonInterpPolicy() );
}

//---------------------------------------------------------------------------//
// Check that the bremsstrahlung photon energy can be set
FRENSIE_UNIT_TEST( ElectronPhotonRelaxationDataContainer,
                   setBremsstrahlungPhotonEnergyAtIncomingEnergy )
{
  std::vector<double> photon_energy( 3 );
  photon_energy[0] = 0.01;
  photon_energy[1] = 0.001;
  photon_energy[2] = 0.0001;

  epr_data_container.setBremsstrahlungPhotonEnergyAtIncomingEnergy( 1.0,
                                                                   photon_energy );

  FRENSIE_CHECK_EQUAL( epr_data_container.getBremsstrahlungPhotonEnergy(1.0),
                       photon_energy );
}

//---------------------------------------------------------------------------//
// Check that the bremsstrahlung photon pdf can be set
FRENSIE_UNIT_TEST( ElectronPhotonRelaxationDataContainer,
                   setBremsstrahlungPhotonPDFAtIncomingEnergy )
{
  std::vector<double> photon_pdf( 3 );
  photon_pdf[0] = 1.0;
  photon_pdf[1] = 2.0;
  photon_pdf[2] = 5.0;

  epr_data_container.setBremsstrahlungPhotonPDFAtIncomingEnergy( 1.0,
                                                                photon_pdf );

  FRENSIE_CHECK_EQUAL( epr_data_container.getBremsstrahlungPhotonPDF(1.0),
                       photon_pdf );
}

//---------------------------------------------------------------------------//
// Check that the bremsstrahlung photon energy can be set
FRENSIE_UNIT_TEST( ElectronPhotonRelaxationDataContainer,
                   setBremsstrahlungPhotonEnergy )
{
  std::vector<double> energy( 3 );
  energy[0] = 0.01;
  energy[1] = 0.001;
  energy[2] = 0.0001;

  double energy_bin = 1.0;

  std::map<double,std::vector<double> > photon_energy;

  photon_energy[energy_bin] = energy;

  epr_data_container.setBremsstrahlungPhotonEnergy( photon_energy );

  FRENSIE_CHECK_EQUAL( epr_data_container.getBremsstrahlungPhotonEnergy(energy_bin),
                       energy );
}

//---------------------------------------------------------------------------//
// Check that the bremsstrahlung photon pdf can be set
FRENSIE_UNIT_TEST( ElectronPhotonRelaxationDataContainer,
                   setBremsstrahlungPhotonPDF )
{
  std::vector<double> pdf( 3 );
  pdf[0] = 1.0;
  pdf[1] = 2.0;
  pdf[2] = 5.0;

  double energy_bin = 1.0;

  std::map<double,std::vector<double> > photon_pdf;

  photon_pdf[energy_bin] = pdf;

  epr_data_container.setBremsstrahlungPhotonPDF( photon_pdf );

  FRENSIE_CHECK_EQUAL( epr_data_container.getBremsstrahlungPhotonPDF(energy_bin),
                       pdf );
}

//---------------------------------------------------------------------------//
// Check that the atomic excitation energy grid can be set
FRENSIE_UNIT_TEST( ElectronPhotonRelaxationDataContainer,
                   setAtomicExcitationEnergyGrid )
{
  std::vector<double> energy_grid(3);
  energy_grid[0] = 1.0;
  energy_grid[1] = 5.0;
  energy_grid[2] = 10.0;

  epr_data_container.setAtomicExcitationEnergyGrid(
                                    energy_grid );

  FRENSIE_CHECK_EQUAL( epr_data_container.getAtomicExcitationEnergyGrid(),
                       energy_grid );
}

//---------------------------------------------------------------------------//
// Check that the atomic excitation energy loss InterpPolicy can be set
FRENSIE_UNIT_TEST( ElectronPhotonRelaxationDataContainer,
                   setAtomicExcitationEnergyLossInterpPolicy )
{
  std::string interp = "Lin-Lin";
  epr_data_container.setAtomicExcitationEnergyLossInterpPolicy( interp );

  FRENSIE_CHECK_EQUAL( interp,
                       epr_data_container.getAtomicExcitationEnergyLossInterpPolicy() );
}

//---------------------------------------------------------------------------//
// Check that the atomic excitation energy loss can be set
FRENSIE_UNIT_TEST( ElectronPhotonRelaxationDataContainer,
                   setAtomicExcitationEnergyLoss )
{
  std::vector<double> energy_loss(3);
  energy_loss[0] = 1.0;
  energy_loss[1] = 5.0;
  energy_loss[2] = 10.0;

  epr_data_container.setAtomicExcitationEnergyLoss(
                                    energy_loss );

  FRENSIE_CHECK_EQUAL( epr_data_container.getAtomicExcitationEnergyLoss(),
                       energy_loss );
}

//---------------------------------------------------------------------------//
// Check that the electron energy grid can be set
FRENSIE_UNIT_TEST( ElectronPhotonRelaxationDataContainer,
                   setElectronEnergyGrid )
{
  std::vector<double> electron_energy_grid( 3 );
  electron_energy_grid[0] = 1e-3;
  electron_energy_grid[1] = 1.0;
  electron_energy_grid[2] = 20.0;

  epr_data_container.setElectronEnergyGrid( electron_energy_grid );

  FRENSIE_CHECK_EQUAL( epr_data_container.getElectronEnergyGrid(),
                       electron_energy_grid );
}

//---------------------------------------------------------------------------//
// Check that the electron cross section InterpPolicy can be set
FRENSIE_UNIT_TEST( ElectronPhotonRelaxationDataContainer,
                   setElectronCrossSectionInterpPolicy )
{
  std::string interp = "Lin-Lin";
  epr_data_container.setElectronCrossSectionInterpPolicy( interp );

  FRENSIE_CHECK_EQUAL( interp,
                       epr_data_container.getElectronCrossSectionInterpPolicy() );
}

//---------------------------------------------------------------------------//
// Check that the total electron electron cross section can be set
FRENSIE_UNIT_TEST( ElectronPhotonRelaxationDataContainer,
                   setTotalElectronCrossSection )
{
  std::vector<double> cross_section( 3 );
  cross_section[0] = 1e-6;
  cross_section[1] = 1e-1;
  cross_section[2] = 1.0;

  epr_data_container.setTotalElectronCrossSection(
                        cross_section );

  FRENSIE_CHECK_EQUAL(
            epr_data_container.getTotalElectronCrossSection(),
            cross_section );
}

//---------------------------------------------------------------------------//
// Check that the cutoff elastic electron cross section can be set
FRENSIE_UNIT_TEST( ElectronPhotonRelaxationDataContainer,
                   setCutoffElasticCrossSection )
{
  std::vector<double> cross_section( 3 );
  cross_section[0] = 0.5e-6;
  cross_section[1] = 0.5e-1;
  cross_section[2] = 0.5;

  epr_data_container.setCutoffElasticCrossSection(
                        cross_section );

  FRENSIE_CHECK_EQUAL(
            epr_data_container.getCutoffElasticCrossSection(),
            cross_section );
}

//---------------------------------------------------------------------------//
// Check that the elastic cs threshold index can be set
FRENSIE_UNIT_TEST( ElectronPhotonRelaxationDataContainer,
                   setCutoffElasticCrossSectionThresholdEnergyIndex )
{
  epr_data_container.setCutoffElasticCrossSectionThresholdEnergyIndex( 0 );

  FRENSIE_CHECK_EQUAL( epr_data_container.getCutoffElasticCrossSectionThresholdEnergyIndex(),
                       0 );
}

//---------------------------------------------------------------------------//
// Check that the screened rutherford elastic electron cross section can be set
FRENSIE_UNIT_TEST( ElectronPhotonRelaxationDataContainer,
                   setScreenedRutherfordElasticCrossSection )
{
  std::vector<double> cross_section( 3 );
  cross_section[0] = 0.6e-6;
  cross_section[1] = 0.6e-1;
  cross_section[2] = 0.6;

  epr_data_container.setScreenedRutherfordElasticCrossSection(
                        cross_section );

  FRENSIE_CHECK_EQUAL(
            epr_data_container.getScreenedRutherfordElasticCrossSection(),
            cross_section );
}

//---------------------------------------------------------------------------//
// Check that the elastic cs threshold index can be set
FRENSIE_UNIT_TEST( ElectronPhotonRelaxationDataContainer,
                   setScreenedRutherfordElasticCrossSectionThresholdEnergyIndex )
{
  epr_data_container.setScreenedRutherfordElasticCrossSectionThresholdEnergyIndex( 0 );

  FRENSIE_CHECK_EQUAL(
    epr_data_container.getScreenedRutherfordElasticCrossSectionThresholdEnergyIndex(),
    0 );
}

//---------------------------------------------------------------------------//
// Check that the total elastic electron cross section can be set
FRENSIE_UNIT_TEST( ElectronPhotonRelaxationDataContainer,
                   setTotalElasticCrossSection )
{
  std::vector<double> cross_section( 3 );
  cross_section[0] = 1e-6;
  cross_section[1] = 1e-1;
  cross_section[2] = 1.0;

  epr_data_container.setTotalElasticCrossSection(
                        cross_section );

  FRENSIE_CHECK_EQUAL(
            epr_data_container.getTotalElasticCrossSection(),
            cross_section );
}

//---------------------------------------------------------------------------//
// Check that the elastic cs threshold index can be set
FRENSIE_UNIT_TEST( ElectronPhotonRelaxationDataContainer,
                   setTotalElasticCrossSectionThresholdEnergyIndex )
{
  epr_data_container.setTotalElasticCrossSectionThresholdEnergyIndex( 0 );

  FRENSIE_CHECK_EQUAL( epr_data_container.getTotalElasticCrossSectionThresholdEnergyIndex(),
                       0 );
}

//---------------------------------------------------------------------------//
// Check that the electroionization electron cross section can be set
FRENSIE_UNIT_TEST( ElectronPhotonRelaxationDataContainer,
                   setElectroionizationCrossSection )
{
  std::vector<double> cross_section( 3 );
  cross_section[0] = 1e-6;
  cross_section[1] = 1e-1;
  cross_section[2] = 1.0;

  unsigned subshell = 1;

  epr_data_container.setElectroionizationCrossSection(
                        subshell,
                        cross_section );

  FRENSIE_CHECK_EQUAL(
            epr_data_container.getElectroionizationCrossSection( subshell ),
            cross_section );
}

//---------------------------------------------------------------------------//
// Check that the electroionization cs threshold index can be set
FRENSIE_UNIT_TEST( ElectronPhotonRelaxationDataContainer,
                   setElectroionizationCrossSectionThresholdEnergyIndex )
{
  unsigned subshell = 1;

  epr_data_container.setElectroionizationCrossSectionThresholdEnergyIndex( subshell, 0 );

  FRENSIE_CHECK_EQUAL(
    epr_data_container.getElectroionizationCrossSectionThresholdEnergyIndex( subshell ),
    0 );
}

//---------------------------------------------------------------------------//
// Check that the bremsstrahlung electron cross section can be set
FRENSIE_UNIT_TEST( ElectronPhotonRelaxationDataContainer,
                   setBremsstrahlungCrossSection )
{
  std::vector<double> cross_section( 3 );
  cross_section[0] = 1e-6;
  cross_section[1] = 1e-1;
  cross_section[2] = 1.0;

  epr_data_container.setBremsstrahlungCrossSection(
                        cross_section );

  FRENSIE_CHECK_EQUAL(
            epr_data_container.getBremsstrahlungCrossSection(),
            cross_section );
}

//---------------------------------------------------------------------------//
// Check that the bremsstrahlung cs threshold index can be set
FRENSIE_UNIT_TEST( ElectronPhotonRelaxationDataContainer,
                   setBremsstrahlungCrossSectionThresholdEnergyIndex )
{
  epr_data_container.setBremsstrahlungCrossSectionThresholdEnergyIndex( 0 );

  FRENSIE_CHECK_EQUAL( epr_data_container.getBremsstrahlungCrossSectionThresholdEnergyIndex(),
                       0 );
}

//---------------------------------------------------------------------------//
// Check that the atomic excitation electron cross section can be set
FRENSIE_UNIT_TEST( ElectronPhotonRelaxationDataContainer,
                   setAtomicExcitationCrossSection )
{
  std::vector<double> cross_section( 3 );
  cross_section[0] = 1e-6;
  cross_section[1] = 1e-1;
  cross_section[2] = 1.0;

  epr_data_container.setAtomicExcitationCrossSection(
                        cross_section );

  FRENSIE_CHECK_EQUAL(
            epr_data_container.getAtomicExcitationCrossSection(),
            cross_section );
}

//---------------------------------------------------------------------------//
// Check that the atomic excitation cs threshold index can be set
FRENSIE_UNIT_TEST( ElectronPhotonRelaxationDataContainer,
                   setAtomicExcitationCrossSectionThresholdEnergyIndex )
{
  epr_data_container.setAtomicExcitationCrossSectionThresholdEnergyIndex( 0 );

  FRENSIE_CHECK_EQUAL( epr_data_container.getAtomicExcitationCrossSectionThresholdEnergyIndex(),
                       0 );
}

//---------------------------------------------------------------------------//
// Check that the data can be exported and imported
FRENSIE_UNIT_TEST( ElectronPhotonRelaxationDataContainer,
                   export_importData_ascii )
{
  const std::string test_ascii_file_name( "test_epr_data_container.txt" );

  epr_data_container.saveToFile( test_ascii_file_name, true );

  const Data::ElectronPhotonRelaxationDataContainer
    epr_data_container_copy( test_ascii_file_name );

  // Table Tests
  FRENSIE_CHECK_EQUAL( epr_data_container_copy.getNotes(), notes );
  FRENSIE_CHECK_EQUAL( epr_data_container_copy.getAtomicNumber(), 1 );
  FRENSIE_CHECK_EQUAL( epr_data_container_copy.getAtomicWeight(), 1.0 );
  FRENSIE_CHECK_EQUAL( epr_data_container_copy.getMinPhotonEnergy(), 0.001 );
  FRENSIE_CHECK_EQUAL( epr_data_container_copy.getMaxPhotonEnergy(), 20.0 );
  FRENSIE_CHECK_EQUAL( epr_data_container_copy.getMinElectronEnergy(), 1.0e-5 );
  FRENSIE_CHECK_EQUAL( epr_data_container_copy.getMaxElectronEnergy(), 1.0e5 );
  FRENSIE_CHECK_EQUAL( epr_data_container_copy.getOccupationNumberEvaluationTolerance(),
                       1e-4 );
  FRENSIE_CHECK_EQUAL( epr_data_container_copy.getSubshellIncoherentEvaluationTolerance(),
                       1e-3 );
  FRENSIE_CHECK_EQUAL( epr_data_container.getPhotonThresholdEnergyNudgeFactor(),
                       1.01 );
  FRENSIE_CHECK( !epr_data_container_copy.isElectronTotalElasticIntegratedCrossSectionModeOn() );
  FRENSIE_CHECK_EQUAL( epr_data_container_copy.getCutoffAngleCosine(),
                       0.9 );
  FRENSIE_CHECK_EQUAL( epr_data_container_copy.getNumberOfMomentPreservingAngles(),
                       1 );
  FRENSIE_CHECK_EQUAL( epr_data_container_copy.getGridConvergenceTolerance(),
                       0.001 );
  FRENSIE_CHECK_EQUAL( epr_data_container_copy.getGridAbsoluteDifferenceTolerance(),
                       1e-42 );
  FRENSIE_CHECK_EQUAL( epr_data_container_copy.getGridDistanceTolerance(),
                       1e-15 );

  // Relaxation Tests
  FRENSIE_CHECK( epr_data_container_copy.getSubshells().count( 1 ) );
  FRENSIE_CHECK( !epr_data_container_copy.getSubshells().count( 0 ) );
  FRENSIE_CHECK( !epr_data_container_copy.getSubshells().count( 2 ) );
  FRENSIE_CHECK_EQUAL( epr_data_container_copy.getSubshellOccupancy( 1 ), 1.0 );
  FRENSIE_CHECK_EQUAL( epr_data_container_copy.getSubshellBindingEnergy( 1 ),
                       1.361e-5 );
  FRENSIE_CHECK_EQUAL( epr_data_container_copy.getSubshellRelaxationTransitions(1),
                       1 );
  FRENSIE_CHECK( epr_data_container_copy.hasRelaxationData() );
  FRENSIE_CHECK( epr_data_container_copy.hasSubshellRelaxationData( 1 ) );
  FRENSIE_CHECK_EQUAL( epr_data_container_copy.getSubshellRelaxationVacancies( 1 ).size(),
                       1 );
  FRENSIE_CHECK_EQUAL( epr_data_container_copy.getSubshellRelaxationParticleEnergies( 1 ).size(),
                       1 );
  FRENSIE_CHECK_EQUAL( epr_data_container_copy.getSubshellRelaxationProbabilities( 1 ).size(),
                       1 );

  // Photon Tests
  FRENSIE_CHECK_EQUAL( epr_data_container_copy.getComptonProfileMomentumGrid( 1 ).size(),
                       3 );
  FRENSIE_CHECK_EQUAL( epr_data_container_copy.getComptonProfile( 1 ).size(),
                       3 );
  FRENSIE_CHECK_EQUAL( epr_data_container_copy.getOccupationNumberMomentumGrid( 1 ).size(),
                       3 );
  FRENSIE_CHECK_EQUAL( epr_data_container_copy.getOccupationNumber( 1 ).size(),
                       3 );
  FRENSIE_CHECK_EQUAL( epr_data_container_copy.getWallerHartreeScatteringFunctionMomentumGrid().size(),
                       4 );
  FRENSIE_CHECK_EQUAL( epr_data_container_copy.getWallerHartreeScatteringFunction().size(),
                       4 );
  FRENSIE_CHECK_EQUAL( epr_data_container_copy.getWallerHartreeAtomicFormFactorMomentumGrid().size(),
                       4 );
  FRENSIE_CHECK_EQUAL( epr_data_container_copy.getWallerHartreeAtomicFormFactor().size(),
                       4 );
  FRENSIE_CHECK_EQUAL( epr_data_container_copy.getWallerHartreeSquaredAtomicFormFactorSquaredMomentumGrid().size(),
                       4 );
  FRENSIE_CHECK_EQUAL( epr_data_container_copy.getWallerHartreeSquaredAtomicFormFactor().size(),
                       4 );
  FRENSIE_CHECK_EQUAL( epr_data_container_copy.getPhotonEnergyGrid().size(),
                       3 );
  FRENSIE_CHECK_EQUAL( epr_data_container_copy.getAveragePhotonHeatingNumbers().size(),
                       3 );
  FRENSIE_CHECK_EQUAL( epr_data_container_copy.getWallerHartreeIncoherentCrossSection().size(),
                       3 );
  FRENSIE_CHECK_EQUAL( epr_data_container_copy.getWallerHartreeIncoherentCrossSectionThresholdEnergyIndex(),
                       0 );
  FRENSIE_CHECK_EQUAL( epr_data_container_copy.getImpulseApproxIncoherentCrossSection().size(),
                       3 );
  FRENSIE_CHECK_EQUAL( epr_data_container_copy.getImpulseApproxIncoherentCrossSectionThresholdEnergyIndex(),
                       0u );
  FRENSIE_CHECK_EQUAL( epr_data_container_copy.getImpulseApproxSubshellIncoherentCrossSection( 1 ).size(),
                       3 );
  FRENSIE_CHECK_EQUAL( epr_data_container_copy.getImpulseApproxSubshellIncoherentCrossSectionThresholdEnergyIndex( 1 ),
                       0 );
  FRENSIE_CHECK_EQUAL( epr_data_container_copy.getWallerHartreeCoherentCrossSection().size(),
                       3 );
  FRENSIE_CHECK_EQUAL( epr_data_container_copy.getWallerHartreeCoherentCrossSectionThresholdEnergyIndex(),
                       0 );
  FRENSIE_CHECK_EQUAL( epr_data_container_copy.getPairProductionCrossSection().size(),
                       2 );
  FRENSIE_CHECK_EQUAL( epr_data_container_copy.getPairProductionCrossSectionThresholdEnergyIndex(),
                       1 );
  FRENSIE_CHECK_EQUAL( epr_data_container_copy.getTripletProductionCrossSection().size(),
                       2 );
  FRENSIE_CHECK_EQUAL( epr_data_container_copy.getTripletProductionCrossSectionThresholdEnergyIndex(),
                       1 );
  FRENSIE_CHECK_EQUAL( epr_data_container_copy.getPhotoelectricCrossSection().size(),
                       3 );
  FRENSIE_CHECK_EQUAL( epr_data_container_copy.getPhotoelectricCrossSectionThresholdEnergyIndex(),
                       0u );
  FRENSIE_CHECK_EQUAL( epr_data_container_copy.getSubshellPhotoelectricCrossSection( 1 ).size(),
                       3 );
  FRENSIE_CHECK_EQUAL( epr_data_container_copy.getSubshellPhotoelectricCrossSectionThresholdEnergyIndex( 1 ),
                       0u );
  FRENSIE_CHECK_EQUAL( epr_data_container_copy.getWallerHartreeTotalCrossSection().size(),
                       3u );
  FRENSIE_CHECK_EQUAL( epr_data_container_copy.getImpulseApproxTotalCrossSection().size(),
                       3u );

  // Electron Tests
  FRENSIE_CHECK(
    !epr_data_container_copy.isElectronTotalElasticIntegratedCrossSectionModeOn() );
  FRENSIE_CHECK_EQUAL(
    epr_data_container_copy.getCutoffAngleCosine(), 0.9 );
  FRENSIE_CHECK_EQUAL(
    epr_data_container_copy.getElasticAngularEnergyGrid().size(),
    1 );
  FRENSIE_CHECK_EQUAL(
    epr_data_container_copy.getElasticAngularEnergyGrid().front(),
    1.0 );
  FRENSIE_CHECK_EQUAL(
    epr_data_container_copy.getCutoffElasticAngles(1.0).size(), 3 );
  FRENSIE_CHECK_EQUAL(
    epr_data_container_copy.getCutoffElasticPDF(1.0).size(), 3 );
//  FRENSIE_CHECK( epr_data_container_copy.hasScreenedRutherfordData() );
//  FRENSIE_CHECK_EQUAL(
//    epr_data_container_copy.getScreenedRutherfordNormalizationConstant().size(), 3 );
//  FRENSIE_CHECK_EQUAL(
//    epr_data_container_copy.getMoliereScreeningConstant().size(), 3 );
  FRENSIE_CHECK( epr_data_container_copy.hasMomentPreservingData() );
  FRENSIE_CHECK_EQUAL(
    epr_data_container_copy.getMomentPreservingCrossSectionReduction().size(), 1 );
  FRENSIE_CHECK_EQUAL(
    epr_data_container_copy.getMomentPreservingElasticDiscreteAngles(1.0).size(), 3 );
  FRENSIE_CHECK_EQUAL(
    epr_data_container_copy.getMomentPreservingElasticWeights(1.0).size(), 3 );
  FRENSIE_CHECK_EQUAL(
    epr_data_container_copy.getElectroionizationEnergyGrid(1u).size(),
    2 );
  FRENSIE_CHECK_EQUAL(
    epr_data_container_copy.getElectroionizationEnergyGrid(1u).front(),
    1.0 );
  FRENSIE_CHECK_EQUAL(
    epr_data_container_copy.getElectroionizationEnergyGrid(1u).back(),
    2.0 );
  FRENSIE_CHECK_EQUAL(
    epr_data_container_copy.getElectroionizationRecoilEnergy(1u, 1.0).size(),
    3 );
  FRENSIE_CHECK_EQUAL(
    epr_data_container_copy.getElectroionizationRecoilPDF(1u, 1.0).size(),
    3 );
  FRENSIE_CHECK_EQUAL(
    epr_data_container_copy.getBremsstrahlungEnergyGrid().size(),
    2 );
  FRENSIE_CHECK_EQUAL(
    epr_data_container_copy.getBremsstrahlungEnergyGrid().front(),
    1.0 );
  FRENSIE_CHECK_EQUAL(
    epr_data_container_copy.getBremsstrahlungEnergyGrid().back(),
    2.0 );
  FRENSIE_CHECK_EQUAL(
    epr_data_container_copy.getBremsstrahlungPhotonEnergy(1.0).size(),
    3 );
  FRENSIE_CHECK_EQUAL(
    epr_data_container_copy.getBremsstrahlungPhotonPDF(1.0).size(),
    3 );
  FRENSIE_CHECK_EQUAL(
    epr_data_container_copy.getAtomicExcitationEnergyGrid().size(),
    3 );
  FRENSIE_CHECK_EQUAL(
    epr_data_container_copy.getAtomicExcitationEnergyLoss().size(),
    3 );
  FRENSIE_CHECK_EQUAL(
    epr_data_container_copy.getElectronEnergyGrid().size(), 3 );
  FRENSIE_CHECK_EQUAL(
    epr_data_container_copy.getTotalElectronCrossSection().size(),
                       3u );
  FRENSIE_CHECK_EQUAL(
    epr_data_container_copy.getCutoffElasticCrossSection().size(),
                       3u );
  FRENSIE_CHECK_EQUAL(
    epr_data_container_copy.getCutoffElasticCrossSectionThresholdEnergyIndex(),
                       0 );
  FRENSIE_CHECK_EQUAL(
    epr_data_container_copy.getScreenedRutherfordElasticCrossSection().size(),
                       3u );
  FRENSIE_CHECK_EQUAL(
    epr_data_container_copy.getScreenedRutherfordElasticCrossSectionThresholdEnergyIndex(),
                       0 );
  FRENSIE_CHECK_EQUAL(
    epr_data_container_copy.getTotalElasticCrossSection().size(),
                       3u );
  FRENSIE_CHECK_EQUAL(
    epr_data_container_copy.getTotalElasticCrossSectionThresholdEnergyIndex(),
                       0 );
  FRENSIE_CHECK_EQUAL(
    epr_data_container_copy.getElectroionizationCrossSection(1u).size(),
                       3u );
  FRENSIE_CHECK_EQUAL(
    epr_data_container_copy.getElectroionizationCrossSectionThresholdEnergyIndex(1u),
                       0 );
  FRENSIE_CHECK_EQUAL(
    epr_data_container_copy.getBremsstrahlungCrossSection().size(),
                       3u );
  FRENSIE_CHECK_EQUAL(
    epr_data_container_copy.getBremsstrahlungCrossSectionThresholdEnergyIndex(),
                       0 );
  FRENSIE_CHECK_EQUAL(
    epr_data_container_copy.getAtomicExcitationCrossSection().size(),
                       3u );
  FRENSIE_CHECK_EQUAL(
    epr_data_container_copy.getAtomicExcitationCrossSectionThresholdEnergyIndex(),
                       0 );
}

//---------------------------------------------------------------------------//
// Check that the data can be exported and imported
FRENSIE_UNIT_TEST( ElectronPhotonRelaxationDataContainer,
                   export_importData_xml )
{
  const std::string test_xml_file_name( "test_epr_data_container.xml" );

  epr_data_container.saveToFile( test_xml_file_name, true );

  const Data::ElectronPhotonRelaxationDataContainer
    epr_data_container_copy( test_xml_file_name );

  // Table Tests
  FRENSIE_CHECK_EQUAL( epr_data_container_copy.getNotes(), notes );
  FRENSIE_CHECK_EQUAL( epr_data_container_copy.getAtomicNumber(), 1 );
  FRENSIE_CHECK_EQUAL( epr_data_container_copy.getAtomicWeight(), 1.0 );
  FRENSIE_CHECK_EQUAL( epr_data_container_copy.getMinPhotonEnergy(), 0.001 );
  FRENSIE_CHECK_EQUAL( epr_data_container_copy.getMaxPhotonEnergy(), 20.0 );
  FRENSIE_CHECK_EQUAL( epr_data_container_copy.getMinElectronEnergy(), 1.0e-5 );
  FRENSIE_CHECK_EQUAL( epr_data_container_copy.getMaxElectronEnergy(), 1.0e5 );
  FRENSIE_CHECK_EQUAL( epr_data_container_copy.getOccupationNumberEvaluationTolerance(),
                       1e-4 );
  FRENSIE_CHECK_EQUAL( epr_data_container_copy.getSubshellIncoherentEvaluationTolerance(),
                       1e-3 );
  FRENSIE_CHECK_EQUAL( epr_data_container.getPhotonThresholdEnergyNudgeFactor(),
                       1.01 );
  FRENSIE_CHECK(
    !epr_data_container_copy.isElectronTotalElasticIntegratedCrossSectionModeOn() );
  FRENSIE_CHECK_EQUAL( epr_data_container_copy.getCutoffAngleCosine(),
                       0.9 );
  FRENSIE_CHECK_EQUAL( epr_data_container_copy.getNumberOfMomentPreservingAngles(),
                       1 );
  FRENSIE_CHECK_EQUAL( epr_data_container_copy.getGridConvergenceTolerance(),
                       0.001 );
  FRENSIE_CHECK_EQUAL( epr_data_container_copy.getGridAbsoluteDifferenceTolerance(),
                       1e-42 );
  FRENSIE_CHECK_EQUAL( epr_data_container_copy.getGridDistanceTolerance(),
                       1e-15 );

  // Relaxation Tests
  FRENSIE_CHECK( epr_data_container_copy.getSubshells().count( 1 ) );
  FRENSIE_CHECK( !epr_data_container_copy.getSubshells().count( 0 ) );
  FRENSIE_CHECK( !epr_data_container_copy.getSubshells().count( 2 ) );
  FRENSIE_CHECK_EQUAL( epr_data_container_copy.getSubshellOccupancy( 1 ), 1.0 );
  FRENSIE_CHECK_EQUAL( epr_data_container_copy.getSubshellBindingEnergy( 1 ),
                       1.361e-5 );
  FRENSIE_CHECK_EQUAL( epr_data_container_copy.getSubshellRelaxationTransitions(1),
                       1 );
  FRENSIE_CHECK( epr_data_container_copy.hasRelaxationData() );
  FRENSIE_CHECK( epr_data_container_copy.hasSubshellRelaxationData( 1 ) );
  FRENSIE_CHECK_EQUAL( epr_data_container_copy.getSubshellRelaxationVacancies( 1 ).size(),
                       1 );
  FRENSIE_CHECK_EQUAL( epr_data_container_copy.getSubshellRelaxationParticleEnergies( 1 ).size(),
                       1 );
  FRENSIE_CHECK_EQUAL( epr_data_container_copy.getSubshellRelaxationProbabilities( 1 ).size(),
                       1 );

  // Photon Tests
  FRENSIE_CHECK_EQUAL( epr_data_container_copy.getComptonProfileMomentumGrid( 1 ).size(),
                       3 );
  FRENSIE_CHECK_EQUAL( epr_data_container_copy.getComptonProfile( 1 ).size(),
                       3 );
  FRENSIE_CHECK_EQUAL( epr_data_container_copy.getOccupationNumberMomentumGrid( 1 ).size(),
                       3 );
  FRENSIE_CHECK_EQUAL( epr_data_container_copy.getOccupationNumber( 1 ).size(),
                       3 );
  FRENSIE_CHECK_EQUAL( epr_data_container_copy.getWallerHartreeScatteringFunctionMomentumGrid().size(),
                       4 );
  FRENSIE_CHECK_EQUAL( epr_data_container_copy.getWallerHartreeScatteringFunction().size(),
                       4 );
  FRENSIE_CHECK_EQUAL( epr_data_container_copy.getWallerHartreeAtomicFormFactorMomentumGrid().size(),
                       4 );
  FRENSIE_CHECK_EQUAL( epr_data_container_copy.getWallerHartreeAtomicFormFactor().size(),
                       4 );
  FRENSIE_CHECK_EQUAL( epr_data_container_copy.getWallerHartreeSquaredAtomicFormFactorSquaredMomentumGrid().size(),
                       4 );
  FRENSIE_CHECK_EQUAL( epr_data_container_copy.getWallerHartreeSquaredAtomicFormFactor().size(),
                       4 );
  FRENSIE_CHECK_EQUAL( epr_data_container_copy.getPhotonEnergyGrid().size(),
                       3 );
  FRENSIE_CHECK_EQUAL( epr_data_container_copy.getAveragePhotonHeatingNumbers().size(),
                       3 );
  FRENSIE_CHECK_EQUAL( epr_data_container_copy.getWallerHartreeIncoherentCrossSection().size(),
                       3 );
  FRENSIE_CHECK_EQUAL( epr_data_container_copy.getWallerHartreeIncoherentCrossSectionThresholdEnergyIndex(),
                       0 );
  FRENSIE_CHECK_EQUAL( epr_data_container_copy.getImpulseApproxIncoherentCrossSection().size(),
                       3 );
  FRENSIE_CHECK_EQUAL( epr_data_container_copy.getImpulseApproxIncoherentCrossSectionThresholdEnergyIndex(),
                       0u );
  FRENSIE_CHECK_EQUAL( epr_data_container_copy.getImpulseApproxSubshellIncoherentCrossSection( 1 ).size(),
                       3 );
  FRENSIE_CHECK_EQUAL( epr_data_container_copy.getImpulseApproxSubshellIncoherentCrossSectionThresholdEnergyIndex( 1 ),
                       0 );
  FRENSIE_CHECK_EQUAL( epr_data_container_copy.getWallerHartreeCoherentCrossSection().size(),
                       3 );
  FRENSIE_CHECK_EQUAL( epr_data_container_copy.getWallerHartreeCoherentCrossSectionThresholdEnergyIndex(),
                       0 );
  FRENSIE_CHECK_EQUAL( epr_data_container_copy.getPairProductionCrossSection().size(),
                       2 );
  FRENSIE_CHECK_EQUAL( epr_data_container_copy.getPairProductionCrossSectionThresholdEnergyIndex(),
                       1 );
  FRENSIE_CHECK_EQUAL( epr_data_container_copy.getTripletProductionCrossSection().size(),
                       2 );
  FRENSIE_CHECK_EQUAL( epr_data_container_copy.getTripletProductionCrossSectionThresholdEnergyIndex(),
                       1 );
  FRENSIE_CHECK_EQUAL( epr_data_container_copy.getPhotoelectricCrossSection().size(),
                       3 );
  FRENSIE_CHECK_EQUAL( epr_data_container_copy.getPhotoelectricCrossSectionThresholdEnergyIndex(),
                       0u );
  FRENSIE_CHECK_EQUAL( epr_data_container_copy.getSubshellPhotoelectricCrossSection( 1 ).size(),
                       3 );
  FRENSIE_CHECK_EQUAL( epr_data_container_copy.getSubshellPhotoelectricCrossSectionThresholdEnergyIndex( 1 ),
                       0u );
  FRENSIE_CHECK_EQUAL( epr_data_container_copy.getWallerHartreeTotalCrossSection().size(),
                       3u );
  FRENSIE_CHECK_EQUAL( epr_data_container_copy.getImpulseApproxTotalCrossSection().size(),
                       3u );

  // Electron Tests
  FRENSIE_CHECK(
    !epr_data_container_copy.isElectronTotalElasticIntegratedCrossSectionModeOn() );
  FRENSIE_CHECK_EQUAL(
    epr_data_container_copy.getCutoffAngleCosine(), 0.9 );
  FRENSIE_CHECK_EQUAL(
    epr_data_container_copy.getElasticAngularEnergyGrid().size(),
    1 );
  FRENSIE_CHECK_EQUAL(
    epr_data_container_copy.getElasticAngularEnergyGrid().front(),
    1.0 );
  FRENSIE_CHECK_EQUAL(
    epr_data_container_copy.getCutoffElasticAngles(1.0).size(), 3 );
  FRENSIE_CHECK_EQUAL(
    epr_data_container_copy.getCutoffElasticPDF(1.0).size(), 3 );
//  FRENSIE_CHECK( epr_data_container_copy.hasScreenedRutherfordData() );
//  FRENSIE_CHECK_EQUAL(
//    epr_data_container_copy.getScreenedRutherfordNormalizationConstant().size(), 3 );
//  FRENSIE_CHECK_EQUAL(
//    epr_data_container_copy.getMoliereScreeningConstant().size(), 3 );
  FRENSIE_CHECK( epr_data_container_copy.hasMomentPreservingData() );
  FRENSIE_CHECK_EQUAL(
    epr_data_container_copy.getMomentPreservingCrossSectionReduction().size(), 1 );
  FRENSIE_CHECK_EQUAL(
    epr_data_container_copy.getMomentPreservingElasticDiscreteAngles(1.0).size(), 3 );
  FRENSIE_CHECK_EQUAL(
    epr_data_container_copy.getMomentPreservingElasticWeights(1.0).size(), 3 );
  FRENSIE_CHECK_EQUAL(
    epr_data_container_copy.getElectroionizationEnergyGrid(1u).size(),
    2 );
  FRENSIE_CHECK_EQUAL(
    epr_data_container_copy.getElectroionizationEnergyGrid(1u).front(),
    1.0 );
  FRENSIE_CHECK_EQUAL(
    epr_data_container_copy.getElectroionizationEnergyGrid(1u).back(),
    2.0 );
  FRENSIE_CHECK_EQUAL(
    epr_data_container_copy.getElectroionizationRecoilEnergy(1u, 1.0).size(),
    3 );
  FRENSIE_CHECK_EQUAL(
    epr_data_container_copy.getElectroionizationRecoilPDF(1u, 1.0).size(),
    3 );
  FRENSIE_CHECK_EQUAL(
    epr_data_container_copy.getBremsstrahlungEnergyGrid().size(),
    2 );
  FRENSIE_CHECK_EQUAL(
    epr_data_container_copy.getBremsstrahlungEnergyGrid().front(),
    1.0 );
  FRENSIE_CHECK_EQUAL(
    epr_data_container_copy.getBremsstrahlungEnergyGrid().back(),
    2.0 );
  FRENSIE_CHECK_EQUAL(
    epr_data_container_copy.getBremsstrahlungPhotonEnergy(1.0).size(),
    3 );
  FRENSIE_CHECK_EQUAL(
    epr_data_container_copy.getBremsstrahlungPhotonPDF(1.0).size(),
    3 );
  FRENSIE_CHECK_EQUAL(
    epr_data_container_copy.getAtomicExcitationEnergyGrid().size(),
    3 );
  FRENSIE_CHECK_EQUAL(
    epr_data_container_copy.getAtomicExcitationEnergyLoss().size(),
    3 );
  FRENSIE_CHECK_EQUAL(
    epr_data_container_copy.getElectronEnergyGrid().size(), 3 );
  FRENSIE_CHECK_EQUAL(
    epr_data_container_copy.getTotalElectronCrossSection().size(),
                       3u );
  FRENSIE_CHECK_EQUAL(
    epr_data_container_copy.getCutoffElasticCrossSection().size(),
                       3u );
  FRENSIE_CHECK_EQUAL(
    epr_data_container_copy.getCutoffElasticCrossSectionThresholdEnergyIndex(),
                       0 );
  FRENSIE_CHECK_EQUAL(
    epr_data_container_copy.getScreenedRutherfordElasticCrossSection().size(),
                       3u );
  FRENSIE_CHECK_EQUAL(
    epr_data_container_copy.getScreenedRutherfordElasticCrossSectionThresholdEnergyIndex(),
                       0 );
  FRENSIE_CHECK_EQUAL(
    epr_data_container_copy.getTotalElasticCrossSection().size(),
                       3u );
  FRENSIE_CHECK_EQUAL(
    epr_data_container_copy.getTotalElasticCrossSectionThresholdEnergyIndex(),
                       0 );
  FRENSIE_CHECK_EQUAL(
    epr_data_container_copy.getElectroionizationCrossSection(1u).size(),
                       3u );
  FRENSIE_CHECK_EQUAL(
    epr_data_container_copy.getElectroionizationCrossSectionThresholdEnergyIndex(1u),
                       0 );
  FRENSIE_CHECK_EQUAL(
    epr_data_container_copy.getBremsstrahlungCrossSection().size(),
                       3u );
  FRENSIE_CHECK_EQUAL(
    epr_data_container_copy.getBremsstrahlungCrossSectionThresholdEnergyIndex(),
                       0 );
  FRENSIE_CHECK_EQUAL(
    epr_data_container_copy.getAtomicExcitationCrossSection().size(),
                       3u );
  FRENSIE_CHECK_EQUAL(
    epr_data_container_copy.getAtomicExcitationCrossSectionThresholdEnergyIndex(),
                       0 );
}

//---------------------------------------------------------------------------//
// end tstElectronPhotonRelaxationDataContainer.cpp
//---------------------------------------------------------------------------//<|MERGE_RESOLUTION|>--- conflicted
+++ resolved
@@ -766,21 +766,13 @@
 
 //---------------------------------------------------------------------------//
 // Check that the electron TwoDGridPolicy can be set
-<<<<<<< HEAD
-TEUCHOS_UNIT_TEST( ElectronPhotonRelaxationDataContainer,
-=======
-FRENSIE_UNIT_TEST( ElectronPhotonRelaxationDataContainer,
->>>>>>> 1eeb2a37
+FRENSIE_UNIT_TEST( ElectronPhotonRelaxationDataContainer,
                    setElectronTwoDGridPolicy )
 {
   std::string grid = "Unit-base Correlated";
   epr_data_container.setElectronTwoDGridPolicy( grid );
 
-<<<<<<< HEAD
-  TEST_EQUALITY_CONST( grid,
-=======
   FRENSIE_CHECK_EQUAL( grid,
->>>>>>> 1eeb2a37
                        epr_data_container.getElectronTwoDGridPolicy() );
 }
 
