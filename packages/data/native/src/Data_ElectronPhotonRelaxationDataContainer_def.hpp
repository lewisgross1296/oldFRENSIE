//---------------------------------------------------------------------------//
//!
//! \file   Data_ElectronPhotonRelaxationDataContainer_def.hpp
//! \author Alex Robinson, Luke Kersting
//! \brief  The native electron-photon-relaxation data container template defs.
//!
//---------------------------------------------------------------------------//

#ifndef DATA_ELECTRON_PHOTON_RELAXATION_DATA_CONTAINER_DEF_HPP
#define DATA_ELECTRON_PHOTON_RELAXATION_DATA_CONTAINER_DEF_HPP

// Boost Includes
#include <boost/serialization/vector.hpp>
#include <boost/serialization/set.hpp>
#include <boost/serialization/map.hpp>
#include <boost/serialization/version.hpp>
#include <boost/serialization/nvp.hpp>

namespace Data{

// Save the data to an archive
template<typename Archive>
void ElectronPhotonRelaxationDataContainer::save( Archive& ar, 
						  const unsigned version) const
{
  // Table Data
  ar & boost::serialization::make_nvp( "atomic_number", d_atomic_number );
  ar & boost::serialization::make_nvp( "min_photon_energy",
                                        d_min_photon_energy );
  ar & boost::serialization::make_nvp( "max_photon_energy",
                                        d_max_photon_energy );
  ar & boost::serialization::make_nvp( "min_electron_energy",
                                        d_min_electron_energy );
  ar & boost::serialization::make_nvp( "max_electron_energy",
                                        d_max_electron_energy );
  ar & boost::serialization::make_nvp( "cutoff_angle_cosine", 
                                        d_cutoff_angle_cosine );
  ar & boost::serialization::make_nvp( "occupation_number_evaluation_tolerance",
                                        d_occupation_number_evaluation_tolerance );
  ar & boost::serialization::make_nvp( "subshell_incoherent_evaluation_tolerance",
                                        d_subshell_incoherent_evaluation_tolerance );
  ar & boost::serialization::make_nvp( "grid_convergence_tol",
                                        d_grid_convergence_tol );
  ar & boost::serialization::make_nvp( "grid_absolute_diff_tol",
                                        d_grid_absolute_diff_tol );
  ar & boost::serialization::make_nvp( "grid_distance_tol",
                                        d_grid_distance_tol );

  // Relaxation Data
  ar & boost::serialization::make_nvp( "subshells", d_subshells );
  ar & boost::serialization::make_nvp( "subshell_occupancies", 
				       d_subshell_occupancies );
  ar & boost::serialization::make_nvp( "subshell_binding_energies", 
				       d_subshell_binding_energies );
  ar & boost::serialization::make_nvp( "relaxation_transitions", 
				       d_relaxation_transitions );
  ar & boost::serialization::make_nvp( "relaxation_vacancies", 
				       d_relaxation_vacancies );
  ar & boost::serialization::make_nvp( "relaxation_particle_energies", 
				       d_relaxation_particle_energies );
  ar & boost::serialization::make_nvp( "relaxation_probabilities", 
				       d_relaxation_probabilities );

  // Photon Data
  ar & boost::serialization::make_nvp( "compton_profile_momentum_grids", 
				       d_compton_profile_momentum_grids );
  ar & boost::serialization::make_nvp( "comton_profiles", 
				       d_compton_profiles );
  ar & boost::serialization::make_nvp( "occupation_number_momentum_grids", 
				       d_occupation_number_momentum_grids );
  ar & boost::serialization::make_nvp( "occupation_numbers",
				       d_occupation_numbers );
  ar & boost::serialization::make_nvp( "waller_hartree_scattering_function_momentum_grid",
				       d_waller_hartree_scattering_function_momentum_grid );
  ar & boost::serialization::make_nvp( "waller_hartree_scattering_function",
				       d_waller_hartree_scattering_function );
  ar & boost::serialization::make_nvp( "waller_hartree_atomic_form_factor_momentum_grid",
				       d_waller_hartree_atomic_form_factor_momentum_grid );
  ar & boost::serialization::make_nvp( "waller_hartree_atomic_form_factor",
				       d_waller_hartree_atomic_form_factor );
  ar & boost::serialization::make_nvp( "photon_energy_grid",
				       d_photon_energy_grid );
  ar & boost::serialization::make_nvp( "average_photon_heating_numbers",
				       d_average_photon_heating_numbers );
  ar & boost::serialization::make_nvp( "waller_hartree_incoherent_cross_section",
				       d_waller_hartree_incoherent_cross_section );
  ar & boost::serialization::make_nvp(
                       "waller_hartree_incoherent_cross_section_threshold_index",
				       d_waller_hartree_incoherent_cross_section_threshold_index );
  ar & boost::serialization::make_nvp( "impulse_approx_incoherent_cross_section",
				       d_impulse_approx_incoherent_cross_section );
  ar & boost::serialization::make_nvp(
                       "impulse_approx_incoherent_cross_section_threshold_index",
				       d_impulse_approx_incoherent_cross_section_threshold_index );
  ar & boost::serialization::make_nvp( "impulse_approx_subshell_incoherent_cross_sections",
				       d_impulse_approx_subshell_incoherent_cross_sections );
  ar & boost::serialization::make_nvp(
                       "d_impulse_approx_subshell_incoherent_cross_section_theshold_indices",
				       d_impulse_approx_subshell_incoherent_cross_section_theshold_indices );
  ar & boost::serialization::make_nvp( "waller_hartree_coherent_cross_section",
				       d_waller_hartree_coherent_cross_section );
  ar & boost::serialization::make_nvp( "waller_hartree_coherent_cross_section_threshold_index",
				       d_waller_hartree_coherent_cross_section_threshold_index );
  ar & boost::serialization::make_nvp( "pair_production_cross_section",
				       d_pair_production_cross_section );
  ar & boost::serialization::make_nvp( "pair_production_cross_section_threshold_index",
				       d_pair_production_cross_section_threshold_index );
  ar & boost::serialization::make_nvp( "photoelectric_cross_section",
				       d_photoelectric_cross_section );
  ar & boost::serialization::make_nvp( "photoelectric_cross_section_threshold_index",
				       d_photoelectric_cross_section_threshold_index );
  ar & boost::serialization::make_nvp( "subshell_photoelectric_cross_sections",
				       d_subshell_photoelectric_cross_sections );
  ar & boost::serialization::make_nvp( "subshell_photoelectric_cross_section_threshold_indices",
				       d_subshell_photoelectric_cross_section_threshold_indices );
  ar & boost::serialization::make_nvp( "waller_hartree_total_cross_section",
				       d_waller_hartree_total_cross_section );
  ar & boost::serialization::make_nvp( "impulse_approx_total_cross_section",
				       d_impulse_approx_total_cross_section );
<<<<<<< HEAD
  // Electron Data
  ar & boost::serialization::make_nvp( "angular_energy_grid",
				                        d_angular_energy_grid );
  ar & boost::serialization::make_nvp( "cutoff_elastic_angles", 
                                        d_cutoff_elastic_angles );
  ar & boost::serialization::make_nvp( "cutoff_elastic_pdf", 
                                        d_cutoff_elastic_pdf );
=======
/*  // Electron Data
  ar & boost::serialization::make_nvp( "cutoff_angle", 
                                        d_cutoff_angle );
  ar & boost::serialization::make_nvp( "angular_energy_grid",
				                        d_angular_energy_grid );
  ar & boost::serialization::make_nvp( "analog_elastic_angles", 
                                        d_analog_elastic_angles );
  ar & boost::serialization::make_nvp( "analog_elastic_pdf", 
                                        d_analog_elastic_pdf );
>>>>>>> 5fb9119b
  ar & boost::serialization::make_nvp( 
            "screened_rutherford_normalization_constant", 
            d_screened_rutherford_normalization_constant );
  ar & boost::serialization::make_nvp( "moliere_screening_constant", 
                                        d_moliere_screening_constant );
  ar & boost::serialization::make_nvp( 
            "moment_preserving_elastic_discrete_angles", 
            d_moment_preserving_elastic_discrete_angles );
  ar & boost::serialization::make_nvp( "moment_preserving_elastic_weights", 
                                        d_moment_preserving_elastic_weights );
  ar & boost::serialization::make_nvp( "electroionization_energy_grid",
				                        d_electroionization_energy_grid );
  ar & boost::serialization::make_nvp( "electroionization_recoil_energy",
				                        d_electroionization_recoil_energy );
  ar & boost::serialization::make_nvp( "electroionization_recoil_pdf",
				                        d_electroionization_recoil_pdf );
  ar & boost::serialization::make_nvp( "bremsstrahlung_energy_grid",
				                        d_bremsstrahlung_energy_grid );
  ar & boost::serialization::make_nvp( "bremsstrahlung_photon_energy",
				                        d_bremsstrahlung_photon_energy );
  ar & boost::serialization::make_nvp( "bremsstrahlung_photon_pdf",
				                        d_bremsstrahlung_photon_pdf );
  ar & boost::serialization::make_nvp( "atomic_excitation_energy_grid",
				                        d_atomic_excitation_energy_grid );
  ar & boost::serialization::make_nvp( "atomic_excitation_energy_loss",
				                        d_atomic_excitation_energy_loss );
  ar & boost::serialization::make_nvp( "electron_energy_grid",
				                        d_electron_energy_grid );
  ar & boost::serialization::make_nvp( "cutoff_elastic_cross_section", 
                                        d_cutoff_elastic_cross_section );
  ar & boost::serialization::make_nvp( 
            "cutoff_elastic_cross_section_threshold_index", 
            d_cutoff_elastic_cross_section_threshold_index );
  ar & boost::serialization::make_nvp( 
            "screened_rutherford_elastic_cross_section", 
            d_screened_rutherford_elastic_cross_section );
  ar & boost::serialization::make_nvp( 
            "screened_rutherford_elastic_cross_section_threshold_index", 
            d_screened_rutherford_elastic_cross_section_threshold_index );
  ar & boost::serialization::make_nvp( "total_elastic_cross_section", 
                                        d_total_elastic_cross_section );
  ar & boost::serialization::make_nvp( 
            "total_elastic_cross_section_threshold_index", 
            d_total_elastic_cross_section_threshold_index );
  ar & boost::serialization::make_nvp( 
            "moment_preserving_elastic_cross_section", 
            d_moment_preserving_elastic_cross_section );
  ar & boost::serialization::make_nvp( 
            "moment_preserving_elastic_cross_section_threshold_index", 
            d_moment_preserving_elastic_cross_section_threshold_index );
  ar & boost::serialization::make_nvp( 
            "electroionization_subshell_cross_section", 
            d_electroionization_subshell_cross_section );
  ar & boost::serialization::make_nvp( 
            "electroionization_subshell_cross_section_threshold_index", 
            d_electroionization_subshell_cross_section_threshold_index );
  ar & boost::serialization::make_nvp( "bremsstrahlung_cross_section", 
                                        d_bremsstrahlung_cross_section );
  ar & boost::serialization::make_nvp( 
            "bremsstrahlung_cross_section_threshold_index", 
            d_bremsstrahlung_cross_section_threshold_index );
  ar & boost::serialization::make_nvp( "atomic_excitation_cross_section", 
                                        d_atomic_excitation_cross_section );
  ar & boost::serialization::make_nvp( 
            "atomic_excitation_cross_section_threshold_index", 
<<<<<<< HEAD
            d_atomic_excitation_cross_section_threshold_index );
=======
            d_atomic_excitation_cross_section_threshold_index );*/
>>>>>>> 5fb9119b
}
  
// Load the data from an archive
template<typename Archive>
void ElectronPhotonRelaxationDataContainer::load( Archive& ar, 
						  const unsigned version )
{
  // Table Data
  ar & boost::serialization::make_nvp( "atomic_number", d_atomic_number );
  ar & boost::serialization::make_nvp( "min_photon_energy",
                                        d_min_photon_energy );
  ar & boost::serialization::make_nvp( "max_photon_energy",
                                        d_max_photon_energy );
  ar & boost::serialization::make_nvp( "min_electron_energy",
                                        d_min_electron_energy );
  ar & boost::serialization::make_nvp( "max_electron_energy",
                                        d_max_electron_energy );
  ar & boost::serialization::make_nvp( "cutoff_angle_cosine", 
                                        d_cutoff_angle_cosine );
  ar & boost::serialization::make_nvp( "occupation_number_evaluation_tolerance",
                                        d_occupation_number_evaluation_tolerance );
  ar & boost::serialization::make_nvp( "subshell_incoherent_evaluation_tolerance",
                                        d_subshell_incoherent_evaluation_tolerance );
  ar & boost::serialization::make_nvp( "grid_convergence_tol",
                                        d_grid_convergence_tol );
  ar & boost::serialization::make_nvp( "grid_absolute_diff_tol",
                                        d_grid_absolute_diff_tol );
  ar & boost::serialization::make_nvp( "grid_distance_tol",
                                        d_grid_distance_tol );

  // Relaxation Data
  ar & boost::serialization::make_nvp( "subshells", d_subshells );
  ar & boost::serialization::make_nvp( "subshell_occupancies", 
				       d_subshell_occupancies );
  ar & boost::serialization::make_nvp( "subshell_binding_energies", 
				       d_subshell_binding_energies );
  ar & boost::serialization::make_nvp( "relaxation_transitions", 
				       d_relaxation_transitions );
  ar & boost::serialization::make_nvp( "relaxation_vacancies", 
				       d_relaxation_vacancies );
  ar & boost::serialization::make_nvp( "relaxation_particle_energies", 
				       d_relaxation_particle_energies );
  ar & boost::serialization::make_nvp( "relaxation_probabilities", 
				       d_relaxation_probabilities );

  // Photon Data
  ar & boost::serialization::make_nvp( "compton_profile_momentum_grids", 
				       d_compton_profile_momentum_grids );
  ar & boost::serialization::make_nvp( "comton_profiles", 
				       d_compton_profiles );
  ar & boost::serialization::make_nvp( "occupation_number_momentum_grids", 
				       d_occupation_number_momentum_grids );
  ar & boost::serialization::make_nvp( "occupation_numbers",
				       d_occupation_numbers );
  ar & boost::serialization::make_nvp( "waller_hartree_scattering_function_momentum_grid",
				       d_waller_hartree_scattering_function_momentum_grid );
  ar & boost::serialization::make_nvp( "waller_hartree_scattering_function",
				       d_waller_hartree_scattering_function );
  ar & boost::serialization::make_nvp( "waller_hartree_atomic_form_factor_momentum_grid",
				       d_waller_hartree_atomic_form_factor_momentum_grid );
  ar & boost::serialization::make_nvp( "waller_hartree_atomic_form_factor",
				       d_waller_hartree_atomic_form_factor );
  ar & boost::serialization::make_nvp( "photon_energy_grid",
				       d_photon_energy_grid );
  ar & boost::serialization::make_nvp( "average_photon_heating_numbers",
				       d_average_photon_heating_numbers );
  ar & boost::serialization::make_nvp( "waller_hartree_incoherent_cross_section",
				       d_waller_hartree_incoherent_cross_section );
  ar & boost::serialization::make_nvp(
                       "waller_hartree_incoherent_cross_section_threshold_index",
				       d_waller_hartree_incoherent_cross_section_threshold_index );
  ar & boost::serialization::make_nvp( "impulse_approx_incoherent_cross_section",
				       d_impulse_approx_incoherent_cross_section );
  ar & boost::serialization::make_nvp(
                       "impulse_approx_incoherent_cross_section_threshold_index",
				       d_impulse_approx_incoherent_cross_section_threshold_index );
  ar & boost::serialization::make_nvp( "impulse_approx_subshell_incoherent_cross_sections",
				       d_impulse_approx_subshell_incoherent_cross_sections );
  ar & boost::serialization::make_nvp(
                       "d_impulse_approx_subshell_incoherent_cross_section_theshold_indices",
				       d_impulse_approx_subshell_incoherent_cross_section_theshold_indices );
  ar & boost::serialization::make_nvp( "waller_hartree_coherent_cross_section",
				       d_waller_hartree_coherent_cross_section );
  ar & boost::serialization::make_nvp( "waller_hartree_coherent_cross_section_threshold_index",
				       d_waller_hartree_coherent_cross_section_threshold_index );
  ar & boost::serialization::make_nvp( "pair_production_cross_section",
				       d_pair_production_cross_section );
  ar & boost::serialization::make_nvp( "pair_production_cross_section_threshold_index",
				       d_pair_production_cross_section_threshold_index );
  ar & boost::serialization::make_nvp( "photoelectric_cross_section",
				       d_photoelectric_cross_section );
  ar & boost::serialization::make_nvp( "photoelectric_cross_section_threshold_index",
				       d_photoelectric_cross_section_threshold_index );
  ar & boost::serialization::make_nvp( "subshell_photoelectric_cross_sections",
				       d_subshell_photoelectric_cross_sections );
  ar & boost::serialization::make_nvp( "subshell_photoelectric_cross_section_threshold_indices",
				       d_subshell_photoelectric_cross_section_threshold_indices );
  ar & boost::serialization::make_nvp( "waller_hartree_total_cross_section",
				       d_waller_hartree_total_cross_section );
  ar & boost::serialization::make_nvp( "impulse_approx_total_cross_section",
				       d_impulse_approx_total_cross_section );
<<<<<<< HEAD
  // Electron Data
  ar & boost::serialization::make_nvp( "angular_energy_grid",
				                        d_angular_energy_grid );
  ar & boost::serialization::make_nvp( "cutoff_elastic_angles", 
                                        d_cutoff_elastic_angles );
  ar & boost::serialization::make_nvp( "cutoff_elastic_pdf", 
                                        d_cutoff_elastic_pdf );
=======
/*  // Electron Data
  ar & boost::serialization::make_nvp( "cutoff_angle", 
                                        d_cutoff_angle );
  ar & boost::serialization::make_nvp( "angular_energy_grid",
				                        d_angular_energy_grid );
  ar & boost::serialization::make_nvp( "analog_elastic_angles", 
                                        d_analog_elastic_angles );
  ar & boost::serialization::make_nvp( "analog_elastic_pdf", 
                                        d_analog_elastic_pdf );
>>>>>>> 5fb9119b
  ar & boost::serialization::make_nvp( 
            "screened_rutherford_normalization_constant", 
            d_screened_rutherford_normalization_constant );
  ar & boost::serialization::make_nvp( "moliere_screening_constant", 
                                        d_moliere_screening_constant );
  ar & boost::serialization::make_nvp( 
            "moment_preserving_elastic_discrete_angles", 
            d_moment_preserving_elastic_discrete_angles );
  ar & boost::serialization::make_nvp( "moment_preserving_elastic_weights", 
                                        d_moment_preserving_elastic_weights );
  ar & boost::serialization::make_nvp( "electroionization_energy_grid",
				                        d_electroionization_energy_grid );
  ar & boost::serialization::make_nvp( "electroionization_recoil_energy",
				                        d_electroionization_recoil_energy );
  ar & boost::serialization::make_nvp( "electroionization_recoil_pdf",
				                        d_electroionization_recoil_pdf );
  ar & boost::serialization::make_nvp( "bremsstrahlung_energy_grid",
				                        d_bremsstrahlung_energy_grid );
  ar & boost::serialization::make_nvp( "bremsstrahlung_photon_energy",
				                        d_bremsstrahlung_photon_energy );
  ar & boost::serialization::make_nvp( "bremsstrahlung_photon_pdf",
				                        d_bremsstrahlung_photon_pdf );
  ar & boost::serialization::make_nvp( "atomic_excitation_energy_grid",
				                        d_atomic_excitation_energy_grid );
  ar & boost::serialization::make_nvp( "atomic_excitation_energy_loss",
				                        d_atomic_excitation_energy_loss );
  ar & boost::serialization::make_nvp( "electron_energy_grid",
				                        d_electron_energy_grid );
  ar & boost::serialization::make_nvp( "cutoff_elastic_cross_section", 
                                        d_cutoff_elastic_cross_section );
  ar & boost::serialization::make_nvp( 
            "cutoff_elastic_cross_section_threshold_index", 
            d_cutoff_elastic_cross_section_threshold_index );
  ar & boost::serialization::make_nvp( 
            "screened_rutherford_elastic_cross_section", 
            d_screened_rutherford_elastic_cross_section );
  ar & boost::serialization::make_nvp( 
            "screened_rutherford_elastic_cross_section_threshold_index", 
            d_screened_rutherford_elastic_cross_section_threshold_index );
  ar & boost::serialization::make_nvp( "total_elastic_cross_section", 
                                        d_total_elastic_cross_section );
  ar & boost::serialization::make_nvp( 
            "total_elastic_cross_section_threshold_index", 
            d_total_elastic_cross_section_threshold_index );
  ar & boost::serialization::make_nvp( 
            "moment_preserving_elastic_cross_section", 
            d_moment_preserving_elastic_cross_section );
  ar & boost::serialization::make_nvp( 
            "moment_preserving_elastic_cross_section_threshold_index", 
            d_moment_preserving_elastic_cross_section_threshold_index );
  ar & boost::serialization::make_nvp( 
            "electroionization_subshell_cross_section", 
            d_electroionization_subshell_cross_section );
  ar & boost::serialization::make_nvp( 
            "electroionization_subshell_cross_section_threshold_index", 
            d_electroionization_subshell_cross_section_threshold_index );
  ar & boost::serialization::make_nvp( "bremsstrahlung_cross_section", 
                                        d_bremsstrahlung_cross_section );
  ar & boost::serialization::make_nvp( 
            "bremsstrahlung_cross_section_threshold_index", 
            d_bremsstrahlung_cross_section_threshold_index );
  ar & boost::serialization::make_nvp( "atomic_excitation_cross_section", 
                                        d_atomic_excitation_cross_section );
  ar & boost::serialization::make_nvp( 
            "atomic_excitation_cross_section_threshold_index", 
<<<<<<< HEAD
            d_atomic_excitation_cross_section_threshold_index );
=======
            d_atomic_excitation_cross_section_threshold_index );*/
>>>>>>> 5fb9119b
}

} // end Data namespace

#endif // end DATA_ELECTRON_PHOTON_RELAXATION_DATA_CONTAINER_DEF_HPP

//---------------------------------------------------------------------------//
// end Data_ElectronPhotonRelaxationDataContainer_def.hpp
//---------------------------------------------------------------------------//<|MERGE_RESOLUTION|>--- conflicted
+++ resolved
@@ -117,25 +117,13 @@
 				       d_waller_hartree_total_cross_section );
   ar & boost::serialization::make_nvp( "impulse_approx_total_cross_section",
 				       d_impulse_approx_total_cross_section );
-<<<<<<< HEAD
   // Electron Data
-  ar & boost::serialization::make_nvp( "angular_energy_grid",
-				                        d_angular_energy_grid );
-  ar & boost::serialization::make_nvp( "cutoff_elastic_angles", 
-                                        d_cutoff_elastic_angles );
-  ar & boost::serialization::make_nvp( "cutoff_elastic_pdf", 
-                                        d_cutoff_elastic_pdf );
-=======
-/*  // Electron Data
-  ar & boost::serialization::make_nvp( "cutoff_angle", 
-                                        d_cutoff_angle );
   ar & boost::serialization::make_nvp( "angular_energy_grid",
 				                        d_angular_energy_grid );
   ar & boost::serialization::make_nvp( "analog_elastic_angles", 
                                         d_analog_elastic_angles );
   ar & boost::serialization::make_nvp( "analog_elastic_pdf", 
                                         d_analog_elastic_pdf );
->>>>>>> 5fb9119b
   ar & boost::serialization::make_nvp( 
             "screened_rutherford_normalization_constant", 
             d_screened_rutherford_normalization_constant );
@@ -201,11 +189,7 @@
                                         d_atomic_excitation_cross_section );
   ar & boost::serialization::make_nvp( 
             "atomic_excitation_cross_section_threshold_index", 
-<<<<<<< HEAD
             d_atomic_excitation_cross_section_threshold_index );
-=======
-            d_atomic_excitation_cross_section_threshold_index );*/
->>>>>>> 5fb9119b
 }
   
 // Load the data from an archive
@@ -307,25 +291,13 @@
 				       d_waller_hartree_total_cross_section );
   ar & boost::serialization::make_nvp( "impulse_approx_total_cross_section",
 				       d_impulse_approx_total_cross_section );
-<<<<<<< HEAD
   // Electron Data
-  ar & boost::serialization::make_nvp( "angular_energy_grid",
-				                        d_angular_energy_grid );
-  ar & boost::serialization::make_nvp( "cutoff_elastic_angles", 
-                                        d_cutoff_elastic_angles );
-  ar & boost::serialization::make_nvp( "cutoff_elastic_pdf", 
-                                        d_cutoff_elastic_pdf );
-=======
-/*  // Electron Data
-  ar & boost::serialization::make_nvp( "cutoff_angle", 
-                                        d_cutoff_angle );
   ar & boost::serialization::make_nvp( "angular_energy_grid",
 				                        d_angular_energy_grid );
   ar & boost::serialization::make_nvp( "analog_elastic_angles", 
                                         d_analog_elastic_angles );
   ar & boost::serialization::make_nvp( "analog_elastic_pdf", 
                                         d_analog_elastic_pdf );
->>>>>>> 5fb9119b
   ar & boost::serialization::make_nvp( 
             "screened_rutherford_normalization_constant", 
             d_screened_rutherford_normalization_constant );
@@ -391,11 +363,7 @@
                                         d_atomic_excitation_cross_section );
   ar & boost::serialization::make_nvp( 
             "atomic_excitation_cross_section_threshold_index", 
-<<<<<<< HEAD
             d_atomic_excitation_cross_section_threshold_index );
-=======
-            d_atomic_excitation_cross_section_threshold_index );*/
->>>>>>> 5fb9119b
 }
 
 } // end Data namespace
