//---------------------------------------------------------------------------//
//!
//! \file   Data_ElectronPhotonRelaxationDataContainer.hpp
//! \author Alex Robinson, Luke Kersting
//! \brief  The native electron-photon-relaxation data container class decl.
//!
//---------------------------------------------------------------------------//

#ifndef DATA_ELECTRON_PHOTON_RELAXATION_DATA_CONTAINER_HPP
#define DATA_ELECTRON_PHOTON_RELAXATION_DATA_CONTAINER_HPP

// Std Lib Includes
#include <string>

// Boost Includes
#include <boost/filesystem/path.hpp>
#include <boost/serialization/split_member.hpp>

// FRENSIE Includes
#include "Utility_ArchivableObject.hpp"
#include "Utility_Vector.hpp"
#include "Utility_Map.hpp"
#include "Utility_Set.hpp"
#include "Utility_Tuple.hpp"
#include "Utility_ExplicitSerializationTemplateInstantiationMacros.hpp"
#include "Utility_SerializationHelpers.hpp"

namespace Data{

/*! The electron-photon-relaxation data container
 * \details Linear-linear interpolation should be used for all data.
 */
class ElectronPhotonRelaxationDataContainer : public Utility::ArchivableObject<ElectronPhotonRelaxationDataContainer>
{

public:

  //! Constructor (from saved archive)
  ElectronPhotonRelaxationDataContainer(
                          const boost::filesystem::path& file_name_with_path );

  //! Destructor
  virtual ~ElectronPhotonRelaxationDataContainer()
  { /* ... */ }

  //! The database name used in an archive
  const char* getArchiveName() const override;

//---------------------------------------------------------------------------//
// GET NOTES
//---------------------------------------------------------------------------//

  //! Data table notes
  const std::string& getNotes() const;

//---------------------------------------------------------------------------//
// GET TABLE DATA
//---------------------------------------------------------------------------//

  //! Return the atomic number
  unsigned getAtomicNumber() const;

  //! Return the atomic weight
  double getAtomicWeight() const;

  //! Return the minimum photon energy
  double getMinPhotonEnergy() const;

  //! Return the maximum photon energy
  double getMaxPhotonEnergy() const;

  //! Return the minimum electron energy
  double getMinElectronEnergy() const;

  //! Return the maximum electron energy
  double getMaxElectronEnergy() const;

  //! Return the occupation number evaluation tolerance
  double getOccupationNumberEvaluationTolerance() const;

  //! Return the subshell incoherent evaluation tolerance
  double getSubshellIncoherentEvaluationTolerance() const;

  //! Return the photon threshold energy nudge factor
  double getPhotonThresholdEnergyNudgeFactor() const;

  //! Return if electron total elastic integrated cross section mode is on
  bool isElectronTotalElasticIntegratedCrossSectionModeOn() const;

  //! Return the upper cutoff scattering angle cosine above which moment preserving elastic scattering is used
  double getCutoffAngleCosine() const;

  //! Return the number of discrete moment preserving angles
  unsigned getNumberOfMomentPreservingAngles() const;

  //! Return the electron FullyTabularTwoDDistribution evaluation tolerance
  double getElectronTabularEvaluationTolerance() const;

  //! Return the union energy grid convergence tolerance
  double getGridConvergenceTolerance() const;

  //! Return the union energy grid absolute difference tolerance
  double getGridAbsoluteDifferenceTolerance() const;

  //! Return the union energy grid distance tolerance
  double getGridDistanceTolerance() const;

//---------------------------------------------------------------------------//
// GET RELAXATION DATA
//---------------------------------------------------------------------------//

  //! Return the atomic subshells
  const std::set<unsigned>& getSubshells() const;

  //! Return the occupancy for a subshell
  double getSubshellOccupancy( const unsigned subshell ) const;

  //! Return the binding energy for a subshell
  double getSubshellBindingEnergy( const unsigned subshell ) const;

  //! Return if there is relaxation data
  bool hasRelaxationData() const;

  //! Return if the subshell has relaxation data
  bool hasSubshellRelaxationData( const unsigned subshell ) const;

  //! Return the number of transitions that can fill a subshell vacancy
  unsigned getSubshellRelaxationTransitions( const unsigned subshell ) const;

  //! Return the relaxation vacancies for a subshell
  const std::vector<std::pair<unsigned,unsigned> >&
  getSubshellRelaxationVacancies( const unsigned subshell ) const;

  //! Return the relaxation particle energies for a subshell
  const std::vector<double>& getSubshellRelaxationParticleEnergies(
                                               const unsigned subshell ) const;

  //! Return the relaxation probabilities for a subshell
  const std::vector<double>& getSubshellRelaxationProbabilities(
                                               const unsigned subshell ) const;

//---------------------------------------------------------------------------//
// GET PHOTON DATA
//---------------------------------------------------------------------------//

  //! Return the Compton profile momentum grid
  const std::vector<double>& getComptonProfileMomentumGrid(
                                               const unsigned subshell ) const;

  //! Return the Compton profile for a subshell
  const std::vector<double>& getComptonProfile(const unsigned subshell ) const;

  //! Return the occupation number momentum grid
  const std::vector<double>& getOccupationNumberMomentumGrid(
                                               const unsigned subshell ) const;

  //! Return the occupation number for a subshell
  const std::vector<double>& getOccupationNumber(
                                               const unsigned subshell ) const;

  //! Return the Waller-Hartree scattering function momentum grid
  const std::vector<double>&
  getWallerHartreeScatteringFunctionMomentumGrid() const;

  //! Return the Waller-Hartree scattering function
  const std::vector<double>& getWallerHartreeScatteringFunction() const;

  //! Return the Waller-Hartree atomic form factor momentum grid
  const std::vector<double>&
  getWallerHartreeAtomicFormFactorMomentumGrid() const;

  //! Return the Waller-Hartree atomic form factor
  const std::vector<double>& getWallerHartreeAtomicFormFactor() const;

  //! Return the Waller-Hartree squared atomic form factor squared mom. grid
  const std::vector<double>&
  getWallerHartreeSquaredAtomicFormFactorSquaredMomentumGrid() const;

  //! Return the Waller-Hartree squared atomic form factor
  const std::vector<double>& getWallerHartreeSquaredAtomicFormFactor() const;

  //! Return the photon energy grid
  const std::vector<double>& getPhotonEnergyGrid() const;

  //! Return the average heating numbers
  const std::vector<double>& getAveragePhotonHeatingNumbers() const;

  //! Return the Waller-Hartree (WH) incoherent photon cross section
  const std::vector<double>&
  getWallerHartreeIncoherentCrossSection() const;

  //! Return the WH incoherent photon cross section threshold energy bin index
  unsigned
  getWallerHartreeIncoherentCrossSectionThresholdEnergyIndex() const;

  //! Return the impluse approx. (IA) incoherent photon cross section
  const std::vector<double>&
  getImpulseApproxIncoherentCrossSection() const;

  //! Return the IA incoherent photon cross section threshold energy bin index
  unsigned
  getImpulseApproxIncoherentCrossSectionThresholdEnergyIndex() const;

  //! Return the subshell Impulse approx. incoherent photon cross section
  const std::vector<double>&
  getImpulseApproxSubshellIncoherentCrossSection(
                                               const unsigned subshell ) const;

  //! Return the subshell IA incoherent photon cs threshold energy bin index
  unsigned
  getImpulseApproxSubshellIncoherentCrossSectionThresholdEnergyIndex(
                                               const unsigned subshell ) const;

  //! Return the Waller-Hartree coherent cross section
  const std::vector<double>&
  getWallerHartreeCoherentCrossSection() const;

  //! Return the Waller-Hartree coherent cs threshold energy bin index
  unsigned
  getWallerHartreeCoherentCrossSectionThresholdEnergyIndex() const;

  //! Return the pair production cross section
  const std::vector<double>&
  getPairProductionCrossSection() const;

  //! Return the pair production cross section threshold energy bin index
  unsigned getPairProductionCrossSectionThresholdEnergyIndex() const;

  //! Return the triplet production cross section
  const std::vector<double>&
  getTripletProductionCrossSection() const;

  //! Return the triple production cross section threshold energy bin index
  unsigned getTripletProductionCrossSectionThresholdEnergyIndex() const;

  //! Return the Photoelectric effect cross section
  const std::vector<double>& getPhotoelectricCrossSection() const;

  //! Return the Photoelectric effect cross section threshold energy bin index
  unsigned getPhotoelectricCrossSectionThresholdEnergyIndex() const;

  //! Return the Photoelectric effect cross section for a subshell
  const std::vector<double>&
  getSubshellPhotoelectricCrossSection( const unsigned subshell ) const;

  //! Return the subshell Photoelectric effect cross section threshold index
  unsigned
  getSubshellPhotoelectricCrossSectionThresholdEnergyIndex(
                                               const unsigned subshell ) const;

  //! Return the Waller-Hartree total cross section
  const std::vector<double>& getWallerHartreeTotalCrossSection() const;

  //! Return the impulse approx. total cross section
  const std::vector<double>& getImpulseApproxTotalCrossSection() const;


//---------------------------------------------------------------------------//
// GET ELECTRON DATA
//---------------------------------------------------------------------------//

  //! Return the electron TwoDInterpPolicy
  const std::string& getElectronTwoDInterpPolicy() const;

  //! Return the electron TwoDGridPolicy
  const std::string& getElectronTwoDGridPolicy() const;

  //! Return the elastic angular energy grid
  const std::vector<double>& getElasticAngularEnergyGrid() const;

  //! Return the cutoff elastic scattering interpolation policy
  const std::string& getCutoffElasticInterpPolicy() const;

  //! Return the map of the cutoff elastic scattering angles
  const std::map<double,std::vector<double> >& getCutoffElasticAngles() const;

  //! Return the map of the cutoff elastic scattering pdf
  const std::map<double,std::vector<double> >& getCutoffElasticPDF() const;

  //! Return the cutoff elastic scattering angles for an incoming energy
  const std::vector<double>& getCutoffElasticAngles(
                    const double incoming_energy ) const;

  //! Return the cutoff elastic scattering pdf for an incoming energy
  const std::vector<double>& getCutoffElasticPDF(
                    const double incoming_energy ) const;

  //! Return if there is moment preserving data
  bool hasMomentPreservingData() const;

  //! Return the moment preserving cross section reductions
  const std::vector<double>& getMomentPreservingCrossSectionReduction() const;

  //! Return the moment preserving elastic discrete angles
  const std::map<double,std::vector<double> >&
    getMomentPreservingElasticDiscreteAngles() const;

  //! Return the moment preserving elastic weights
  const std::map<double,std::vector<double> >&
    getMomentPreservingElasticWeights() const;

  //! Return the moment preserving elastic discrete angles for an incoming energy
  const std::vector<double>& getMomentPreservingElasticDiscreteAngles(
                                const double incoming_energy ) const;

  //! Return the moment preserving elastic weights for an incoming energy
  const std::vector<double>& getMomentPreservingElasticWeights(
                                const double incoming_energy ) const;

  //! Return the electroionization energy grid for the recoil electron spectrum for a subshell
  const std::vector<double>& getElectroionizationEnergyGrid(
                                const unsigned subshell ) const;

  //! Return the electroionization recoil interpolation policy
  const std::string& getElectroionizationRecoilInterpPolicy() const;

  //! Return the electroionization recoil energy for a subshell and incoming energy
  const std::vector<double>& getElectroionizationRecoilEnergy(
                                const unsigned subshell,
                                const double incoming_energy ) const;

  //! Return the electroionization recoil energy pdf for a subshell and incoming energy
  const std::vector<double>& getElectroionizationRecoilPDF(
                                const unsigned subshell,
                                const double incoming_energy ) const;

  //! Return the bremsstrahlung energy grid for the secondary photon spectrum
  const std::vector<double>& getBremsstrahlungEnergyGrid() const;

  //! Return the bremsstrahlung photon interpolation policy
  const std::string& getBremsstrahlungPhotonInterpPolicy() const;

  //! Return the bremsstrahlung photon energy for an incoming energy
  const std::vector<double>& getBremsstrahlungPhotonEnergy(
                                const double incoming_energy ) const;

  //! Return the bremsstrahlung photon energy pdf for an incoming energy
  const std::vector<double>& getBremsstrahlungPhotonPDF(
                                const double incoming_energy ) const;

  //! Return the atomic excitation average energy loss energy grid
  const std::vector<double>& getAtomicExcitationEnergyGrid() const;

  //! Return the atomic excitation average energy loss interpolation policy
  const std::string& getAtomicExcitationEnergyLossInterpPolicy() const;

  //! Return the atomic excitation average energy loss
  const std::vector<double>& getAtomicExcitationEnergyLoss() const;

  //! Return the electron energy grid
  const std::vector<double>& getElectronEnergyGrid() const;

  //! Return the electron cross section interpolation policy
  const std::string& getElectronCrossSectionInterpPolicy() const;

  //! Return the total electron cross section
  const std::vector<double>& getTotalElectronCrossSection() const;

  //! Return the elastic electron cross section below mu = 0.999999
  const std::vector<double>& getCutoffElasticCrossSection() const;

  //! Return the cutoff elastic cross section threshold energy bin index
  unsigned getCutoffElasticCrossSectionThresholdEnergyIndex() const;

  //! Return the screened Rutherford elastic electron cross section
  const std::vector<double>& getScreenedRutherfordElasticCrossSection() const;

  //! Return the screened Rutherford elastic cross section threshold energy bin index
  unsigned getScreenedRutherfordElasticCrossSectionThresholdEnergyIndex() const;

  //! Return the total elastic electron cross section
  const std::vector<double>& getTotalElasticCrossSection() const;

  //! Return the total elastic cross section threshold energy bin index
  unsigned getTotalElasticCrossSectionThresholdEnergyIndex() const;

  //! Return the electroionization electron cross section for a subshell
  const std::vector<double>&
    getElectroionizationCrossSection( const unsigned subshell ) const;

  //! Return the electroionization cross section threshold energy bin index for a subshell
  unsigned getElectroionizationCrossSectionThresholdEnergyIndex(
    const unsigned subshell ) const;

  //! Return the bremsstrahlung electron cross section
  const std::vector<double>& getBremsstrahlungCrossSection() const;

  //! Return the bremsstrahlung cross section threshold energy bin index
  unsigned getBremsstrahlungCrossSectionThresholdEnergyIndex() const;

  //! Return the atomic excitation electron cross section
  const std::vector<double>& getAtomicExcitationCrossSection() const;

  //! Return the atomic excitation cross section threshold energy bin index
  unsigned getAtomicExcitationCrossSectionThresholdEnergyIndex() const;

protected:

  //! Default constructor
  ElectronPhotonRelaxationDataContainer()
  { /* ... */ }

//---------------------------------------------------------------------------//
// SET NOTES
//---------------------------------------------------------------------------//

  //! Data table notes
  void setNotes( const std::string& notes );

//---------------------------------------------------------------------------//
// SET TABLE DATA
//---------------------------------------------------------------------------//

  //! Set the atomic number
  void setAtomicNumber( const unsigned atomic_number );

  //! Set the atomic weight
  void setAtomicWeight( const double atomic_weight );

  //! Set the minimum photon energy
  void setMinPhotonEnergy( const double min_photon_energy );

  //! Set the maximum photon energy
  void setMaxPhotonEnergy( const double max_photon_energy );

  //! Set the minimum electron energy
  void setMinElectronEnergy( const double min_electron_energy );

  //! Set the maximum electron energy
  void setMaxElectronEnergy( const double max_electron_energy );

  //! Set the occupation number evaluation tolerance
  void setOccupationNumberEvaluationTolerance(
    const double occupation_number_evaluation_tolerance );

  //! Set the subshell incoherent evaluation tolerance
  void setSubshellIncoherentEvaluationTolerance(
    const double subshell_incoherent_evaluation_tolerance );

  //! Set the photon threshold energy nudge factor
  void setPhotonThresholdEnergyNudgeFactor( const double nudge_factor );

  //! Set the electron total elastic integrated cross section mode
  void setElectronTotalElasticIntegratedCrossSectionModeOnOff(
    const bool electron_total_elastic_integrated_cross_section_mode_on );

  //! Set the upper cutoff scattering angle below which moment preserving elastic scattering is used
  void setCutoffAngleCosine( const double cutoff_angle_cosine );

  //! Set the number of discrete moment preserving angles
  void setNumberOfMomentPreservingAngles(
    const unsigned number_of_moment_preserving_angles);

  //! Set the electron FullyTabularTwoDDistribution evaluation tolerance
  void setElectronTabularEvaluationTolerance(
    const double electron_tabular_evaluation_tol );

  //! Set the union energy grid convergence tolerance
  void setGridConvergenceTolerance( const double grid_convergence_tol );

  //! Set the union energy grid absolute difference tolerance
  void setGridAbsoluteDifferenceTolerance( const double grid_absolute_diff_tol );

  //! Set the union energy grid distance tolerance
  void setGridDistanceTolerance( const double grid_distance_tol );

//---------------------------------------------------------------------------//
// SET RELAXATION DATA
//---------------------------------------------------------------------------//

  //! Set the atomic subshells
  void setSubshells( const std::set<unsigned>& subshells );

  //! Set the occupancy for a subshell
  void setSubshellOccupancy( const unsigned subshell,
                             const double occupancy );

  //! Set the binding energy for a subshell
  void setSubshellBindingEnergy( const unsigned subshell,
                                 const double binding_energy );

  //! Set the number of transitions that can fill a subshell vacancy
  void setSubshellRelaxationTransitions( const unsigned subshell,
                                         const unsigned transitions );

  //! Set the relaxation vacancies for a subshell
  void setSubshellRelaxationVacancies(
      const unsigned subshell,
      const std::vector<std::pair<unsigned,unsigned> >& relaxation_vacancies );

  //! Set the relaxation particle energies for a subshell
  void setSubshellRelaxationParticleEnergies(
                     const unsigned subshell,
                     const std::vector<double>& relaxation_particle_energies );

  //! Set the relaxation probabilities for a subshell
  void setSubshellRelaxationProbabilities(
                         const unsigned subshell,
                         const std::vector<double>& relaxation_probabilities );

//---------------------------------------------------------------------------//
// SET PHOTON DATA
//---------------------------------------------------------------------------//

  //! Set the Compton profile momentum grid
  void setComptonProfileMomentumGrid(
                    const unsigned subshell,
                    const std::vector<double>& compton_profile_momentum_grid );

  //! Set the Compton profile for a subshell
  void setComptonProfile( const unsigned subshell,
                          const std::vector<double>& compton_profile );

  //! Set the occupation number momentum grid
  void setOccupationNumberMomentumGrid(
                   const unsigned subshell,
                   const std::vector<double>& occupation_number_momentum_grid );

  //! Set the occupation number for a subshell
  void setOccupationNumber( const unsigned subshell,
                           const std::vector<double>& occupation_number );

  //! Set the Waller-Hartree scattering function momentum grid
  void setWallerHartreeScatteringFunctionMomentumGrid(
                                    const std::vector<double>& momentum_grid );

  //! Set the Waller-Hartree scattering function
  void setWallerHartreeScatteringFunction(
                              const std::vector<double>& scattering_function );

  //! Set the Waller-Hartree atomic form factor momentum grid
  void setWallerHartreeAtomicFormFactorMomentumGrid(
                                    const std::vector<double>& momentum_grid );

  //! Set the Waller-Hartree atomic form factor
  void setWallerHartreeAtomicFormFactor(
                               const std::vector<double>& atomic_form_factor );

  //! Return the Waller-Hartree squared atomic form factor squared mom. grid
  void setWallerHartreeSquaredAtomicFormFactorSquaredMomentumGrid(
                            const std::vector<double>& squared_momentum_grid );

  //! Return the Waller-Hartree squared atomic form factor
  void setWallerHartreeSquaredAtomicFormFactor(
                       const std::vector<double>& squared_atomic_form_factor );

  //! Set the photon energy grid
  void setPhotonEnergyGrid( const std::vector<double>& energy_grid );

  //! Set the average photon heating numbers
  void setAveragePhotonHeatingNumbers(
                                  const std::vector<double>& heating_numbers );

  //! Set the incoherent photon cross section using Waller-Hartree (WH) theory
  void setWallerHartreeIncoherentCrossSection(
                         const std::vector<double>& incoherent_cross_section );

  //! Set the WH incoherent cross section threshold energy bin index
  void setWallerHartreeIncoherentCrossSectionThresholdEnergyIndex(
                                                        const unsigned index );

  //! Set the incoherent photon cross section using the impulse approx. (IA)
  void setImpulseApproxIncoherentCrossSection(
                         const std::vector<double>& incoherent_cross_section );

  //! Set the IA incoherent photon cross section threshold energy bin index
  void setImpulseApproxIncoherentCrossSectionThresholdEnergyIndex(
                                                        const unsigned index );

  //! Set the IA subshell incoherent photon cross section
  void setImpulseApproxSubshellIncoherentCrossSection(
                         const unsigned subshell,
                         const std::vector<double>& incoherent_cross_section );

  //! Set the IA subshell incoherent photon cs threshold energy bin index
  void setImpulseApproxSubshellIncoherentCrossSectionThresholdEnergyIndex(
                                                       const unsigned subshell,
                                                       const unsigned index );

  //! Set the WH coherent cross section
  void setWallerHartreeCoherentCrossSection(
                           const std::vector<double>& coherent_cross_section );

  //! Set the WH coherent cross section threshold energy bin index
  void setWallerHartreeCoherentCrossSectionThresholdEnergyIndex(
                                                        const unsigned index );

  //! Set the pair production cross section
  void setPairProductionCrossSection(
                    const std::vector<double>& pair_production_cross_section );

  //! Set the pair production cross section threshold energy bin index
  void setPairProductionCrossSectionThresholdEnergyIndex(
                                                        const unsigned index );

  //! Set the triplet production cross section
  void setTripletProductionCrossSection(
                 const std::vector<double>& triplet_production_cross_section );

  //! Set the triplet production cross section threshold energy bin index
  void setTripletProductionCrossSectionThresholdEnergyIndex(
                                                        const unsigned index );

  //! Set the Photoelectric effect cross section
  void setPhotoelectricCrossSection(
                      const std::vector<double>& photoelectric_cross_section );

  //! Set the Photoelectric effect cross section threshold energy bin index
  void setPhotoelectricCrossSectionThresholdEnergyIndex(const unsigned index );

  //! Set the Photoelectric effect cross section for a subshell
  void setSubshellPhotoelectricCrossSection(
                      const unsigned subshell,
                      const std::vector<double>& photoelectric_cross_section );

  //! Set the subshell Photoelectric effect cross section threshold index
  void setSubshellPhotoelectricCrossSectionThresholdEnergyIndex(
                                                       const unsigned subshell,
                                                       const unsigned index );

  //! Set the Waller-Hartree total cross section
  void setWallerHartreeTotalCrossSection(
                              const std::vector<double>& total_cross_section );

  //! Set the impulse approx. total cross section
  void setImpulseApproxTotalCrossSection(
                              const std::vector<double>& total_cross_section );

//---------------------------------------------------------------------------//
// SET ELECTRON DATA
//---------------------------------------------------------------------------//

  //! Set the electronTwoDInterpPolicy
  void setElectronTwoDInterpPolicy( const std::string& electron_two_d_interp );

  //! Set the electronTwoDGridPolicy
<<<<<<< HEAD
  void setElectronTwoDGridPolicy( const std::string& electron_two_d_grid );
=======
  void setElectronTwoDGridPolicy( const std::string& electron_two_d_sampling );
>>>>>>> 1eeb2a37

  //! Set the elastic angular energy grid
  void setElasticAngularEnergyGrid(
    const std::vector<double>& angular_energy_grid );

  //! Set the cutoff elastic InterpPolicy
  void setCutoffElasticInterpPolicy( const std::string& cutoff_elastic_interp );

  //! Set the elastic scattering angles for an incoming energy
  void setCutoffElasticAnglesAtEnergy(
    const double incoming_energy,
    const std::vector<double>& elastic_angles );

  //! Set the elastic scattering pdf for an incoming energy
  void setCutoffElasticPDFAtEnergy(
    const double incoming_energy,
    const std::vector<double>& elastic_pdf );

  //! Set the elastic scattering angles
  void setCutoffElasticAngles(
    const std::map<double,std::vector<double> >& elastic_angles );

  //! Set the elastic scattering pdf
  void setCutoffElasticPDF(
    const std::map<double,std::vector<double> >& elastic_pdf );

//  //! Set the screened Rutherford elastic normalization constant
//  void setScreenedRutherfordNormalizationConstant(
//    const std::vector<double>& screened_rutherford_normalization_constant );

//  //! Set Moliere's screening constant
//  void setMoliereScreeningConstant(
//    const std::vector<double>& moliere_screening_constant );

  //! Clear all the moment preserving data
  void clearMomentPreservingData();

  //! Set the moment preserving cross section reduction
  void setMomentPreservingCrossSectionReduction(
    const std::vector<double>& cross_section_reduction );

  //! Set the moment preserving elastic discrete angles for an incoming energy
  void setMomentPreservingElasticDiscreteAngles(
    const double incoming_energy,
    const std::vector<double>& moment_preserving_elastic_discrete_angles );

  //! Set the moment preserving elastic weights for an incoming energy
  void setMomentPreservingElasticWeights(
    const double incoming_energy,
    const std::vector<double>& moment_preserving_elastic_weights );

  //! Set the electroionization energy grid for the recoil electron spectrum
  void setElectroionizationEnergyGrid(
    const unsigned subshell,
    const std::vector<double>& electroionization_energy_grid );

  //! Set the electroionization recoil InterpPolicy
  void setElectroionizationRecoilInterpPolicy(
    const std::string& electroionization_recoil_interp );

  //! Set the electroionization recoil energy for an incoming energy and subshell
  void setElectroionizationRecoilEnergyAtIncomingEnergy(
    const unsigned subshell,
    const double incoming_energy,
    const std::vector<double>& electroionization_recoil_energy );

  //! Set the electroionization recoil energy pdf for an incoming energy and subshell
  void setElectroionizationRecoilPDFAtIncomingEnergy(
    const unsigned subshell,
    const double incoming_energy,
    const std::vector<double>& electroionization_recoil_pdf );

  //! Set electroionization recoil energy for all incoming energies in a subshell
  void setElectroionizationRecoilEnergy(
    const unsigned subshell,
    const std::map<double,std::vector<double> >& electroionization_recoil_energy );

  //! Set electroionization recoil energy pdf for all incoming energies in a subshell
  void setElectroionizationRecoilPDF(
    const unsigned subshell,
    const std::map<double,std::vector<double> >& electroionization_recoil_pdf );

  //! Set the bremsstrahlung energy grid for the secondary photon spectrum
  void setBremsstrahlungEnergyGrid(
    const std::vector<double>& bremsstrahlung_energy_grid );

  //! Set the bremsstrahlung photon InterpPolicy
  void setBremsstrahlungPhotonInterpPolicy(
    const std::string& bremsstrahlung_photon_interp );

  //! Set the bremsstrahlung photon energy for an incoming energy
  void setBremsstrahlungPhotonEnergyAtIncomingEnergy(
    const double incoming_energy,
    const std::vector<double>& bremsstrahlung_photon_energy );

  //! Set the bremsstrahlung photon energy pdf for an incoming energy
  void setBremsstrahlungPhotonPDFAtIncomingEnergy(
    const double incoming_energy,
    const std::vector<double>&  bremsstrahlung_photon_pdf );

  //! Set all the bremsstrahlung photon energy data
  void setBremsstrahlungPhotonEnergy(
    const std::map<double,std::vector<double> >& bremsstrahlung_photon_energy );

  //! Set all the bremsstrahlung photon energy pdf data
  void setBremsstrahlungPhotonPDF(
    const std::map<double,std::vector<double> >&  bremsstrahlung_photon_pdf );

  //! Set the atomic excitation average energy loss energy grid
  void setAtomicExcitationEnergyGrid(
    const std::vector<double>& atomic_excitation_energy_grid );

  //! Set the atomic excitation average energy loss InterpPolicy
  void setAtomicExcitationEnergyLossInterpPolicy(
    const std::string& atomic_excitation_energy_loss_interp );

  //! Set the atomic excitation average energy loss
  void setAtomicExcitationEnergyLoss(
            const std::vector<double>& atomic_excitation_energy_loss );

  //! Set the electron energy grid
  void setElectronEnergyGrid( const std::vector<double>& energy_grid );

  //! Set the electron cross section interpolation policy
  void setElectronCrossSectionInterpPolicy(
    const std::string& electron_cross_section_interp );

  //! Set the total electron electron cross section
  void setTotalElectronCrossSection(
    const std::vector<double>& total_electron_cross_section );

  //! Set the elastic electron cross section below mu = 0.999999
  void setCutoffElasticCrossSection(
    const std::vector<double>& cutoff_elastic_cross_section );

  //! Set the elastic cutoff cross section threshold energy bin index
  void setCutoffElasticCrossSectionThresholdEnergyIndex( const unsigned index );

  //! Set the screened Rutherford elastic electron cross section
  void setScreenedRutherfordElasticCrossSection(
    const std::vector<double>& total_elastic_cross_section );

  //! Set the screened Rutherford elastic cross section threshold energy bin index
  void setScreenedRutherfordElasticCrossSectionThresholdEnergyIndex( const unsigned index );

  //! Set the total elastic electron cross section
  void setTotalElasticCrossSection(
    const std::vector<double>& total_elastic_cross_section );

  //! Set the total elastic cross section threshold energy bin index
  void setTotalElasticCrossSectionThresholdEnergyIndex( const unsigned index );

  //! Set the electroionization electron cross section for a subshell
  void setElectroionizationCrossSection( const unsigned subshell,
            const std::vector<double>& electroionization_cross_section );

  //! Set the electroionization cross section threshold energy bin index
  void setElectroionizationCrossSectionThresholdEnergyIndex(
            const unsigned subshell,
            const unsigned index );

  //! Set the bremsstrahlung electron cross section
  void setBremsstrahlungCrossSection(
            const std::vector<double>& bremsstrahlung_cross_section );

  //! Set the bremsstrahlung cross section threshold energy bin index
  void setBremsstrahlungCrossSectionThresholdEnergyIndex(
                                const unsigned index );

  //! Set the atomic excitation electron cross section
  void setAtomicExcitationCrossSection(
            const std::vector<double>& atomic_excitation_cross_section );

  //! Set the bremsstrahlung cross section threshold energy bin index
  void setAtomicExcitationCrossSectionThresholdEnergyIndex(
                                const unsigned index );

private:

  // Save the data to an archive
  template<typename Archive>
  void save( Archive& ar, const unsigned version ) const;

  // Load the data from an archive
  template<typename Archive>
  void load( Archive& ar, const unsigned version );

  BOOST_SERIALIZATION_SPLIT_MEMBER();

  // Declare the boost serialization access object as a friend
  friend class boost::serialization::access;

  // The name used in archive name-value pairs
  static const std::string s_archive_name;

//---------------------------------------------------------------------------//
// NOTES
//---------------------------------------------------------------------------//

  // The table notes
  std::string d_notes;

//---------------------------------------------------------------------------//
// SET TABLE DATA
//---------------------------------------------------------------------------//

  // The atomic number
  unsigned d_atomic_number;

  // The atomic weight
  double d_atomic_weight;

  // The minimum photon energy
  double d_min_photon_energy;

  // The maximum photon energy
  double d_max_photon_energy;

  // The minimum electron energy
  double d_min_electron_energy;

  // The maximum electron energy
  double d_max_electron_energy;

  // The occupation number evaluation tolerance
  double d_occupation_number_evaluation_tolerance;

  // The subshell incoherent evaluation tolerance
  double d_subshell_incoherent_evaluation_tolerance;

  // The photon threshold energy nudge factor
  double d_photon_threshold_energy_nudge_factor;

  // The electron total elastic integrated cross section mode
  bool d_electron_total_elastic_integrated_cross_section_mode_on;

  // The elastic cutoff angle
  double d_cutoff_angle_cosine;

  // The number of discrete moment preserving angles
  double d_number_of_moment_preserving_angles;

  // The electron FullyTabularTwoDDistribution evaluation tolerance
  double d_electron_tabular_evaluation_tol;

  // The union energy grid convergence tolerance
  double d_grid_convergence_tol;

  // The union energy grid absolute difference tolerance
  double d_grid_absolute_diff_tol;

  // The union energy grid distance tolerance
  double d_grid_distance_tol;

//---------------------------------------------------------------------------//
// RELAXATION DATA
//---------------------------------------------------------------------------//

  // The atomic subshells (ENDF designators)
  std::set<unsigned> d_subshells;

  // The subshell occupancies
  std::map<unsigned,double> d_subshell_occupancies;

  // The subshell binding energies
  std::map<unsigned,double> d_subshell_binding_energies;

  // The subshell relaxation transitions
  std::map<unsigned,unsigned> d_relaxation_transitions;

  // The subshell relaxation vacancies
  std::map<unsigned,std::vector<std::pair<unsigned,unsigned> > >
  d_relaxation_vacancies;

  // The subshell relaxation particle energies
  std::map<unsigned,std::vector<double> > d_relaxation_particle_energies;

  // The subshell relaxation probabilities
  std::map<unsigned,std::vector<double> > d_relaxation_probabilities;

//---------------------------------------------------------------------------//
// PHOTON DATA
//---------------------------------------------------------------------------//

  // The Compton profile momentum grids (me*c units)
  std::map<unsigned,std::vector<double> > d_compton_profile_momentum_grids;

  // The subshell Compton profiles ((me*c)^-1 units)
  std::map<unsigned,std::vector<double> > d_compton_profiles;

  // The occupation number momentum grids
  std::map<unsigned,std::vector<double> > d_occupation_number_momentum_grids;

  // The subshell occupation numbers
  std::map<unsigned,std::vector<double> > d_occupation_numbers;

  // The Waller-Hartree scattering function momentum grid (1/cm)
  std::vector<double> d_waller_hartree_scattering_function_momentum_grid;

  // The Waller-Hartree scattering function
  std::vector<double> d_waller_hartree_scattering_function;

  // The Waller-Hartree atomic form factor momentum grid (1/cm)
  std::vector<double> d_waller_hartree_atomic_form_factor_momentum_grid;

  // The Waller-Hartree atomic form factor
  std::vector<double> d_waller_hartree_atomic_form_factor;

  // The Waller-Hartree squared atomic form factor squared mom. grid (1/cm^2)
  std::vector<double>
  d_waller_hartree_squared_atomic_form_factor_squared_momentum_grid;

  // The Waller-Hartree squared atomic form factor
  std::vector<double> d_waller_hartree_squared_atomic_form_factor;

  // The photon energy grid (MeV)
  std::vector<double> d_photon_energy_grid;

  // The average heating numbers
  std::vector<double> d_average_photon_heating_numbers;

  // The Waller-Hartree incoherent photon cross section (b)
  std::vector<double> d_waller_hartree_incoherent_cross_section;

  // The Waller-Hartree incoherent photon cross section threshold energy index
  unsigned d_waller_hartree_incoherent_cross_section_threshold_index;

  // The impulse approx. incoherent photon cross section (b)
  std::vector<double> d_impulse_approx_incoherent_cross_section;

  // The impulse approx. incoherent photon cross section threshold energy index
  unsigned d_impulse_approx_incoherent_cross_section_threshold_index;

  // The impulse approx. subshell incoherent photon cross sections (b)
  std::map<unsigned,std::vector<double> >
  d_impulse_approx_subshell_incoherent_cross_sections;

<<<<<<< HEAD
  // The impulse approx. subshell incoherent photon cross section threshold indices
=======
  // The impulse approx. subshell incoherent photon cross section thresh. indices
>>>>>>> 1eeb2a37
  std::map<unsigned,unsigned>
  d_impulse_approx_subshell_incoherent_cross_section_threshold_indices;

  // The Waller-Hartree coherent cross section (b)
  std::vector<double> d_waller_hartree_coherent_cross_section;

  // The Waller-Hartree coherent cross section threshold energy index
  unsigned d_waller_hartree_coherent_cross_section_threshold_index;

  // The pair production cross section (b)
  std::vector<double> d_pair_production_cross_section;

  // The pair production cross section threshold energy index
  unsigned d_pair_production_cross_section_threshold_index;

  // The triplet production cross section (b)
  std::vector<double> d_triplet_production_cross_section;

  // The triplet production cross section threshold energy index
  unsigned d_triplet_production_cross_section_threshold_index;

  // The photoelectric effect cross section (b)
  std::vector<double> d_photoelectric_cross_section;

  // The photoelectric effect cross section energy index
  unsigned d_photoelectric_cross_section_threshold_index;

  // The subshell photoelectric effect cross sections (b)
  std::map<unsigned,std::vector<double> >
  d_subshell_photoelectric_cross_sections;

  // The subshell photoelectric effect cross section threshold indices
  std::map<unsigned,unsigned>
  d_subshell_photoelectric_cross_section_threshold_indices;

  // The Waller-Hartree total cross section (b)
  std::vector<double> d_waller_hartree_total_cross_section;

  // The impulse approx. total cross section (b)
  std::vector<double> d_impulse_approx_total_cross_section;


//---------------------------------------------------------------------------//
// ELECTRON DATA
//---------------------------------------------------------------------------//

  // The electron TwoDInterpPolicy
  std::string d_electron_two_d_interp;

  // The electron TwoDGridPolicy
  std::string d_electron_two_d_grid;

  // The elastic angular energy grid (MeV)
  std::vector<double> d_angular_energy_grid;

  // The cutoff elastic scattering InterpPolicy
  std::string d_cutoff_elastic_interp;

  // The cutoff elastic scattering angles
  std::map<double,std::vector<double> > d_cutoff_elastic_angles;

  // The cutoff elastic scattering pdf
  std::map<double,std::vector<double> > d_cutoff_elastic_pdf;

  // The moment preserving elastic discrete angles
  std::map<double,std::vector<double> > d_moment_preserving_elastic_discrete_angles;

  // The moment preserving elastic weights
  std::map<double,std::vector<double> > d_moment_preserving_elastic_weights;

  // The moment preserving cross section reductions
  std::vector<double> d_moment_preserving_cross_section_reductions;

  // The electroionization energy grid (MeV) for a subshell
  std::map<unsigned,std::vector<double> > d_electroionization_energy_grid;

  // The electroionization recoil InterpPolicy
  std::string d_electroionization_recoil_interp;

  // The electroionization recoil energy for subshell and incoming energy
  std::map<unsigned,std::map<double,std::vector<double> > >
    d_electroionization_recoil_energy;

  // The electroionization recoil pdf for subshell and incoming energy
  std::map<unsigned,std::map<double,std::vector<double> > >
    d_electroionization_recoil_pdf;

  // The bremsstrahlung energy grid (MeV)
  std::vector<double> d_bremsstrahlung_energy_grid;

  // The bremsstrahlung photon InterpPolicy
  std::string d_bremsstrahlung_photon_interp;

  // The bremsstrahlung photon energy
  std::map<double,std::vector<double> > d_bremsstrahlung_photon_energy;

  // The bremsstrahlung photon pdf
  std::map<double,std::vector<double> > d_bremsstrahlung_photon_pdf;

  // The atomic excitation energy grid (MeV)
  std::vector<double> d_atomic_excitation_energy_grid;

  // The atomic excitation energy loss InterpPolicy
  std::string d_atomic_excitation_energy_loss_interp;

  // The atomic excitation energy loss
  std::vector<double> d_atomic_excitation_energy_loss;

  // The electron energy grid (MeV)
  std::vector<double> d_electron_energy_grid;

  // The electron cross section InterpPolicy
  std::string d_electron_cross_section_interp;

  // The total electron electron cross section (b)
  std::vector<double> d_total_electron_cross_section;

  // The cutoff elastic electron cross section (b)
  std::vector<double> d_cutoff_elastic_cross_section;

  // The cutoff elastic electron cross section threshold energy index
  unsigned d_cutoff_elastic_cross_section_threshold_index;

  // The screened rutherford elastic electron cross section (b)
  std::vector<double> d_screened_rutherford_elastic_cross_section;

  // The screened rutherford elastic electron cross section threshold energy index
  unsigned d_screened_rutherford_elastic_cross_section_threshold_index;

  // The total elastic electron cross section (b)
  std::vector<double> d_total_elastic_cross_section;

  // The total elastic electron cross section threshold energy index
  unsigned d_total_elastic_cross_section_threshold_index;

  // The electroionization subshell electron cross section (b)
  std::map<unsigned,std::vector<double> >
    d_electroionization_subshell_cross_section;

  // The hard elastic electron cross section threshold energy index
  std::map<unsigned,unsigned>
    d_electroionization_subshell_cross_section_threshold_index;

  // The bremsstrahlung electron cross section (b)
  std::vector<double> d_bremsstrahlung_cross_section;

  // The bremsstrahlung electron cross section threshold energy index
  unsigned d_bremsstrahlung_cross_section_threshold_index;

  // The atomic excitation electron cross section (b)
  std::vector<double> d_atomic_excitation_cross_section;

  // The atomic excitation electron cross section threshold energy index
  unsigned d_atomic_excitation_cross_section_threshold_index;
};

} // end Data namespace

BOOST_SERIALIZATION_CLASS_VERSION( ElectronPhotonRelaxationDataContainer, Data, 0 );
BOOST_SERIALIZATION_CLASS_EXPORT_STANDARD_KEY( ElectronPhotonRelaxationDataContainer, Data );

EXTERN_EXPLICIT_CLASS_SAVE_LOAD_INST( Data, ElectronPhotonRelaxationDataContainer );

//---------------------------------------------------------------------------//
// Template Includes
//---------------------------------------------------------------------------//

#include "Data_ElectronPhotonRelaxationDataContainer_def.hpp"

//---------------------------------------------------------------------------//

#endif // end DATA_ELECTRON_PHOTON_RELAXATION_DATA_CONTAINER_HPP

//---------------------------------------------------------------------------//
// end Data_ElectronPhotonRelaxationDataContainer.hpp
//---------------------------------------------------------------------------//
<|MERGE_RESOLUTION|>--- conflicted
+++ resolved
@@ -634,11 +634,7 @@
   void setElectronTwoDInterpPolicy( const std::string& electron_two_d_interp );
 
   //! Set the electronTwoDGridPolicy
-<<<<<<< HEAD
   void setElectronTwoDGridPolicy( const std::string& electron_two_d_grid );
-=======
-  void setElectronTwoDGridPolicy( const std::string& electron_two_d_sampling );
->>>>>>> 1eeb2a37
 
   //! Set the elastic angular energy grid
   void setElasticAngularEnergyGrid(
@@ -976,11 +972,7 @@
   std::map<unsigned,std::vector<double> >
   d_impulse_approx_subshell_incoherent_cross_sections;
 
-<<<<<<< HEAD
-  // The impulse approx. subshell incoherent photon cross section threshold indices
-=======
   // The impulse approx. subshell incoherent photon cross section thresh. indices
->>>>>>> 1eeb2a37
   std::map<unsigned,unsigned>
   d_impulse_approx_subshell_incoherent_cross_section_threshold_indices;
 
