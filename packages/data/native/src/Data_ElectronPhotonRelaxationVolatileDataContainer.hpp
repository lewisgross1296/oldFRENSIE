//---------------------------------------------------------------------------//
//!
//! \file   Data_ElectronPhotonRelaxationVolatileDataContainer.hpp
//! \author Alex Robinson
//! \brief  The native electron-photon-relaxation volatile data container class
//!
//---------------------------------------------------------------------------//

#ifndef DATA_ELECTRON_PHOTON_RELAXATION_VOLATILE_DATA_CONTAINER_HPP
#define DATA_ELECTRON_PHOTON_RELAXATION_VOLATILE_DATA_CONTAINER_HPP

// FRENSIE Includes
#include "Data_ElectronPhotonRelaxationDataContainer.hpp"

namespace Data{

//! The electron-photon-relaxation volatile data container
class ElectronPhotonRelaxationVolatileDataContainer : public ElectronPhotonRelaxationDataContainer
{

public:

  //! Default constructor
  ElectronPhotonRelaxationVolatileDataContainer();

  //! Constructor (from saved archive)
  ElectronPhotonRelaxationVolatileDataContainer(
<<<<<<< HEAD
		          const boost::filesystem::path& file_name_with_path );
=======
                   const std::string& archive_name,
                   const Utility::ArchivableObject::ArchiveType archive_type );
>>>>>>> f89aeb69

  // Add the setter member functions to the public interface
  using ElectronPhotonRelaxationDataContainer::setNotes;
  using ElectronPhotonRelaxationDataContainer::setAtomicNumber;
  using ElectronPhotonRelaxationDataContainer::setMinPhotonEnergy;
  using ElectronPhotonRelaxationDataContainer::setMaxPhotonEnergy;
  using ElectronPhotonRelaxationDataContainer::setMinElectronEnergy;
  using ElectronPhotonRelaxationDataContainer::setMaxElectronEnergy;
  using ElectronPhotonRelaxationDataContainer::setOccupationNumberEvaluationTolerance;
  using ElectronPhotonRelaxationDataContainer::setSubshellIncoherentEvaluationTolerance;
  using ElectronPhotonRelaxationDataContainer::setPhotonThresholdEnergyNudgeFactor;
  using ElectronPhotonRelaxationDataContainer::setElectronTotalElasticIntegratedCrossSectionModeOnOff;
  using ElectronPhotonRelaxationDataContainer::setCutoffAngleCosine;
  using ElectronPhotonRelaxationDataContainer::setNumberOfMomentPreservingAngles;
  using ElectronPhotonRelaxationDataContainer::setElectronTabularEvaluationTolerance;
  using ElectronPhotonRelaxationDataContainer::setGridConvergenceTolerance;
  using ElectronPhotonRelaxationDataContainer::setGridAbsoluteDifferenceTolerance;
  using ElectronPhotonRelaxationDataContainer::setGridDistanceTolerance;

  // Relaxation functions
  using ElectronPhotonRelaxationDataContainer::setSubshells;
  using ElectronPhotonRelaxationDataContainer::setSubshellOccupancy;
  using ElectronPhotonRelaxationDataContainer::setSubshellBindingEnergy;
  using ElectronPhotonRelaxationDataContainer::setSubshellRelaxationTransitions;
  using ElectronPhotonRelaxationDataContainer::setSubshellRelaxationVacancies;
  using ElectronPhotonRelaxationDataContainer::setSubshellRelaxationParticleEnergies;
  using ElectronPhotonRelaxationDataContainer::setSubshellRelaxationProbabilities;
  using ElectronPhotonRelaxationDataContainer::setComptonProfileMomentumGrid;
  using ElectronPhotonRelaxationDataContainer::setComptonProfile;
  using ElectronPhotonRelaxationDataContainer::setOccupationNumberMomentumGrid;
  using ElectronPhotonRelaxationDataContainer::setOccupationNumber;
  using ElectronPhotonRelaxationDataContainer::setWallerHartreeScatteringFunctionMomentumGrid;
  using ElectronPhotonRelaxationDataContainer::setWallerHartreeScatteringFunction;
  using ElectronPhotonRelaxationDataContainer::setWallerHartreeAtomicFormFactorMomentumGrid;
  using ElectronPhotonRelaxationDataContainer::setWallerHartreeAtomicFormFactor;
  using ElectronPhotonRelaxationDataContainer::setWallerHartreeSquaredAtomicFormFactorSquaredMomentumGrid;
  using ElectronPhotonRelaxationDataContainer::setWallerHartreeSquaredAtomicFormFactor;
  using ElectronPhotonRelaxationDataContainer::setPhotonEnergyGrid;
  using ElectronPhotonRelaxationDataContainer::setAveragePhotonHeatingNumbers;
  using ElectronPhotonRelaxationDataContainer::setWallerHartreeIncoherentCrossSection;
  using ElectronPhotonRelaxationDataContainer::setWallerHartreeIncoherentCrossSectionThresholdEnergyIndex;
  using ElectronPhotonRelaxationDataContainer::setImpulseApproxIncoherentCrossSection;
  using ElectronPhotonRelaxationDataContainer::setImpulseApproxIncoherentCrossSectionThresholdEnergyIndex;
  using ElectronPhotonRelaxationDataContainer::setImpulseApproxSubshellIncoherentCrossSection;
  using ElectronPhotonRelaxationDataContainer::setImpulseApproxSubshellIncoherentCrossSectionThresholdEnergyIndex;
  using ElectronPhotonRelaxationDataContainer::setWallerHartreeCoherentCrossSection;
  using ElectronPhotonRelaxationDataContainer::setWallerHartreeCoherentCrossSectionThresholdEnergyIndex;
  using ElectronPhotonRelaxationDataContainer::setPairProductionCrossSection;
  using ElectronPhotonRelaxationDataContainer::setPairProductionCrossSectionThresholdEnergyIndex;
  using ElectronPhotonRelaxationDataContainer::setTripletProductionCrossSection;
  using ElectronPhotonRelaxationDataContainer::setTripletProductionCrossSectionThresholdEnergyIndex;
  using ElectronPhotonRelaxationDataContainer::setPhotoelectricCrossSection;
  using ElectronPhotonRelaxationDataContainer::setPhotoelectricCrossSectionThresholdEnergyIndex;
  using ElectronPhotonRelaxationDataContainer::setSubshellPhotoelectricCrossSection;
  using ElectronPhotonRelaxationDataContainer::setSubshellPhotoelectricCrossSectionThresholdEnergyIndex;
  using ElectronPhotonRelaxationDataContainer::setWallerHartreeTotalCrossSection;
  using ElectronPhotonRelaxationDataContainer::setImpulseApproxTotalCrossSection;

  // Electron functions
  using ElectronPhotonRelaxationDataContainer::setElectronTwoDInterpPolicy;
  using ElectronPhotonRelaxationDataContainer::setElectronTwoDSamplingPolicy;
  using ElectronPhotonRelaxationDataContainer::setElasticAngularEnergyGrid;
  using ElectronPhotonRelaxationDataContainer::setCutoffElasticInterpPolicy;
  using ElectronPhotonRelaxationDataContainer::setCutoffElasticAnglesAtEnergy;
  using ElectronPhotonRelaxationDataContainer::setCutoffElasticPDFAtEnergy;
  using ElectronPhotonRelaxationDataContainer::setCutoffElasticAngles;
  using ElectronPhotonRelaxationDataContainer::setCutoffElasticPDF;
  using ElectronPhotonRelaxationDataContainer::clearMomentPreservingData;
  using ElectronPhotonRelaxationDataContainer::setMomentPreservingElasticDiscreteAngles;
  using ElectronPhotonRelaxationDataContainer::setMomentPreservingElasticWeights;
  using ElectronPhotonRelaxationDataContainer::setMomentPreservingCrossSectionReduction;
  using ElectronPhotonRelaxationDataContainer::setElectroionizationEnergyGrid;
  using ElectronPhotonRelaxationDataContainer::setElectroionizationRecoilInterpPolicy;
  using ElectronPhotonRelaxationDataContainer::setElectroionizationRecoilEnergyAtIncomingEnergy;
  using ElectronPhotonRelaxationDataContainer::setElectroionizationRecoilPDFAtIncomingEnergy;
  using ElectronPhotonRelaxationDataContainer::setElectroionizationRecoilEnergy;
  using ElectronPhotonRelaxationDataContainer::setElectroionizationRecoilPDF;
  using ElectronPhotonRelaxationDataContainer::setBremsstrahlungEnergyGrid;
  using ElectronPhotonRelaxationDataContainer::setBremsstrahlungPhotonInterpPolicy;
  using ElectronPhotonRelaxationDataContainer::setBremsstrahlungPhotonEnergyAtIncomingEnergy;
  using ElectronPhotonRelaxationDataContainer::setBremsstrahlungPhotonPDFAtIncomingEnergy;
  using ElectronPhotonRelaxationDataContainer::setBremsstrahlungPhotonEnergy;
  using ElectronPhotonRelaxationDataContainer::setBremsstrahlungPhotonPDF;
  using ElectronPhotonRelaxationDataContainer::setAtomicExcitationEnergyGrid;
  using ElectronPhotonRelaxationDataContainer::setAtomicExcitationEnergyLossInterpPolicy;
  using ElectronPhotonRelaxationDataContainer::setAtomicExcitationEnergyLoss;
  using ElectronPhotonRelaxationDataContainer::setElectronEnergyGrid;
  using ElectronPhotonRelaxationDataContainer::setElectronCrossSectionInterpPolicy;
  using ElectronPhotonRelaxationDataContainer::setTotalElectronCrossSection;
  using ElectronPhotonRelaxationDataContainer::setCutoffElasticCrossSection;
  using ElectronPhotonRelaxationDataContainer::setCutoffElasticCrossSectionThresholdEnergyIndex;
  using ElectronPhotonRelaxationDataContainer::setScreenedRutherfordElasticCrossSection;
  using ElectronPhotonRelaxationDataContainer::setScreenedRutherfordElasticCrossSectionThresholdEnergyIndex;
  using ElectronPhotonRelaxationDataContainer::setTotalElasticCrossSection;
  using ElectronPhotonRelaxationDataContainer::setTotalElasticCrossSectionThresholdEnergyIndex;
  using ElectronPhotonRelaxationDataContainer::setElectroionizationCrossSection;
  using ElectronPhotonRelaxationDataContainer::setElectroionizationCrossSectionThresholdEnergyIndex;
  using ElectronPhotonRelaxationDataContainer::setBremsstrahlungCrossSection;
  using ElectronPhotonRelaxationDataContainer::setBremsstrahlungCrossSectionThresholdEnergyIndex;
  using ElectronPhotonRelaxationDataContainer::setAtomicExcitationCrossSection;
  using ElectronPhotonRelaxationDataContainer::setAtomicExcitationCrossSectionThresholdEnergyIndex;
};

} // end Data namespace

#endif // end DATA_ELECTRON_PHOTON_RELAXATION_VOLATILE_DATA_CONTAINER_HPP

//---------------------------------------------------------------------------//
// end Data_ElectronPhotonRelaxationVolatileDataContainer.hpp
//---------------------------------------------------------------------------//
<|MERGE_RESOLUTION|>--- conflicted
+++ resolved
@@ -25,12 +25,7 @@
 
   //! Constructor (from saved archive)
   ElectronPhotonRelaxationVolatileDataContainer(
-<<<<<<< HEAD
 		          const boost::filesystem::path& file_name_with_path );
-=======
-                   const std::string& archive_name,
-                   const Utility::ArchivableObject::ArchiveType archive_type );
->>>>>>> f89aeb69
 
   // Add the setter member functions to the public interface
   using ElectronPhotonRelaxationDataContainer::setNotes;
