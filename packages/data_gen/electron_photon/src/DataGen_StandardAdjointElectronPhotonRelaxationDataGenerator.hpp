--- conflicted
+++ resolved
@@ -149,7 +149,6 @@
   //! Get the cutoff angle cosine above which screened rutherford is used
   double getCutoffAngleCosine() const;
 
-<<<<<<< HEAD
   //! Get the number of moment preserving angles
   unsigned getNumberOfMomentPreservingAngles() const;
 
@@ -176,18 +175,6 @@
 
   //! Set the adjoint bremsstrahlung max energy nudge value
   void setAdjointBremsstrahlungMaxEnergyNudgeValue( const double max_energy_nudge_value );
-=======
-  //! Set the number of moment preserving angles
-  void setNumberOfMomentPreservingAngles(
-                           const unsigned number_of_moment_preserving_angles );
-
-  //! Get the number of moment preserving angles
-  unsigned getNumberOfMomentPreservingAngles() const;
-  
-  //! Set the evaluation tolerance for the adjoint bremsstrahlung cross section
-  void setAdjointBremsstrahlungCrossSectionEvaluationTolerance(
-                                           const double evaluation_tolerance );
->>>>>>> ea37d194
   
   //! Return the adjoint bremsstrahlung max energy nudge value
   double getAdjointBremsstrahlungMaxEnergyNudgeValue() const;
