//---------------------------------------------------------------------------//
//!
//! \file   DataGen_StandardAdjointElectronPhotonRelaxationDataGenerator.hpp
//! \author Luke Kersting, Alex Robinson
//! \brief  The standard electron-photon-relaxation data generator class decl.
//!
//---------------------------------------------------------------------------//

#ifndef DATA_GEN_STANDARD_ADJOINT_ELECTRON_PHOTON_RELAXATION_DATA_GENERATOR_HPP
#define DATA_GEN_STANDARD_ADJOINT_ELECTRON_PHOTON_RELAXATION_DATA_GENERATOR_HPP

// Std Lib Includes
#include <utility>
#include <iostream>

// Trilinos Includes
#include <Teuchos_RCP.hpp>

// FRENSIE Includes
#include "DataGen_AdjointElectronPhotonRelaxationDataGenerator.hpp"
#include "DataGen_AdjointElectronCrossSectionEvaluator.hpp"
#include "DataGen_AdjointIncoherentGridGenerator.hpp"
#include "DataGen_ElasticElectronMomentsEvaluator.hpp"
#include "DataGen_AdjointIncoherentGridGenerator.hpp"
#include "Data_ElectronPhotonRelaxationDataContainer.hpp"
#include "MonteCarlo_IncoherentAdjointPhotonScatteringDistribution.hpp"
#include "MonteCarlo_SubshellIncoherentAdjointPhotonScatteringDistribution.hpp"
#include "Utility_OneDDistribution.hpp"
#include "MonteCarlo_BremsstrahlungElectroatomicReaction.hpp"
#include "MonteCarlo_ElectroionizationSubshellElectroatomicReaction.hpp"

namespace DataGen{

//! The standard adjoint electron-photon-relaxation data generator class
class StandardAdjointElectronPhotonRelaxationDataGenerator : public AdjointElectronPhotonRelaxationDataGenerator
{

public:

  typedef MonteCarlo::ElectroionizationSubshellElectroatomicReaction<Utility::LinLin>
    ElectroionizationReaction;

  typedef MonteCarlo::BremsstrahlungElectroatomicReaction<Utility::LinLin> 
    BremsstrahlungReaction;

  //! Advanced Constructor
  StandardAdjointElectronPhotonRelaxationDataGenerator(
      const std::shared_ptr<const Data::ElectronPhotonRelaxationDataContainer>&
      forward_epr_data,
      const double min_photon_energy,
      const double max_photon_energy,
      const double min_electron_energy,
      const double max_electron_energy,
      std::ostream* os_log = &std::cout,
      std::ostream* os_warn = &std::cerr );
  
  //! Basic Constructor
  StandardAdjointElectronPhotonRelaxationDataGenerator(
      const std::shared_ptr<const Data::ElectronPhotonRelaxationDataContainer>&
      forward_epr_data,
      std::ostream* os_log = &std::cout );
  
  //! Destructor
  virtual ~StandardAdjointElectronPhotonRelaxationDataGenerator()
  { /* ... */ }

  //! Set the adjoint pair production energy dist. norm const. evaluation tol.
  void setAdjointPairProductionEnergyDistNormConstEvaluationTolerance(
                                                 const double evaluation_tol );

  //! Get the adjoint pair production energy dist. norm const. evaluation tol
  double getAdjointPairProductionEnergyDistNormConstEvaluationTolerance() const;

  //! Set the adjoint triplet production energy dist. norm const. evaluation tol.
  void setAdjointTripletProductionEnergyDistNormConstEvaluationTolerance(
                                                 const double evaluation_tol );

  //! Get the adjoint triplet production energy dist. norm const. evaluation tol
  double getAdjointTripletProductionEnergyDistNormConstEvaluationTolerance() const;

  //! Set the adjoint incoherent max energy nudge value
  void setAdjointIncoherentMaxEnergyNudgeValue( const double max_energy_nudge_value );
  
  //! Return the adjoint incoherent max energy nudge value
  double getAdjointIncoherentMaxEnergyNudgeValue() const;

  //! Set the adjoint incoherent energy to max energy nudge value
  void setAdjointIncoherentEnergyToMaxEnergyNudgeValue(
                               const double energy_to_max_energy_nudge_value );

  //! Return the adjoint incoherent energy to max energy nudge value
  double getAdjointIncoherentEnergyToMaxEnergyNudgeValue() const;

  //! Set the adjoint incoherent cross section evaluation tolerance
  void setAdjointIncoherentEvaluationTolerance( const double evaluation_tol );

  //! Return the adjoint incoherent cross section evaluation tolerance
  double getAdjointIncoherentCrossSectionEvaluationTolerance() const;

  //! Set the adjoint incoherent grid convergence tolerance
  void setAdjointIncoherentGridConvergenceTolerance(
                                                const double convergence_tol );

  //! Return the adjoint incoherent grid convergence tolerance
  double getAdjointIncoherentGridConvergenceTolerance() const;

  //! Set the adjoint incoherent absolute difference tolerance
  void setAdjointIncoherentAbsoluteDifferenceTolerance(
                                              const double absolute_diff_tol );

  //! Get the adjoint incoherent absolute difference tolerance
  double getAdjointIncoherentAbsoluteDifferenceTolerance() const;

  //! Set the adjoint incoherent distance tolerance
  void setAdjointIncoherentDistanceTolerance( const double distance_tol );

  //! Get the adjoint incoherent distance tolerance
  double getAdjointIncoherentDistanceTolerance() const;
/*
  //! Set the cutoff angle cosine above which screened rutherford is used
  void setCutoffAngleCosine( const double cutoff_angle_cosine );
*/
  //! Get the cutoff angle cosine above which screened rutherford is used
  double getCutoffAngleCosine() const;
/*
  //! Set the number of moment preserving angles
  void setNumberOfMomentPreservingAngles(
                           const unsigned number_of_moment_preserving_angles );
*/
  //! Get the number of moment preserving angles
  unsigned getNumberOfMomentPreservingAngles() const;
  
  //! Set the evaluation tolerance for the adjoint bremsstrahlung cross section
  void setAdjointBremsstrahlungCrossSectionEvaluationTolerance(
                                           const double evaluation_tolerance );
  
  //! Get the evaluation tolerance for the adjoint bremsstrahlung cross section
  double getAdjointBremsstrahlungCrossSectionEvaluationTolerance() const;

  //! Set the evaluation tolerance for the adjoint electroionization cross section
  void setAdjointElectroionizationCrossSectionEvaluationTolerance(
                                           const double evaluation_tolerance );
  
  //! Get the evaluation tolerance for the adjoint electroionization cross section
  double getAdjointElectroionizationCrossSectionEvaluationTolerance() const;

  //! Set the adjoint electron grid convergence tolerance
  void setAdjointElectronGridConvergenceTolerance(
                        const double adjoint_electron_grid_convergence_tol );

  //! Get the adjoint electron grid convergence tolerance
  double getAdjointElectronGridConvergenceTolerance() const;

  //! Set the adjoint electron absolute diff tolerance
  void setAdjointElectronAbsoluteDifferenceTolerance(
                        const double adjoint_electron_absolute_diff_tol );

  //! Get the adjoint electron absolute diff tolerance
  double getAdjointElectronAbsoluteDifferenceTolerance() const;

  //! Set the adjoint electron distance tolerance
  void setAdjointElectronDistanceTolerance(
                        const double adjoint_electron_distance_tol );

  //! Get the adjoint electron distance tolerance
  double getAdjointElectronDistanceTolerance() const;

  //! Populate the adjoint electron-photon-relaxation data container
  void populateEPRDataContainer(
    Data::AdjointElectronPhotonRelaxationVolatileDataContainer& data_container ) const;

protected:

  //! Set the table data
  void setTableData(
    Data::AdjointElectronPhotonRelaxationVolatileDataContainer& data_container ) const;

  //! Set the adjoint atomic data
  void setAdjointRelaxationData(
    Data::AdjointElectronPhotonRelaxationVolatileDataContainer& data_container ) const;

  //! Set the Compton profile data
  void setComptonProfileData(
    Data::AdjointElectronPhotonRelaxationVolatileDataContainer& data_container ) const;

  //! Set the occupation number data
  void setOccupationNumberData(
    Data::AdjointElectronPhotonRelaxationVolatileDataContainer& data_container ) const;

  //! Set the Waller-Hartree scattering function data
  void setWallerHartreeScatteringFunctionData(
    Data::AdjointElectronPhotonRelaxationVolatileDataContainer& data_container ) const;

  //! Set the Waller-Hartree atomic form factor data
  void setWallerHartreeAtomicFormFactorData(
    Data::AdjointElectronPhotonRelaxationVolatileDataContainer& data_container ) const;

  //! Set the adjoint photon data
  void setAdjointPhotonData(
    Data::AdjointElectronPhotonRelaxationVolatileDataContainer& data_container ) const;

  //! Set the adjoint electron data
  void setAdjointElectronData(
    Data::AdjointElectronPhotonRelaxationVolatileDataContainer& data_container ) const;

private:

  // Test if a value is greater than or equal to one
  static bool greaterThanOrEqualToOne( const double value );

  // Test if a value is greater than one
  static bool greaterThanOne( const double value );

  // The if a value is not equal to zero
  static bool notEqualZero( const double value );

// Find the lower and upper bin boundary for a min and max energy
  void findLowerAndUpperBinBoundary(
    const double min_energy,
    const double max_energy,
    const std::vector<double>& energy_distribution,
    std::vector<double>::const_iterator& lower_energy_boundary,
    std::vector<double>::const_iterator& upper_energy_boundary ) const;

  // Create the cross section on the union energy grid
  void createCrossSectionOnUnionEnergyGrid(
          const std::list<double>& union_energy_grid,
          const std::shared_ptr<const Utility::OneDDistribution>& cs_evaluator,
          std::vector<double>& cross_section ) const;

  // Create the cross section on the union energy grid
  template<typename Functor>
  void createCrossSectionOnUnionEnergyGrid(
   const std::list<double>& union_energy_grid,
   Functor& adjoint_cross_section_functor,
   std::vector<double>& cross_section,
   unsigned& threshold_index ) const;

  // Update the cross section on the union energy grid
  template<typename Functor>
  void updateCrossSectionOnUnionEnergyGrid(
   const std::list<double>& union_energy_grid,
   const std::list<double>& old_union_energy_grid,
   const std::vector<double>& old_cross_section,
   Functor& adjoint_cross_section_functor,
   std::vector<double>& cross_section,
   unsigned& threshold_index ) const;

  // Initialize table generation data
  void initializeTableGenerationData();

  ////////////////////
  // Photon Methods //
  ////////////////////

  // Set the adjoint pair production energy distribution
  void setAdjointPairProductionEnergyDistribution(
         Data::AdjointElectronPhotonRelaxationVolatileDataContainer& data_container ) const;

  // Set the adjoint triplet production energy distribution
  void setAdjointTripletProductionEnergyDistribution(
         Data::AdjointElectronPhotonRelaxationVolatileDataContainer& data_container ) const;   

  // Create the Waller-Hartree incoherent adjoint cs evaluator
  void createWallerHartreeIncoherentAdjointCrossSectionEvaluator(
         std::shared_ptr<const MonteCarlo::IncoherentAdjointPhotonScatteringDistribution>& cs_evaluator ) const;

  // Create the subshell impulse approx incoherent adjoint cs evaluators
  void createSubshellImpulseApproxIncoherentAdjointCrossSectionEvaluators(
          Teuchos::Array<std::pair<unsigned,std::shared_ptr<const MonteCarlo::SubshellIncoherentAdjointPhotonScatteringDistribution> > >&
          cs_evaluators ) const;

  // Create a subshell impulse approx incoherent adjoint cs evaluators
  void createSubshellImpulseApproxIncoherentAdjointCrossSectionEvaluator(
          const unsigned subshell,
          std::shared_ptr<const MonteCarlo::SubshellIncoherentAdjointPhotonScatteringDistribution>& cs_evaluator ) const;

  // Initialize the adjoint photon union energy grid
  void initializeAdjointPhotonUnionEnergyGrid(
                                  std::list<double>& union_energy_grid ) const;

  // Update the adjoint photon union energy grid
  void updateAdjointPhotonUnionEnergyGrid(
         std::list<double>& union_energy_grid,
         const std::shared_ptr<const MonteCarlo::IncoherentAdjointPhotonScatteringDistribution>& cs_evaluator ) const;

  // Update the adjoint photon union energy grid
  void updateAdjointPhotonUnionEnergyGrid(
         std::list<double>& union_energy_grid,
         const Teuchos::Array<std::pair<unsigned,std::shared_ptr<const MonteCarlo::SubshellIncoherentAdjointPhotonScatteringDistribution> > >&
         cs_evaluators ) const;

  // Update the adjoint photon union energy grid
  void updateAdjointPhotonUnionEnergyGrid(
        std::list<double>& union_energy_grid,
        const std::shared_ptr<const Utility::OneDDistribution>&
        cs_evaluator ) const;

  // Create the cross section on the union energy grid
  void createCrossSectionOnUnionEnergyGrid(
          const std::list<double>& union_energy_grid,
          const std::shared_ptr<const MonteCarlo::IncoherentAdjointPhotonScatteringDistribution>& cs_evaluator,
          std::vector<std::vector<double> >& max_energy_grid,
          std::vector<std::vector<double> >& cross_section ) const;

  // Create the cross section on the union energy grid
  void createCrossSectionOnUnionEnergyGrid(
          const std::list<double>& union_energy_grid,
          const std::shared_ptr<const MonteCarlo::SubshellIncoherentAdjointPhotonScatteringDistribution>& cs_evaluator,
          std::vector<std::vector<double> >& max_energy_grid,
          std::vector<std::vector<double> >& cross_section ) const;

<<<<<<< HEAD
=======
  // Create the cross section on the union energy grid
  void createCrossSectionOnUnionEnergyGrid(
          const std::list<double>& union_energy_grid,
          const std::shared_ptr<const Utility::OneDDistribution>& cs_evaluator,
          std::vector<double>& cross_section ) const;

  // Calculate the impulse approx total incoherent adjoint cross section
  void calculateAdjointImpulseApproxTotalIncoherentCrossSection(
                    Data::AdjointElectronPhotonRelaxationVolatileDataContainer&
                    data_container ) const;

  // Calculate the adjoint photon total cross section
  void calculateAdjointPhotonTotalCrossSection(
    Data::AdjointElectronPhotonRelaxationVolatileDataContainer& data_container,
    const bool use_waller_hartree_adjoint_incoherent_cs ) const;

  // Evaluate the total cross section at an energy and max energy
  double evaluateAdjointPhotonTotalCrossSection(
          const std::vector<std::shared_ptr<const Utility::OneDDistribution> >&
          cross_sections,
          const double max_energy ) const;

>>>>>>> 308bd9ae
  //////////////////////
  // Electron Methods //
  //////////////////////

  // Initialize the electron union energy grid
  void initializeAdjointElectronUnionEnergyGrid(
     const Data::AdjointElectronPhotonRelaxationVolatileDataContainer& data_container,
     std::list<double>& union_energy_grid ) const;

  // Set the electron cross section union energy grid
  void setAdjointElectronCrossSectionsData(
    Data::AdjointElectronPhotonRelaxationVolatileDataContainer& data_container,
    bool recalculate_union_energy_grid = false ) const;
  
  // Create the adjoint atomic excitation cross section distribution
  void createAdjointAtomicExcitationCrossSectionDistribution(
    Data::AdjointElectronPhotonRelaxationVolatileDataContainer& data_container,
    const Teuchos::ArrayRCP<const double>& forward_electron_energy_grid,
    const Teuchos::RCP<Utility::HashBasedGridSearcher>& forward_grid_searcher,
    std::shared_ptr<const Utility::OneDDistribution>&
        adjoint_excitation_cross_section_distribution ) const;

  // Create the adjoint bremsstrahlung cross section evaluator
  void createAdjointBremsstrahlungCrossSectionEvaluator(
    const Teuchos::ArrayRCP<const double>& forward_electron_energy_grid,
    const Teuchos::RCP<Utility::HashBasedGridSearcher>& forward_grid_searcher,
    std::shared_ptr<DataGen::AdjointElectronCrossSectionEvaluator<BremsstrahlungReaction> >&
        adjoint_bremsstrahlung_cs_evaluator ) const;

  // Generate adjoint bremsstrahlung photon energy distribution
  void evaluateAdjointBremsstrahlungPhotonDistribution(
    const double incoming_adjoint_energy,
    const unsigned bin_index,
    const unsigned threshold_energy_index,
    const Teuchos::ArrayRCP<const double>& adjoint_cross_section,
    const Teuchos::ArrayRCP<const double>& adjoint_electron_energy_grid,
    const std::shared_ptr<DataGen::AdjointElectronCrossSectionEvaluator<BremsstrahlungReaction> >
        adjoint_bremsstrahlung_cs_evaluator,
    const std::vector<double>& adjoint_bremsstrahlung_photon_energy,
    std::vector<double>& adjoint_bremsstrahlung_pdf ) const;


  // Create the adjoint electroionization subshell cross section evaluator
  void createAdjointElectroionizationSubshellCrossSectionEvaluator(
<<<<<<< HEAD
    const Teuchos::ArrayRCP<const double>& forward_electron_energy_grid,
    const Teuchos::RCP<Utility::HashBasedGridSearcher>& forward_grid_searcher,
    std::map<unsigned,std::shared_ptr<DataGen::AdjointElectronCrossSectionEvaluator<ElectroionizationReaction> > >&
        adjoint_electroionization_cs_evaluators ) const;
=======
    Data::AdjointElectronPhotonRelaxationVolatileDataContainer& data_container,
    std::shared_ptr<DataGen::AdjointElectroionizationSubshellCrossSectionEvaluator>&
        adjoint_electroionization_cs_evaluator ) const;
>>>>>>> 308bd9ae

  // The threshold energy nudge factor
  static const double s_threshold_energy_nudge_factor;

  // The minimum tabulated energy loss
  static const double s_min_tabulated_energy_loss;

  // The forward data
  std::shared_ptr<const Data::ElectronPhotonRelaxationDataContainer>
  d_forward_epr_data;

  // The log stream
  std::ostream* d_os_log;

  // The adjoint pair production energy dist norm constant evaluation tolerance
  double d_adjoint_pair_production_energy_dist_norm_const_evaluation_tol;

  // The adjoint triplet production energy dist norm constant evaluation tol
  double d_adjoint_triplet_production_energy_dist_norm_const_evaluation_tol;

  // The adjoint incoherent max energy nudge value
  double d_adjoint_incoherent_max_energy_nudge_value;

  // The adjoint incoherent energy to max energy nudge value
  double d_adjoint_incoherent_energy_to_max_energy_nudge_value;

  // The adjoint incoherent cross section evaluation tolerance
  double d_adjoint_incoherent_evaluation_tol;

  // The adjoint incoherent grid convergence tolerance
  double d_adjoint_incoherent_grid_convergence_tol;

  // The adjoint incoherent grid absolute diff tolerance
  double d_adjoint_incoherent_grid_absolute_diff_tol;

  // The adjoint incoherent grid distance tolerance
  double d_adjoint_incoherent_grid_distance_tol;

  // The adjoint electron grid convergence tolerance
  double d_adjoint_electron_grid_convergence_tol;

  // The adjoint electron absolute diff tolerance
  double d_adjoint_electron_absolute_diff_tol;

  // The adjoint electron distance tolerance
  double d_adjoint_electron_distance_tol;

  // The evaluation tolerance for the adjoint bremsstrahlung cross sections
  double d_adjoint_bremsstrahlung_evaluation_tolerance;

  // The evaluation tolerance for the adjoint electroionization cross sections
  double d_adjoint_electroionization_evaluation_tolerance;
};

// Test if a value is greater than or equal to one
inline bool
StandardAdjointElectronPhotonRelaxationDataGenerator::greaterThanOrEqualToOne(
							   const double value )
{
  return value >= 1.0;
}

// Test if a value is greater than one
inline bool
StandardAdjointElectronPhotonRelaxationDataGenerator::greaterThanOne(
							   const double value )
{
  return value > 1.0;
}

// The if a value is not equal to zero
inline bool StandardAdjointElectronPhotonRelaxationDataGenerator::notEqualZero(
							   const double value )
{
  return value != 0.0;
}

} // end DataGen namespace

//---------------------------------------------------------------------------//
// Template Includes
//---------------------------------------------------------------------------//

#include "DataGen_StandardAdjointElectronPhotonRelaxationDataGenerator_def.hpp"

//---------------------------------------------------------------------------//

#endif // end DATA_GEN_STANDARD_ADJOINT_ELECTRON_PHOTON_RELAXATION_DATA_GENERATOR_HPP

//---------------------------------------------------------------------------//
// end DataGen_StandardAdjointElectronPhotonRelaxationDataGenerator.hpp
//---------------------------------------------------------------------------//<|MERGE_RESOLUTION|>--- conflicted
+++ resolved
@@ -310,14 +310,6 @@
           std::vector<std::vector<double> >& max_energy_grid,
           std::vector<std::vector<double> >& cross_section ) const;
 
-<<<<<<< HEAD
-=======
-  // Create the cross section on the union energy grid
-  void createCrossSectionOnUnionEnergyGrid(
-          const std::list<double>& union_energy_grid,
-          const std::shared_ptr<const Utility::OneDDistribution>& cs_evaluator,
-          std::vector<double>& cross_section ) const;
-
   // Calculate the impulse approx total incoherent adjoint cross section
   void calculateAdjointImpulseApproxTotalIncoherentCrossSection(
                     Data::AdjointElectronPhotonRelaxationVolatileDataContainer&
@@ -334,7 +326,6 @@
           cross_sections,
           const double max_energy ) const;
 
->>>>>>> 308bd9ae
   //////////////////////
   // Electron Methods //
   //////////////////////
@@ -379,22 +370,10 @@
 
   // Create the adjoint electroionization subshell cross section evaluator
   void createAdjointElectroionizationSubshellCrossSectionEvaluator(
-<<<<<<< HEAD
     const Teuchos::ArrayRCP<const double>& forward_electron_energy_grid,
     const Teuchos::RCP<Utility::HashBasedGridSearcher>& forward_grid_searcher,
     std::map<unsigned,std::shared_ptr<DataGen::AdjointElectronCrossSectionEvaluator<ElectroionizationReaction> > >&
         adjoint_electroionization_cs_evaluators ) const;
-=======
-    Data::AdjointElectronPhotonRelaxationVolatileDataContainer& data_container,
-    std::shared_ptr<DataGen::AdjointElectroionizationSubshellCrossSectionEvaluator>&
-        adjoint_electroionization_cs_evaluator ) const;
->>>>>>> 308bd9ae
-
-  // The threshold energy nudge factor
-  static const double s_threshold_energy_nudge_factor;
-
-  // The minimum tabulated energy loss
-  static const double s_min_tabulated_energy_loss;
 
   // The forward data
   std::shared_ptr<const Data::ElectronPhotonRelaxationDataContainer>
