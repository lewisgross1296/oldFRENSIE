//---------------------------------------------------------------------------//
//!
//! \file   DataGen_StandardElectronPhotonRelaxationDataGenerator.hpp
//! \author Alex Robinson
//! \brief  The standard electron-photon-relaxation data generator class decl.
//!
//---------------------------------------------------------------------------//

#ifndef DATA_GEN_STANDARD_ELECTRON_PHOTON_RELAXATION_DATA_GENERATOR_HPP
#define DATA_GEN_STANDARD_ELECTRON_PHOTON_RELAXATION_DATA_GENERATOR_HPP

// Std Lib Includes
#include <utility>

// Trilinos Includes
#include <Teuchos_RCP.hpp>
#include <Teuchos_Array.hpp>

// FRENSIE Includes
#include "DataGen_ElectronPhotonRelaxationDataGenerator.hpp"
#include "MonteCarlo_SubshellIncoherentPhotonScatteringDistribution.hpp"
#include "Data_ENDLDataContainer.hpp"
#include "Data_XSSEPRDataExtractor.hpp"
#include "Utility_OneDDistribution.hpp"

namespace DataGen{

//! The standard electron-photon-relaxation data generator class
class StandardElectronPhotonRelaxationDataGenerator : public ElectronPhotonRelaxationDataGenerator
{

public:

  //! Constructor
  StandardElectronPhotonRelaxationDataGenerator( 
	   const unsigned atomic_number,
	   const Teuchos::RCP<const Data::XSSEPRDataExtractor>& ace_epr_data,
       const Teuchos::RCP<const Data::ENDLDataContainer>&
            endl_data_container,
	   const double min_photon_energy,
	   const double max_photon_energy,
       const double min_electron_energy,
       const double max_electron_energy,
       const double cutoff_angle_cosine,
	   const double occupation_number_evaluation_tolerance,
	   const double subshell_incoherent_evaluation_tolerance,
	   const double grid_convergence_tol = 0.001,
	   const double grid_absolute_diff_tol = 1e-13,
	   const double grid_distance_tol = 1e-13 );

  //! Destructor
  ~StandardElectronPhotonRelaxationDataGenerator()
  { /* ... */ }

  //! Populate the electron-photon-relaxation data container
  void populateEPRDataContainer(
    Data::ElectronPhotonRelaxationVolatileDataContainer& data_container ) const;

protected:

  // Set the atomic data
  void setRelaxationData(
    Data::ElectronPhotonRelaxationVolatileDataContainer& data_container ) const;

  // Set the Compton profile data
  void setComptonProfileData( 
    Data::ElectronPhotonRelaxationVolatileDataContainer& data_container ) const;

  // Set the occupation number data
  void setOccupationNumberData(
    Data::ElectronPhotonRelaxationVolatileDataContainer& data_container ) const;

  // Set the Waller-Hartree scattering function data
  void setWallerHartreeScatteringFunctionData(
    Data::ElectronPhotonRelaxationVolatileDataContainer& data_container ) const;

  // Set the Waller-Hartree atomic form factor data
  void setWallerHartreeAtomicFormFactorData(
    Data::ElectronPhotonRelaxationVolatileDataContainer& data_container ) const;

  // Set the photon data
  void setPhotonData( 
    Data::ElectronPhotonRelaxationVolatileDataContainer& data_container ) const;

  // Set the electron data
  void setElectronData( 
    Data::ElectronPhotonRelaxationVolatileDataContainer& data_container ) const;

private:

  // Test if a value is greater than or equal to one
  static bool greaterThanOrEqualToOne( const double value );

  // Test if a value is greater than one
  static bool greaterThanOne( const double value );

  // The if a value is not equal to zero
  static bool notEqualZero( const double value );

  // Set the transition data
  void setTransitionData( const unsigned subshell,
			  const unsigned transitions,
			  const unsigned subshell_data_start_index,
			  Data::ElectronPhotonRelaxationVolatileDataContainer&
			  data_container ) const;

  // Extract the half Compton profile from the ACE table
  void extractHalfComptonProfile( 
			   const unsigned subshell,
			   std::vector<double>& half_momentum_grid,
			   std::vector<double>& half_profile ) const;

  // Set the screened rutherford data
  void setScreenedRutherfordData( 
    const Teuchos::RCP<const Utility::OneDDistribution>& 
        cutoff_elastic_cross_section, 
    const Teuchos::RCP<const Utility::OneDDistribution>& 
        total_elastic_cross_section,
    const std::vector<double>& elastic_energy_grid,
    const std::map<double,std::vector<double> >& elastic_pdf,
    Data::ElectronPhotonRelaxationVolatileDataContainer& data_container ) const;

  // Extract the average photon heating numbers
  template<typename InterpPolicy>
  void extractCrossSection(
	  Teuchos::ArrayView<const double> raw_energy_grid,
	  Teuchos::ArrayView<const double> raw_cross_section,
	  Teuchos::RCP<const Utility::OneDDistribution>& cross_section ) const;

  // Extract electron cross sections
  template<typename InterpPolicy>
  void extractElectronCrossSection(
<<<<<<< HEAD
        const std::vecto<double>& raw_energy_grid,
=======
        const std::vector<double>& raw_energy_grid,
>>>>>>> 16e620a4
        const std::vector<double>& raw_cross_section,
        Teuchos::RCP<const Utility::OneDDistribution>& cross_section ) const;

  // Extract the subshell photoelectric cross sections
  void extractSubshellPhotoelectricCrossSections( Teuchos::Array<std::pair<unsigned,Teuchos::RCP<const Utility::OneDDistribution> > >& cross_sections ) const;

  // Create the subshell impulse approx incoherent cross section evaluators
  void createSubshellImpulseApproxIncoherentCrossSectionEvaluators(
     const Data::ElectronPhotonRelaxationVolatileDataContainer& data_container,
     Teuchos::Array<std::pair<unsigned,Teuchos::RCP<const MonteCarlo::SubshellIncoherentPhotonScatteringDistribution> > >& evaluators ) const;

  // Initialize the photon union energy grid
  void initializePhotonUnionEnergyGrid( 
     const Data::ElectronPhotonRelaxationVolatileDataContainer& data_container,
     std::list<double>& union_energy_grid ) const;

  // Create the cross section on the union energy grid
  void createCrossSectionOnUnionEnergyGrid(
   const std::list<double>& union_energy_grid,
   const Teuchos::RCP<const Utility::OneDDistribution>& original_cross_section,
   std::vector<double>& cross_section,
   unsigned& threshold_index ) const;

  // Create the cross section on the union energy grid
  void createCrossSectionOnUnionEnergyGrid(
	     const std::list<double>& union_energy_grid,
	     const Teuchos::RCP<const MonteCarlo::SubshellIncoherentPhotonScatteringDistribution>&
	     original_cross_section,
	     std::vector<double>& cross_section,
	     unsigned& threshold_index ) const;

  // Merge the electron union energy grid
  void mergeElectronUnionEnergyGrid( 
    const std::vector<double>& energy_grid,
    std::list<double>& union_energy_grid ) const;

  // Calculate the total photoelectric cross section
  void calculateTotalPhotoelectricCrossSection( 
    Data::ElectronPhotonRelaxationVolatileDataContainer&
			   data_container ) const;

  // Calculate the total impulse approx. incoherent cross section
  void calculateImpulseApproxTotalIncoherentCrossSection(
    Data::ElectronPhotonRelaxationVolatileDataContainer&
			   data_container ) const;

  // Calculate the Waller-Hartree total cross section
  void calculateWallerHartreeTotalCrossSection(
    Data::ElectronPhotonRelaxationVolatileDataContainer& data_container ) const;

  // Calculate the impulse approx total cross section
  void calculateImpulseApproxTotalCrossSection(
    Data::ElectronPhotonRelaxationVolatileDataContainer& data_container ) const;

  // Calculate the elastic anglular distribution for the angle cosine
  void calculateElasticAngleCosine(
    const std::vector<double>& raw_elastic_angle,
    const std::vector<double>& raw_elastic_pdf,
    std::vector<double>& elastic_angle,
    std::vector<double>& elastic_pdf ) const;

  // The threshold energy nudge factor
  static const double s_threshold_energy_nudge_factor;

  // The ACE data
  Teuchos::RCP<const Data::XSSEPRDataExtractor> d_ace_epr_data;

  // The ENDL data
  Teuchos::RCP<const Data::ENDLDataContainer>
    d_endl_data_container;

  // The min photon energy
  double d_min_photon_energy;

  // The max photon energy
  double d_max_photon_energy;

  // The min electron energy
  double d_min_electron_energy;

  // The max electron energy
  double d_max_electron_energy;

  // The cutoff angle cosine above which screened rutherford is used
  double d_cutoff_angle_cosine;

  // The occupation number evaluation tolerance
  double d_occupation_number_evaluation_tolerance;

  // The subshell incoherent evaluation tolerance
  double d_subshell_incoherent_evaluation_tolerance;
  
  // The grid convergence tolerance
  double d_grid_convergence_tol;

  // The grid absolute difference tolerance
  double d_grid_absolute_diff_tol;

  // The grid distance tolerance
  double d_grid_distance_tol;
};

// Test if a value is greater than or equal to one
inline bool 
StandardElectronPhotonRelaxationDataGenerator::greaterThanOrEqualToOne( 
							   const double value )
{
  return value >= 1.0;
}

// Test if a value is greater than one
inline bool 
StandardElectronPhotonRelaxationDataGenerator::greaterThanOne( 
							   const double value )
{
  return value > 1.0;
}

// The if a value is not equal to zero
inline bool StandardElectronPhotonRelaxationDataGenerator::notEqualZero( 
							   const double value )
{
  return value != 0.0;
}

} // end DataGen namespace

//---------------------------------------------------------------------------//
// Template Includes
//---------------------------------------------------------------------------//

#include "DataGen_StandardElectronPhotonRelaxationDataGenerator_def.hpp"

//---------------------------------------------------------------------------//

#endif // end DATA_GEN_STANDARD_ELECTRON_PHOTON_RELAXATION_DATA_GENERATOR_HPP

//---------------------------------------------------------------------------//
// end DataGen_StandardElectronPhotonRelaxationDataGenerator.hpp
//---------------------------------------------------------------------------//<|MERGE_RESOLUTION|>--- conflicted
+++ resolved
@@ -130,11 +130,7 @@
   // Extract electron cross sections
   template<typename InterpPolicy>
   void extractElectronCrossSection(
-<<<<<<< HEAD
-        const std::vecto<double>& raw_energy_grid,
-=======
         const std::vector<double>& raw_energy_grid,
->>>>>>> 16e620a4
         const std::vector<double>& raw_cross_section,
         Teuchos::RCP<const Utility::OneDDistribution>& cross_section ) const;
 
