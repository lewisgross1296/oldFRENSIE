--- conflicted
+++ resolved
@@ -19,11 +19,7 @@
 // FRENSIE Includes
 #include "DataGen_ElectronPhotonRelaxationDataGenerator.hpp"
 #include "MonteCarlo_SubshellIncoherentPhotonScatteringDistribution.hpp"
-<<<<<<< HEAD
 #include "Data_ENDLDataContainer.hpp"
-=======
-#include "Data_ENDLFileHandler.hpp"
->>>>>>> 5fb9119b
 #include "Data_XSSEPRDataExtractor.hpp"
 #include "Utility_OneDDistribution.hpp"
 
@@ -39,21 +35,13 @@
   StandardElectronPhotonRelaxationDataGenerator( 
 	   const unsigned atomic_number,
 	   const Teuchos::RCP<const Data::XSSEPRDataExtractor>& ace_epr_data,
-<<<<<<< HEAD
        const Teuchos::RCP<const Data::ENDLDataContainer>&
             endl_data_container,
-=======
-       const Teuchos::RCP<Data::ENDLFileHandler>& eedl_file_handler,
->>>>>>> 5fb9119b
 	   const double min_photon_energy,
 	   const double max_photon_energy,
        const double min_electron_energy,
        const double max_electron_energy,
-<<<<<<< HEAD
        const double cutoff_angle_cosine,
-=======
-       const double cutoff_angle,
->>>>>>> 5fb9119b
 	   const double occupation_number_evaluation_tolerance,
 	   const double subshell_incoherent_evaluation_tolerance,
 	   const double grid_convergence_tol = 0.001,
@@ -142,13 +130,8 @@
   // Extract electron cross sections
   template<typename InterpPolicy>
   void extractElectronCrossSection(
-<<<<<<< HEAD
-        const std::vector<double>& raw_energy_grid,
+        const std::vecto<double>& raw_energy_grid,
         const std::vector<double>& raw_cross_section,
-=======
-        std::vector<double>& raw_energy_grid,
-        std::vector<double>& raw_cross_section,
->>>>>>> 5fb9119b
         Teuchos::RCP<const Utility::OneDDistribution>& cross_section ) const;
 
   // Extract the subshell photoelectric cross sections
@@ -215,14 +198,9 @@
   // The ACE data
   Teuchos::RCP<const Data::XSSEPRDataExtractor> d_ace_epr_data;
 
-<<<<<<< HEAD
   // The ENDL data
   Teuchos::RCP<const Data::ENDLDataContainer>
     d_endl_data_container;
-=======
-  // The EEDL data
-  Teuchos::RCP<Data::ENDLFileHandler> d_eedl_file_handler;
->>>>>>> 5fb9119b
 
   // The min photon energy
   double d_min_photon_energy;
@@ -236,13 +214,8 @@
   // The max electron energy
   double d_max_electron_energy;
 
-<<<<<<< HEAD
   // The cutoff angle cosine above which screened rutherford is used
   double d_cutoff_angle_cosine;
-=======
-  // The cutoff angle below which screened rutherford is used
-  double d_cutoff_angle;
->>>>>>> 5fb9119b
 
   // The occupation number evaluation tolerance
   double d_occupation_number_evaluation_tolerance;
