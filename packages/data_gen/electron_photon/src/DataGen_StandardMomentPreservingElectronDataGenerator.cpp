--- conflicted
+++ resolved
@@ -50,8 +50,6 @@
   // Make sure the evaluation tolerance is valid
   testPrecondition( tabular_evaluation_tol >= -1.0 );
   testPrecondition( tabular_evaluation_tol <= 1.0 );
-<<<<<<< HEAD
-=======
 
   // Create the moment evaluator of the elastic scattering distribution
   d_moments_evaluator.reset(
@@ -61,7 +59,6 @@
                                             d_tabular_evaluation_tol,
                                             d_linlinlog_interpolation_mode_on ) );
 
->>>>>>> 7fdd6c71
 }
 
 // Populate the moment preserving electron data container
@@ -93,20 +90,6 @@
   // Set the elastic angular energy grid
   data_container.setElasticAngularEnergyGrid( angular_energy_grid );
 
-<<<<<<< HEAD
-  // Create the moment evaluator of the elastic scattering distribution
-  std::shared_ptr<DataGen::ElasticElectronMomentsEvaluator> moments_evaluator;
-  moments_evaluator.reset(
-    new DataGen::ElasticElectronMomentsEvaluator(
-                                            *d_native_eedl_data,
-                                            d_cutoff_angle_cosine,
-                                            d_tabular_evaluation_tol,
-                                            d_linlinlog_interpolation_mode_on ) );
-
-  std::vector<double> discrete_angles, weights;
-
-=======
->>>>>>> 7fdd6c71
   // iterate through all angular energy bins
   std::vector<double> discrete_angles, weights;
   for ( unsigned i = 0; i < angular_energy_grid.size(); ++i )
@@ -124,12 +107,7 @@
 }
 
 // Generate elastic discrete angle cosines and weights
-<<<<<<< HEAD
-void StandardMomentPreservingElectronDataGenerator::evaluateDisceteAnglesAndWeights(
-    const std::shared_ptr<DataGen::ElasticElectronMomentsEvaluator>& moments_evaluator,
-=======
 void StandardMomentPreservingElectronDataGenerator::evaluateDiscreteAnglesAndWeights(
->>>>>>> 7fdd6c71
     const double& energy,
     const int& number_of_discrete_angles,
     std::vector<double>& discrete_angles,
