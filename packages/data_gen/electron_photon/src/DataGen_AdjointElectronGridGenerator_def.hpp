--- conflicted
+++ resolved
@@ -73,13 +73,8 @@
   // Make sure the primary_energy_grid is valid
   testPrecondition( primary_energy_grid.size() > 0 );
   testPrecondition( Utility::Sort::isSortedAscending(
-<<<<<<< HEAD
-						primary_energy_grid.begin(),
-						primary_energy_grid.end() ) );
-=======
                                                 primary_energy_grid.begin(),
                                                 primary_energy_grid.end() ) );
->>>>>>> 7fdd6c71
 
   // Make sure the min, max energies are valid
   testPrecondition( min_energy > 0.0 );
@@ -249,11 +244,7 @@
   // Make sure the energies are valid
   testPrecondition( incoming_adjoint_energy > 0.0 );
 
-<<<<<<< HEAD
-  long double cross_section = 0.0L;
-=======
   long double cross_section = 0.0;
->>>>>>> 7fdd6c71
 
   // The nudged incoming energy
   double nudged_start_energy = this->getNudgedEnergy( incoming_adjoint_energy );
@@ -261,11 +252,7 @@
   // If the nudge_incoming_energy >= d_nudged_max_energy return 0.0
   if ( nudged_start_energy >= d_nudged_max_energy )
   {
-<<<<<<< HEAD
-    return 0.0L;
-=======
     return 0.0;
->>>>>>> 7fdd6c71
   }
 
   // Create boost rapper function for the adjoint electroatomic differential cross section
@@ -293,13 +280,8 @@
   // Integrate from the nudged_start_energy to the next highest energy bin (if necessary)
   if( d_integration_points[start_index] != nudged_start_energy && start_index > 0)
   {
-<<<<<<< HEAD
-    cross_section_k = 0.0L;
-    abs_error = 0.0L;
-=======
     cross_section_k = 0.0;
     abs_error = 0.0;
->>>>>>> 7fdd6c71
 
     integrator.integrateAdaptively<51>(
         diff_adjoint_cs_wrapper,
@@ -309,27 +291,17 @@
         abs_error );
 
     cross_section += cross_section_k;
-<<<<<<< HEAD
-=======
     abs_error += abs_error;
->>>>>>> 7fdd6c71
   }
   
   unsigned lower_bin_index = start_index;
   ++start_index;
 
   // Integrate through the energy bins above the given energy and below the max energy
-<<<<<<< HEAD
-  for ( start_index; start_index < d_integration_points.size(); start_index++ )
-  {
-    cross_section_k = 0.0L;
-    abs_error = 0.0L;
-=======
   for ( start_index; start_index < d_integration_points.size(); ++start_index )
   {
     cross_section_k = 0.0;
     abs_error = 0.0;
->>>>>>> 7fdd6c71
 
     if ( d_integration_points[lower_bin_index] < d_integration_points[start_index-1] )
       ++lower_bin_index;
@@ -342,10 +314,7 @@
         abs_error );
 
     cross_section += cross_section_k;
-<<<<<<< HEAD
-=======
     abs_error += abs_error;
->>>>>>> 7fdd6c71
   }
   return (double) cross_section;
 }
