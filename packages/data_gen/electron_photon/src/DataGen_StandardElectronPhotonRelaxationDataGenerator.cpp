//---------------------------------------------------------------------------//
//!
//! \file   DataGen_StandardElectronPhotonRelaxationDataGenerator.hpp
//! \author Alex Robinson
//! \brief  The standard electron-photon-relaxation data generator class def.
//!
//---------------------------------------------------------------------------//

// Boost Includes
#include <boost/function.hpp>
#include <boost/bind.hpp>

// FRENSIE Includes
#include "DataGen_StandardElectronPhotonRelaxationDataGenerator.hpp"
#include "DataGen_OccupationNumberEvaluator.hpp"
#include "MonteCarlo_ComptonProfileHelpers.hpp"
#include "MonteCarlo_ComptonProfileSubshellConverterFactory.hpp"
#include "Data_SubshellType.hpp"
#include "Utility_GridGenerator.hpp"
#include "Utility_ExceptionTestMacros.hpp"
#include "Utility_ContractException.hpp"

namespace DataGen{

// Initialize the static member data
const double StandardElectronPhotonRelaxationDataGenerator::s_threshold_energy_nudge_factor = 1.0001;

// Constructor
StandardElectronPhotonRelaxationDataGenerator::StandardElectronPhotonRelaxationDataGenerator( 
        const unsigned atomic_number,
        const Teuchos::RCP<const Data::XSSEPRDataExtractor>& ace_epr_data,
<<<<<<< HEAD
<<<<<<< HEAD
        const Teuchos::RCP<const Data::ENDLDataContainer>&
            endl_data_container,
=======
        const Teuchos::RCP<Data::ENDLFileHandler>& eedl_file_handler,
>>>>>>> 5fb9119b76c416abd7e326d1ac55ec76f147ec8b
=======
        const Teuchos::RCP<const Data::ENDLDataContainer>&
            endl_data_container,
>>>>>>> 16e620a4
        const double min_photon_energy,
        const double max_photon_energy,
        const double min_electron_energy,
        const double max_electron_energy,
<<<<<<< HEAD
<<<<<<< HEAD
        const double cutoff_angle_cosine,
=======
        const double cutoff_angle,
>>>>>>> 5fb9119b76c416abd7e326d1ac55ec76f147ec8b
=======
        const double cutoff_angle_cosine,
>>>>>>> 16e620a4
        const double occupation_number_evaluation_tolerance,
        const double subshell_incoherent_evaluation_tolerance,
        const double grid_convergence_tol,
        const double grid_absolute_diff_tol,
        const double grid_distance_tol )
  : ElectronPhotonRelaxationDataGenerator( atomic_number ),
    d_ace_epr_data( ace_epr_data ),
<<<<<<< HEAD
<<<<<<< HEAD
    d_endl_data_container( endl_data_container ),
=======
    d_eedl_file_handler( eedl_file_handler ),
>>>>>>> 5fb9119b76c416abd7e326d1ac55ec76f147ec8b
=======
    d_endl_data_container( endl_data_container ),
>>>>>>> 16e620a4
    d_min_photon_energy( min_photon_energy ),
    d_max_photon_energy( max_photon_energy ),
    d_min_electron_energy( min_electron_energy ),
    d_max_electron_energy( max_electron_energy ),
<<<<<<< HEAD
<<<<<<< HEAD
    d_cutoff_angle_cosine( cutoff_angle_cosine ),
=======
    d_cutoff_angle( cutoff_angle ),
>>>>>>> 5fb9119b76c416abd7e326d1ac55ec76f147ec8b
=======
    d_cutoff_angle_cosine( cutoff_angle_cosine ),
>>>>>>> 16e620a4
    d_occupation_number_evaluation_tolerance( occupation_number_evaluation_tolerance ),
    d_subshell_incoherent_evaluation_tolerance( subshell_incoherent_evaluation_tolerance ),
    d_grid_convergence_tol( grid_convergence_tol ),
    d_grid_absolute_diff_tol( grid_absolute_diff_tol ),
    d_grid_distance_tol( grid_distance_tol )
{
  // Make sure the atomic number is valid
  testPrecondition( atomic_number <= 100u );
  // Make sure the ace data is valid
  testPrecondition( !ace_epr_data.is_null() );
  // Make sure the photon energy limits are valid
  testPrecondition( min_photon_energy > 0.0 );
  testPrecondition( min_photon_energy < max_photon_energy );
  // Make sure the electron energy limits are valid
  testPrecondition( min_electron_energy > 0.0 );
  testPrecondition( min_electron_energy < max_electron_energy );
  // Make sure the cutoff angle is valid
<<<<<<< HEAD
<<<<<<< HEAD
=======
>>>>>>> 16e620a4
  testPrecondition( cutoff_angle_cosine <= 1.0 );
  testPrecondition( cutoff_angle_cosine > -1.0 );

  
<<<<<<< HEAD
=======
  testPrecondition( cutoff_angle >= 0.0 );
  testPrecondition( cutoff_angle < 2.0 );
>>>>>>> 5fb9119b76c416abd7e326d1ac55ec76f147ec8b
=======
>>>>>>> 16e620a4
}

// Populate the electron-photon-relaxation data container
void StandardElectronPhotonRelaxationDataGenerator::populateEPRDataContainer(
			   Data::ElectronPhotonRelaxationVolatileDataContainer&
			   data_container ) const
{
  // Set the table data
  // Set the atomic number
  this->setAtomicNumber( data_container );
<<<<<<< HEAD
<<<<<<< HEAD
=======
>>>>>>> 16e620a4
  data_container.setMinPhotonEnergy( d_min_photon_energy );
  data_container.setMaxPhotonEnergy( d_max_photon_energy );
  data_container.setMinElectronEnergy( d_min_electron_energy );
  data_container.setMaxElectronEnergy( d_max_electron_energy );
  data_container.setCutoffAngleCosine( d_cutoff_angle_cosine );
  data_container.setOccupationNumberEvaluationTolerance(
    d_occupation_number_evaluation_tolerance );
  data_container.setSubshellIncoherentEvaluationTolerance(
    d_subshell_incoherent_evaluation_tolerance );
  data_container.setGridConvergenceTolerance( d_grid_convergence_tol );
  data_container.setGridAbsoluteDifferenceTolerance( d_grid_absolute_diff_tol );
  data_container.setGridDistanceTolerance( d_grid_distance_tol );

<<<<<<< HEAD
=======
/*
  // Set cutoff angle
  data_container.setCutoffAngle( d_cutoff_angle );
*/
>>>>>>> 5fb9119b76c416abd7e326d1ac55ec76f147ec8b
=======
>>>>>>> 16e620a4
  // Set the relaxation data
  std::cout << "Setting the relaxation data...";
  std::cout.flush();
  this->setRelaxationData( data_container );
  std::cout << "done." << std::endl;

  // Set the Compton profile data
  std::cout << "Setting the Compton profile data...";
  std::cout.flush();
  this->setComptonProfileData( data_container );
  std::cout << "done." << std::endl;

  // Set the occupation number data
  std::cout << "Setting the occupation number data...";
  std::cout.flush();
  this->setOccupationNumberData( data_container );
  std::cout << "done." << std::endl;

  // Set the Waller-Hartree scattering function data
  std::cout << "Setting the Waller-Hartree scattering function data...";
  std::cout.flush();
  this->setWallerHartreeScatteringFunctionData( data_container );
  std::cout << "done." << std::endl;

  // Set the Waller-Hartree atomic form factor data
  std::cout << "Setting the Waller-Hartree atomic form factor data...";
  this->setWallerHartreeAtomicFormFactorData( data_container );
  std::cout << "done." << std::endl;

  // Set the photon data
  std::cout << "Setting the photon cross section data: " << std::endl;
  this->setPhotonData( data_container );

  // Set the electron data
  std::cout << "Setting the electron data: " << std::endl;
  this->setElectronData( data_container );
  std::cout << "done." << std::endl;

}

// Set the relaxation data
void StandardElectronPhotonRelaxationDataGenerator::setRelaxationData( 
			   Data::ElectronPhotonRelaxationVolatileDataContainer&
			   data_container ) const
{
  // Extract the subshell ENDF designators 
  Teuchos::ArrayView<const double> subshell_designators = 
    d_ace_epr_data->extractSubshellENDFDesignators();
  
  // Assign the set of all subshells
  {
    std::set<unsigned> subshells;

    for( unsigned i = 0; i < subshell_designators.size(); ++i )
      subshells.insert( (unsigned)subshell_designators[i] );

    data_container.setSubshells( subshells );
  }

  // Extract the subshell occupancies
  Teuchos::ArrayView<const double> subshell_occupancies = 
    d_ace_epr_data->extractSubshellOccupancies();

  // Extract the subshell binding energies
  Teuchos::ArrayView<const double> subshell_binding_energies = 
    d_ace_epr_data->extractSubshellBindingEnergies();

  // Extract the number of subshell vacancy transitions
  Teuchos::ArrayView<const double> subshell_vacancy_transitions =
    d_ace_epr_data->extractSubshellVacancyTransitionPaths();

  // Extract the relo block
  Teuchos::ArrayView<const double> relo_block = 
    d_ace_epr_data->extractRELOBlock();

  // Assign the subshell data
  for( unsigned i = 0; i < subshell_designators.size(); ++i )
  {
    data_container.setSubshellOccupancy( subshell_designators[i],
					 subshell_occupancies[i] );
    
    data_container.setSubshellBindingEnergy( subshell_designators[i],
					     subshell_binding_energies[i] );
    
    unsigned transitions = (unsigned)subshell_vacancy_transitions[i];
    
    if( transitions > 0 )
    {
      data_container.setSubshellRelaxationTransitions( subshell_designators[i],
						       transitions );
      
      this->setTransitionData( subshell_designators[i],
			       transitions,
			       (unsigned)relo_block[i],
			       data_container );
    }
  }
}

// Set the transition data
void StandardElectronPhotonRelaxationDataGenerator::setTransitionData(
			  const unsigned subshell,
			  const unsigned transitions,
			  const unsigned subshell_data_start_index,
			  Data::ElectronPhotonRelaxationVolatileDataContainer&
			  data_container ) const
{
  // Make sure the number of transitions is valid
  testPrecondition( transitions > 0 );

  // Extract the xprob block
  Teuchos::ArrayView<const double> xprob_block = 
    d_ace_epr_data->extractXPROBBlock();

  std::vector<std::pair<unsigned,unsigned> > relaxation_vacancies( 
								 transitions );
  std::vector<double> relaxation_particle_energies( transitions );
  std::vector<double> relaxation_probabilities( transitions );
  std::vector<double> relaxation_cdf( transitions );

  for( unsigned j = 0; j < transitions; ++j )
  {
    // Extract the primary transition subshell vacancy
    relaxation_vacancies[j].first = 
      (unsigned)xprob_block[subshell_data_start_index+j*4];
	
    // Extract the secondary transition subshell vacancy
    relaxation_vacancies[j].second = 
      (unsigned)xprob_block[subshell_data_start_index+j*4+1];
    
    // Extract the outgoing particle energies
    relaxation_particle_energies[j] = 
      xprob_block[subshell_data_start_index+j*4+2];
    
    // Extract the transition cdf
    relaxation_cdf[j] = xprob_block[subshell_data_start_index+j*4+3];
    
    // Convert the cdf value to a pdf value
    if( j != 0 )
      relaxation_probabilities[j] = relaxation_cdf[j]-relaxation_cdf[j-1];
    else // j == 0
      relaxation_probabilities[j] = relaxation_cdf[j];
  }
  
  data_container.setSubshellRelaxationVacancies( subshell,
						 relaxation_vacancies );
  
  data_container.setSubshellRelaxationParticleEnergies( 
						subshell,
						relaxation_particle_energies );

  data_container.setSubshellRelaxationProbabilities(subshell,
						    relaxation_probabilities );
}

// Set the Compton profile data
void StandardElectronPhotonRelaxationDataGenerator::setComptonProfileData( 
			   Data::ElectronPhotonRelaxationVolatileDataContainer&
			   data_container ) const
{
  const std::set<unsigned>& subshells = data_container.getSubshells();

  std::set<unsigned>::const_iterator subshell = subshells.begin();
  
  while( subshell != subshells.end() )
  {
    // Extract the half profile from the ACE data
    std::vector<double> half_momentum_grid, half_profile;

    this->extractHalfComptonProfile( *subshell, 
				     half_momentum_grid, 
				     half_profile );

    std::vector<double> full_momentum_grid, full_profile;
    
    MonteCarlo::createFullProfileFromHalfProfile( half_momentum_grid.begin(),
						  half_momentum_grid.end(),
						  half_profile.begin(),
						  half_profile.end(),
						  full_momentum_grid,
						  full_profile,
						  true,
						  true );
    
    MonteCarlo::convertMomentumGridToMeCUnits( full_momentum_grid.begin(),
					       full_momentum_grid.end() );

    MonteCarlo::convertProfileToInverseMeCUnits( full_profile.begin(), 
						 full_profile.end());
    
    data_container.setComptonProfileMomentumGrid( *subshell,
						  full_momentum_grid );
    
    data_container.setComptonProfile( *subshell, full_profile );

    ++subshell;
  }
}

// Set the Occupation number data
void StandardElectronPhotonRelaxationDataGenerator::setOccupationNumberData( 
			   Data::ElectronPhotonRelaxationVolatileDataContainer&
			   data_container ) const
{
  const std::set<unsigned>& subshells = data_container.getSubshells();

  std::set<unsigned>::const_iterator subshell = subshells.begin();
  
  while( subshell != subshells.end() )
  {
    const std::vector<double>& momentum_grid = 
      data_container.getComptonProfileMomentumGrid( *subshell );

    const std::vector<double>& compton_profile = 
      data_container.getComptonProfile( *subshell );
    
    // Create the occupation number evaluator
    OccupationNumberEvaluator occupation_number_evaluator( 
				    momentum_grid,
				    compton_profile,
				    d_occupation_number_evaluation_tolerance );

    // Create the occupation number grid
    boost::function<double (double pz)> grid_function = 
      boost::bind( &OccupationNumberEvaluator::evaluateOccupationNumber,
		   boost::cref( occupation_number_evaluator ),
		   _1,
		   d_occupation_number_evaluation_tolerance );

    std::vector<double> occupation_number_momentum_grid( 3 ), 
      occupation_number;
    occupation_number_momentum_grid[0] = -1.0;
    occupation_number_momentum_grid[1] = 0.0;
    occupation_number_momentum_grid[2] = 1.0;

    Utility::GridGenerator<Utility::LinLin> occupation_number_grid_generator(
						      d_grid_convergence_tol,
						      d_grid_absolute_diff_tol,
						      d_grid_distance_tol );

    occupation_number_grid_generator.generateAndEvaluateInPlace(
					       occupation_number_momentum_grid,
					       occupation_number,
					       grid_function );

    // Fix the grid rounding errors
    std::vector<double>::iterator unity_occupation = 
      std::find_if( occupation_number.begin(),
		    occupation_number.end(),
		    greaterThanOrEqualToOne );

    while( unity_occupation != occupation_number.end() )
    {
      *unity_occupation = 1.0;

      ++unity_occupation;
    }

    data_container.setOccupationNumberMomentumGrid( 
					     *subshell, 
					     occupation_number_momentum_grid );
    data_container.setOccupationNumber( *subshell, occupation_number );
    
    ++subshell;
  }
}

// Set the Waller-Hartree scattering function data
void StandardElectronPhotonRelaxationDataGenerator::setWallerHartreeScatteringFunctionData(
			   Data::ElectronPhotonRelaxationVolatileDataContainer&
			   data_container ) const
{
  Teuchos::ArrayView<const double> jince_block = 
    d_ace_epr_data->extractJINCEBlock();

  unsigned scatt_func_size = jince_block.size()/2;

  Teuchos::ArrayView<const double> raw_recoil_momentum(
					 jince_block( 1, scatt_func_size-1 ) );

  Teuchos::ArrayView<const double> raw_scattering_function(
			 jince_block( scatt_func_size+1, scatt_func_size-1 ) );

  std::vector<double> scaled_recoil_momentum;
  
  scaled_recoil_momentum.assign( raw_recoil_momentum.begin(),
				 raw_recoil_momentum.end() );
  
  // Convert from inverse Angstroms to inverse cm
  for( unsigned i = 0; i < scaled_recoil_momentum.size(); ++i )
    scaled_recoil_momentum[i] *= 1e8;

  Teuchos::RCP<Utility::OneDDistribution> scattering_function_dist( 
              new Utility::TabularDistribution<Utility::LogLog>( 
						   scaled_recoil_momentum,
						   raw_scattering_function ) );

  boost::function<double (double x)> grid_function = 
    boost::bind( &Utility::OneDDistribution::evaluate,
		 boost::cref( *scattering_function_dist ),
		 _1 );

  Utility::GridGenerator<Utility::LinLin> 
    scattering_func_grid_generator( d_grid_convergence_tol,
				    d_grid_absolute_diff_tol,
				    d_grid_distance_tol );

  std::list<double> recoil_momentum_grid, scattering_function;
  recoil_momentum_grid.push_back( scaled_recoil_momentum.front() );
  recoil_momentum_grid.push_back( scaled_recoil_momentum.back() );

  scattering_func_grid_generator.generateAndEvaluateInPlace( 
							  recoil_momentum_grid,
							  scattering_function,
							  grid_function );

  recoil_momentum_grid.push_front( jince_block[0]*1e8 );
  scattering_function.push_front( jince_block[scatt_func_size] );

  std::vector<double> refined_recoil_momentum, refined_scattering_function;
  
  refined_recoil_momentum.assign( recoil_momentum_grid.begin(),
				  recoil_momentum_grid.end() );

  refined_scattering_function.assign( scattering_function.begin(),
				      scattering_function.end() );

  data_container.setWallerHartreeScatteringFunctionMomentumGrid(
						     refined_recoil_momentum );
  data_container.setWallerHartreeScatteringFunction( 
						 refined_scattering_function );
}

// Set the Waller-Hartree atomic form factor data
void StandardElectronPhotonRelaxationDataGenerator::setWallerHartreeAtomicFormFactorData(
			   Data::ElectronPhotonRelaxationVolatileDataContainer&
			   data_container ) const
{
  Teuchos::ArrayView<const double> jcohe_block = 
    d_ace_epr_data->extractJCOHEBlock();
  
  unsigned form_factor_size = jcohe_block.size()/3;

  Teuchos::ArrayView<const double> raw_recoil_momentum( 
					jcohe_block( 1, form_factor_size-1 ) );

  Teuchos::ArrayView<const double> raw_form_factor(
		     jcohe_block( 2*form_factor_size+1, form_factor_size-1 ) );
  
  std::vector<double> scaled_recoil_momentum;

  scaled_recoil_momentum.assign( raw_recoil_momentum.begin(),
				 raw_recoil_momentum.end() );

  // Convert from inverse Angstroms to inverse cm
  for( unsigned i = 0; i < scaled_recoil_momentum.size(); ++i )
    scaled_recoil_momentum[i] *= 1e8;

  Teuchos::RCP<Utility::OneDDistribution> form_factor_dist(
			    new Utility::TabularDistribution<Utility::LogLog>(
						        scaled_recoil_momentum,
							raw_form_factor ) );

  boost::function<double (double x)> grid_function = 
    boost::bind( &Utility::OneDDistribution::evaluate,
		 boost::cref( *form_factor_dist ),
		 _1 );

  Utility::GridGenerator<Utility::LinLin>
    form_factor_grid_generator( d_grid_convergence_tol,
				d_grid_absolute_diff_tol,
				d_grid_distance_tol );

  std::list<double> recoil_momentum_grid, form_factor;
  recoil_momentum_grid.push_back( scaled_recoil_momentum.front() );
  recoil_momentum_grid.push_back( scaled_recoil_momentum.back() );

  form_factor_grid_generator.generateAndEvaluateInPlace( recoil_momentum_grid,
							 form_factor,
							 grid_function );

  recoil_momentum_grid.push_front( jcohe_block.front()*1e8 );
  recoil_momentum_grid.push_back( jcohe_block[form_factor_size-1]*1e8 );
  
  form_factor.push_front( jcohe_block[2*form_factor_size] );
  form_factor.push_back( jcohe_block.back() );

  std::vector<double> refined_recoil_momentum, refined_form_factor;

  refined_recoil_momentum.assign( recoil_momentum_grid.begin(),
				  recoil_momentum_grid.end() );

  refined_form_factor.assign( form_factor.begin(),
			      form_factor.end() );
  
  data_container.setWallerHartreeAtomicFormFactorMomentumGrid(
						     refined_recoil_momentum );
  data_container.setWallerHartreeAtomicFormFactor( refined_form_factor );
}

// Set the photon data
void StandardElectronPhotonRelaxationDataGenerator::setPhotonData( 
			   Data::ElectronPhotonRelaxationVolatileDataContainer&
			   data_container ) const
{
  // Extract the heating numbers
  Teuchos::RCP<const Utility::OneDDistribution> heating_numbers;

  this->extractCrossSection<Utility::LinLog>( 
				     d_ace_epr_data->extractPhotonEnergyGrid(),
				     d_ace_epr_data->extractLHNMBlock(),
				     heating_numbers );

  // Extract the Waller-Hartree incoherent cross section
  Teuchos::RCP<const Utility::OneDDistribution> waller_hartree_incoherent_cs;

  this->extractCrossSection<Utility::LogLog>( 
			       d_ace_epr_data->extractPhotonEnergyGrid(),
			       d_ace_epr_data->extractIncoherentCrossSection(),
			       waller_hartree_incoherent_cs );

  // Extract the Waller-Hartree coherent cross section
  Teuchos::RCP<const Utility::OneDDistribution> waller_hartree_coherent_cs;

  this->extractCrossSection<Utility::LogLog>( 
				 d_ace_epr_data->extractPhotonEnergyGrid(),
				 d_ace_epr_data->extractCoherentCrossSection(),
				 waller_hartree_coherent_cs );

  // Extract the pair production cross section
  Teuchos::RCP<const Utility::OneDDistribution> pair_production_cs;

  this->extractCrossSection<Utility::LogLog>(
			   d_ace_epr_data->extractPhotonEnergyGrid(),
			   d_ace_epr_data->extractPairProductionCrossSection(),
			   pair_production_cs );

  // Extract the subshell photoelectric effect cross sections
  Teuchos::Array<std::pair<unsigned,Teuchos::RCP<const Utility::OneDDistribution> > >
    subshell_photoelectric_effect_css;

  this->extractSubshellPhotoelectricCrossSections( 
					   subshell_photoelectric_effect_css );
  
  // Create the impulse approx. incoherent cross section evaluators
  Teuchos::Array<std::pair<unsigned,Teuchos::RCP<const MonteCarlo::SubshellIncoherentPhotonScatteringDistribution> > > 
    impulse_approx_incoherent_cs_evaluators;
  
  this->createSubshellImpulseApproxIncoherentCrossSectionEvaluators(
				     data_container,
				     impulse_approx_incoherent_cs_evaluators );

  // Create the union energy grid
  std::cout << " Creating union energy grid";
  std::cout.flush();
  std::list<double> union_energy_grid;
  
  this->initializePhotonUnionEnergyGrid( data_container, union_energy_grid );

  Utility::GridGenerator<Utility::LinLin> 
    union_energy_grid_generator( d_grid_convergence_tol,
				 d_grid_absolute_diff_tol,
				 d_grid_distance_tol );
  
  // Calculate the union energy grid
  boost::function<double (double pz)> grid_function = 
    boost::bind( &Utility::OneDDistribution::evaluate,
		 boost::cref( *heating_numbers ),
		 _1 );

  union_energy_grid_generator.generateInPlace( union_energy_grid,
					       grid_function );
  std::cout << ".";
  std::cout.flush();
  
  grid_function = boost::bind( &Utility::OneDDistribution::evaluate,
			       boost::cref( *waller_hartree_incoherent_cs ),
			       _1 );

  union_energy_grid_generator.generateInPlace( union_energy_grid,
					       grid_function );
  std::cout << ".";
  std::cout.flush();
  
  grid_function = boost::bind( &Utility::OneDDistribution::evaluate,
			       boost::cref( *waller_hartree_coherent_cs ),
			       _1 );
  
  union_energy_grid_generator.generateInPlace( union_energy_grid,
					       grid_function );
  std::cout << ".";
  std::cout.flush();
  
  grid_function = boost::bind( &Utility::OneDDistribution::evaluate,
			       boost::cref( *pair_production_cs ),
			       _1 );

  union_energy_grid_generator.generateInPlace( union_energy_grid,
					       grid_function );
  std::cout << ".";
  std::cout.flush();
  
  for( unsigned i = 0; i < subshell_photoelectric_effect_css.size(); ++i )
  {
    grid_function = boost::bind( 
		   &Utility::OneDDistribution::evaluate,
		   boost::cref( *subshell_photoelectric_effect_css[i].second ),
		   _1 );

    union_energy_grid_generator.generateInPlace( union_energy_grid,
						 grid_function );
    std::cout << ".";
    std::cout.flush();
  }

  for( unsigned i = 0; i < impulse_approx_incoherent_cs_evaluators.size(); ++i)
  {
    grid_function = boost::bind(
	     &MonteCarlo::SubshellIncoherentPhotonScatteringDistribution::evaluateIntegratedCrossSection,
	     boost::cref( *impulse_approx_incoherent_cs_evaluators[i].second ),
	     _1,
	     d_subshell_incoherent_evaluation_tolerance );

    union_energy_grid_generator.generateInPlace( union_energy_grid,
						 grid_function );
    std::cout << ".";
    std::cout.flush();
  }
  
  std::cout << "done." << std::endl;

  // Set the union energy grid
  std::vector<double> energy_grid;
  energy_grid.assign( union_energy_grid.begin(),
		      union_energy_grid.end() );
  
  data_container.setPhotonEnergyGrid( energy_grid );

  // Create and set the cross sections
  std::vector<double> cross_section;
  unsigned threshold;

  std::cout << " Setting the average heating numbers...";
  std::cout.flush();
  this->createCrossSectionOnUnionEnergyGrid( union_energy_grid,
					     heating_numbers,
					     cross_section,
					     threshold );

  data_container.setAveragePhotonHeatingNumbers( cross_section );
  std::cout << "done." << std::endl;
  
  std::cout << " Setting the Waller-Hartree incoherent cross section...";
  std::cout.flush();
  this->createCrossSectionOnUnionEnergyGrid( union_energy_grid,
					     waller_hartree_incoherent_cs,
					     cross_section,
					     threshold );
  
  data_container.setWallerHartreeIncoherentCrossSection( cross_section );
  data_container.setWallerHartreeIncoherentCrossSectionThresholdEnergyIndex( 
								   threshold );
  std::cout << "done." << std::endl;

  std::cout << " Setting the Waller-Hartree coherent cross section...";
  std::cout.flush();
  this->createCrossSectionOnUnionEnergyGrid( union_energy_grid,
					     waller_hartree_coherent_cs,
					     cross_section,
					     threshold );

  data_container.setWallerHartreeCoherentCrossSection( cross_section );
  data_container.setWallerHartreeCoherentCrossSectionThresholdEnergyIndex(
								   threshold );
  std::cout << "done." << std::endl;

  std::cout << " Setting the pair production cross section...";
  std::cout.flush();
  this->createCrossSectionOnUnionEnergyGrid( union_energy_grid,
					     pair_production_cs,
					     cross_section,
					     threshold );

  data_container.setPairProductionCrossSection( cross_section );
  data_container.setPairProductionCrossSectionThresholdEnergyIndex(
								   threshold );
  std::cout << "done." << std::endl;
  
  for( unsigned i = 0; i < subshell_photoelectric_effect_css.size(); ++i )
  {
    std::cout << " Setting subshell " 
	      << subshell_photoelectric_effect_css[i].first 
	      << " photoelectric cross section...";
    std::cout.flush();
    this->createCrossSectionOnUnionEnergyGrid( 
				   union_energy_grid,
				   subshell_photoelectric_effect_css[i].second,
				   cross_section,
				   threshold );

    data_container.setSubshellPhotoelectricCrossSection( 
				    subshell_photoelectric_effect_css[i].first,
				    cross_section );
    data_container.setSubshellPhotoelectricCrossSectionThresholdEnergyIndex(
				    subshell_photoelectric_effect_css[i].first,
				    threshold );
    std::cout << "done." << std::endl;
  }
  
  for( unsigned i = 0; i < impulse_approx_incoherent_cs_evaluators.size(); ++i)
  {
    std::cout << " Setting subshell "
	      << impulse_approx_incoherent_cs_evaluators[i].first
	      << " impusle approx incoherent cross section...";
    std::cout.flush();
    this->createCrossSectionOnUnionEnergyGrid(
			     union_energy_grid,
			     impulse_approx_incoherent_cs_evaluators[i].second,
			     cross_section,
			     threshold );

    data_container.setImpulseApproxSubshellIncoherentCrossSection(
			      impulse_approx_incoherent_cs_evaluators[i].first,
			      cross_section );
    data_container.setImpulseApproxSubshellIncoherentCrossSectionThresholdEnergyIndex(
			      impulse_approx_incoherent_cs_evaluators[i].first,
			      threshold );
    std::cout << "done." << std::endl;
  }
  
  std::cout << " Setting the total photoelectric cross section...";
  std::cout.flush();
  this->calculateTotalPhotoelectricCrossSection( data_container );
  std::cout << "done." << std::endl;
  
  std::cout << " Setting the impulse approx total incoherent cross section...";
  std::cout.flush();
  this->calculateImpulseApproxTotalIncoherentCrossSection( data_container );
  std::cout << "done." << std::endl;

  std::cout << " Setting the Waller-Hartree total cross section...";
  std::cout.flush();
  this->calculateWallerHartreeTotalCrossSection( data_container );
  std::cout << "done." << std::endl;

  std::cout << " Setting the impulse approx total cross section...";
  std::cout.flush();
  this->calculateImpulseApproxTotalCrossSection( data_container );
  std::cout << "done." << std::endl;
}


// Process EEDL file
/*! \details This function uses the Data::ENDLDataContainer to read the
 * native EEDL data file.
 */
void StandardElectronPhotonRelaxationDataGenerator::setElectronData( 
    Data::ElectronPhotonRelaxationVolatileDataContainer& data_container ) const
{ 
  // cross sections in the file
  Teuchos::RCP<const Utility::OneDDistribution>  
        bremsstrahlung_cross_section, atomic_excitation_cross_section,
        cutoff_elastic_cross_section, total_elastic_cross_section;

  Teuchos::Array<std::pair<unsigned,Teuchos::RCP<const Utility::OneDDistribution> > >
        electroionization_cross_section;

  // Initialize union energy grid
  std::list<double> union_energy_grid;
  union_energy_grid.push_back( d_min_electron_energy );
  union_energy_grid.push_back( d_max_electron_energy );

//---------------------------------------------------------------------------//
// Set Elastic Data
//---------------------------------------------------------------------------//

  // Get cutoff elastic cross section to union energy grid
  std::vector<double> raw_energy_grid = 
    d_endl_data_container->getElasticEnergyGrid();
 
  this->extractElectronCrossSection<Utility::LogLog>( 
    raw_energy_grid,
    d_endl_data_container->getCutoffElasticCrossSection(),
    cutoff_elastic_cross_section );

  // merge raw energy grid with the union energy grid
  mergeElectronUnionEnergyGrid( raw_energy_grid, union_energy_grid );


  // Get total elastic cross section (same energy grid as cutoff)
  this->extractElectronCrossSection<Utility::LogLog>( 
    raw_energy_grid,
    d_endl_data_container->getTotalElasticCrossSection(),
    total_elastic_cross_section );


  // Set elastic angular distribution
  std::map<double,std::vector<double> > elastic_pdf, elastic_angle;

  std::vector<double> elastic_energy_grid =
    d_endl_data_container->getCutoffElasticAngularEnergyGrid();

  data_container.setElasticAngularEnergyGrid( elastic_energy_grid );

  /* ENDL gives the angular distribution in terms of the change in angle cosine 
   * (delta_angle_cosine = 1 - angle_cosine). For the native format it needs to 
   * be in terms of angle_cosine. This for loop flips the distribution and
   * changes the variables to angle_cosine.
   */
  std::vector<double>::iterator energy = elastic_energy_grid.begin(); 
  for ( energy; energy != elastic_energy_grid.end(); energy++ )
  {
    calculateElasticAngleCosine(
        d_endl_data_container->getCutoffElasticAnglesAtEnergy( *energy ),
        d_endl_data_container->getCutoffElasticPDFAtEnergy( *energy ),
        elastic_angle[*energy],
        elastic_pdf[*energy] );
  }

<<<<<<< HEAD
  data_container.setCutoffElasticPDF( elastic_pdf );
  data_container.setCutoffElasticAngles( elastic_angle );
=======
  data_container.setAnalogElasticPDF( elastic_pdf );
  data_container.setAnalogElasticAngles( elastic_angle );
>>>>>>> 16e620a4

  // Set the screened Rutherford cross section data
  setScreenedRutherfordData( cutoff_elastic_cross_section, 
                             total_elastic_cross_section,
                             elastic_energy_grid, 
                             elastic_pdf,
                             data_container );

//---------------------------------------------------------------------------//
// Set Electroionization Data
//---------------------------------------------------------------------------//

  std::set<unsigned>::iterator shell = data_container.getSubshells().begin();

  // Loop through electroionization data for every subshell
  for ( shell; shell != data_container.getSubshells().end(); shell++ )
  {
    Teuchos::RCP<const Utility::OneDDistribution> subshell_cross_section;

    raw_energy_grid =
        d_endl_data_container->getElectroionizationCrossSectionEnergyGrid( *shell );

    this->extractElectronCrossSection<Utility::LinLin>( 
        raw_energy_grid,
        d_endl_data_container->getElectroionizationCrossSection( *shell ),
        subshell_cross_section );

    // merge raw energy grid with the union energy grid
    mergeElectronUnionEnergyGrid( raw_energy_grid, union_energy_grid );

    electroionization_cross_section.push_back( 
        std::make_pair( *shell, subshell_cross_section ) );

    data_container.setElectroionizationEnergyGrid( 
        *shell,
        d_endl_data_container->getElectroionizationRecoilEnergyGrid( *shell ) );

    data_container.setElectroionizationRecoilEnergy( 
        *shell,
        d_endl_data_container->getElectroionizationRecoilEnergy( *shell ) );

    data_container.setElectroionizationRecoilPDF( 
        *shell,
        d_endl_data_container->getElectroionizationRecoilPDF( *shell ) );
  }

//---------------------------------------------------------------------------//
// Set Bremsstrahlung Data
//---------------------------------------------------------------------------//

  raw_energy_grid = 
    d_endl_data_container->getBremsstrahlungCrossSectionEnergyGrid();

  this->extractElectronCrossSection<Utility::LinLin>( 
        raw_energy_grid,
        d_endl_data_container->getBremsstrahlungCrossSection(),
        bremsstrahlung_cross_section );

  // merge raw energy grid with the union energy grid
  mergeElectronUnionEnergyGrid( raw_energy_grid, union_energy_grid );

  data_container.setBremsstrahlungEnergyGrid(
    d_endl_data_container->getBremsstrahlungPhotonEnergyGrid() );

  data_container.setBremsstrahlungPhotonEnergy(
    d_endl_data_container->getBremsstrahlungPhotonEnergy() );

  data_container.setBremsstrahlungPhotonPDF(
    d_endl_data_container->getBremsstrahlungPhotonPDF() );


//---------------------------------------------------------------------------//
// Set Atomic Excitation Data
//---------------------------------------------------------------------------//

  raw_energy_grid = d_endl_data_container->getAtomicExcitationEnergyGrid();

  this->extractElectronCrossSection<Utility::LinLin>( 
    raw_energy_grid,
    d_endl_data_container->getAtomicExcitationCrossSection(),
    atomic_excitation_cross_section );

  // merge raw energy grid with the union energy grid
  mergeElectronUnionEnergyGrid( raw_energy_grid, union_energy_grid );

  // Set atomic excitation energy loss
  data_container.setAtomicExcitationEnergyGrid( raw_energy_grid );
  data_container.setAtomicExcitationEnergyLoss( 
    d_endl_data_container->getAtomicExcitationEnergyLoss() );

//---------------------------------------------------------------------------//
// Create union energy grid and calculate cross sections
//---------------------------------------------------------------------------//

  // Create the union energy grid
  std::cout << " Creating union energy grid";
  std::cout.flush();


  Utility::GridGenerator<Utility::LinLin> 
    union_energy_grid_generator( d_grid_convergence_tol,
                                 d_grid_absolute_diff_tol,
                                 d_grid_distance_tol );
  
  // Calculate the union energy grid
  boost::function<double (double pz)> grid_function = 
    boost::bind( &Utility::OneDDistribution::evaluate,
                 boost::cref( *cutoff_elastic_cross_section ),
                 _1 );

  union_energy_grid_generator.generateInPlace( union_energy_grid,
                                               grid_function );

  std::cout << ".";
  std::cout.flush(); 
  
  grid_function = boost::bind( 
        &Utility::OneDDistribution::evaluate,
        boost::cref( *total_elastic_cross_section ),
        _1 );
  
  union_energy_grid_generator.generateInPlace( union_energy_grid,
                                               grid_function );
  std::cout << ".";
  std::cout.flush(); 

  grid_function = boost::bind( &Utility::OneDDistribution::evaluate,
			                   boost::cref( *bremsstrahlung_cross_section ),
			                   _1 );
  
  union_energy_grid_generator.generateInPlace( union_energy_grid,
                                               grid_function );
  std::cout << ".";
  std::cout.flush();

  grid_function = boost::bind( &Utility::OneDDistribution::evaluate,
			                   boost::cref( *atomic_excitation_cross_section ),
			                   _1 );

  union_energy_grid_generator.generateInPlace( union_energy_grid,
                                               grid_function );
  std::cout << ".";
  std::cout.flush(); 

  for( unsigned i = 0; i < electroionization_cross_section.size(); ++i )
  {
    grid_function = boost::bind( 
		   &Utility::OneDDistribution::evaluate,
		   boost::cref( *electroionization_cross_section[i].second ),
		   _1 );

  union_energy_grid_generator.generateInPlace( union_energy_grid,
                                               grid_function );
    std::cout << ".";
    std::cout.flush();
  }

  std::cout << "done." << std::endl;

  // Set the union energy grid
  std::vector<double> energy_grid;
  energy_grid.assign( union_energy_grid.begin(),
                      union_energy_grid.end() );
  
  data_container.setElectronEnergyGrid( energy_grid );


  // Create and set the cross sections
  std::vector<double> cross_section;
  unsigned threshold;

  {
  // Set Elastic cross section data
  std::vector<double> cutoff_cross_section, total_cross_section;

  std::cout << " Setting the cutoff elastic cross section...";
  std::cout.flush();
  this->createCrossSectionOnUnionEnergyGrid( union_energy_grid,
                                             cutoff_elastic_cross_section,
                                             cutoff_cross_section,
                                             threshold );
  data_container.setCutoffElasticCrossSection( cutoff_cross_section );
  data_container.setCutoffElasticCrossSectionThresholdEnergyIndex( threshold ); 
  std::cout << "done." << std::endl;


  std::cout << " Setting the screened Rutherford elastic cross section...";
  std::cout.flush();
  this->createCrossSectionOnUnionEnergyGrid( union_energy_grid,
                                             total_elastic_cross_section,
                                             total_cross_section,
                                             threshold );

  std::vector<double> raw_cross_section( total_cross_section.size() );
  for ( int i = 0; i < total_cross_section.size(); ++i )
  {
    raw_cross_section[i] = total_cross_section[i] - cutoff_cross_section[i];

    double relative_difference = raw_cross_section[i]/total_cross_section[i];
    
    // Check for roundoff error and reduce to zero if needed
    if ( relative_difference < 1.0e-6 )
    {
      raw_cross_section[i] = 0.0;
 
      // Update threshold index
      threshold = i+1;
    } 
  }

  std::vector<double>::iterator start = raw_cross_section.begin();
  std::advance( start, threshold );

  cross_section.assign( start, raw_cross_section.end() );

  data_container.setScreenedRutherfordElasticCrossSection( cross_section );
  data_container.setScreenedRutherfordElasticCrossSectionThresholdEnergyIndex( 
    threshold ); 
  std::cout << "done." << std::endl;
  }


  std::cout << " Setting the bremsstrahlung cross section...";
  std::cout.flush();
  this->createCrossSectionOnUnionEnergyGrid( union_energy_grid,
                                             bremsstrahlung_cross_section,
                                             cross_section,
                                             threshold );

  data_container.setBremsstrahlungCrossSection( cross_section );
  data_container.setBremsstrahlungCrossSectionThresholdEnergyIndex( threshold ); 
  std::cout << "done." << std::endl;


  std::cout << " Setting the atomic excitation cross section...";
  std::cout.flush();
  this->createCrossSectionOnUnionEnergyGrid( union_energy_grid,
                                             atomic_excitation_cross_section,
                                             cross_section,
                                             threshold );

  data_container.setAtomicExcitationCrossSection( cross_section );
  data_container.setAtomicExcitationCrossSectionThresholdEnergyIndex( 
                    threshold ); 
  std::cout << "done." << std::endl;
  

  for( unsigned i = 0; i < electroionization_cross_section.size(); ++i )
  {
    std::cout << " Setting subshell " 
	      << electroionization_cross_section[i].first 
	      << " electroionization cross section...";
    std::cout.flush();
    this->createCrossSectionOnUnionEnergyGrid( 
				   union_energy_grid,
				   electroionization_cross_section[i].second,
				   cross_section,
				   threshold );

    data_container.setElectroionizationCrossSection( 
				    electroionization_cross_section[i].first,
				    cross_section );
    data_container.setElectroionizationCrossSectionThresholdEnergyIndex(
				    electroionization_cross_section[i].first,
				    threshold );
    std::cout << "done." << std::endl;
  }
}


// Set the screened rutherford data
void StandardElectronPhotonRelaxationDataGenerator::setScreenedRutherfordData( 
    const Teuchos::RCP<const Utility::OneDDistribution>& 
        cutoff_elastic_cross_section, 
    const Teuchos::RCP<const Utility::OneDDistribution>& 
        total_elastic_cross_section,
    const std::vector<double>& elastic_energy_grid,
    const std::map<double,std::vector<double> >& elastic_pdf,
    Data::ElectronPhotonRelaxationVolatileDataContainer& data_container ) const
{
  // Calculate Moliere's screening constant and the screened rutherford normalization constant
  std::vector<double> moliere_screening_constant, 
                      screened_rutherford_normalization_constant;
  
  // iterate through all angular energy bins
  for ( int i = 0; i < elastic_energy_grid.size(); ++i )
  {
    // get the angular energy bin
    double energy = elastic_energy_grid[i];

    // get the screened rutherford cross section
    double sr_cross_section = 
        ( total_elastic_cross_section->evaluate( energy ) -
        cutoff_elastic_cross_section->evaluate( energy ) );

    double delta_cutoff_angle_cosine = ( 1.0 - d_cutoff_angle_cosine );

    if ( sr_cross_section == 0.0 )
    {
    /* in order to not calculate negative the screened Rutherford cross section
     * must be greater than ( cutoff_pdf*(1.0 - cutoff_angle_cosine ). It should also be small
     * enough to give a negligable contribution to the overall cross section.
     * This can be accomplished by setting eta slightly greater then ( 1.0 - cutoff
     * angle cosine ).
     */
    // get the pdf value at the cutoff angle cosine for the given energy
    double cutoff_pdf = elastic_pdf.find( energy )->second.back(); 

    // calculate Moliere's screening constant
    moliere_screening_constant.push_back( 1.01*delta_cutoff_angle_cosine );

    // calculate the screened rutherford normalization constant
    screened_rutherford_normalization_constant.push_back( cutoff_pdf*
        ( 2.01*delta_cutoff_angle_cosine )*( 2.01*delta_cutoff_angle_cosine ) );
    }
    else
    {
    // get the pdf value at the cutoff angle for the given energy
    double cutoff_pdf = elastic_pdf.find( energy )->second.back(); 

    // calculate Moliere's screening constant
    moliere_screening_constant.push_back( delta_cutoff_angle_cosine/( 
        sr_cross_section/( delta_cutoff_angle_cosine*cutoff_pdf ) - 1.0 ) );

    // calculate the screened rutherford normalization constant
    screened_rutherford_normalization_constant.push_back( cutoff_pdf*( 
        ( delta_cutoff_angle_cosine + moliere_screening_constant.back() )* 
        ( delta_cutoff_angle_cosine + moliere_screening_constant.back() ) ) );
    }
  }
  // Set Moliere's screening constant
  data_container.setMoliereScreeningConstant( moliere_screening_constant );

  // Set the screened rutherford normalization constant
  data_container.setScreenedRutherfordNormalizationConstant( 
    screened_rutherford_normalization_constant );  
}

// Extract the half Compton profile from the ACE table
void StandardElectronPhotonRelaxationDataGenerator::extractHalfComptonProfile( 
				      const unsigned subshell,
				      std::vector<double>& half_momentum_grid,
				      std::vector<double>& half_profile ) const
{
  // Extract the raw Compton profile data
  Teuchos::ArrayView<const double> lswd_block = 
    d_ace_epr_data->extractLSWDBlock();

  Teuchos::ArrayView<const double> swd_block = 
    d_ace_epr_data->extractSWDBlock();
  
  // Create the Compton profile subshell converter for this
  Teuchos::RCP<MonteCarlo::ComptonProfileSubshellConverter> converter;
  
  MonteCarlo::ComptonProfileSubshellConverterFactory::createConverter(
						     converter,
						     this->getAtomicNumber() );
  
  unsigned compton_subshell_index = converter->convertSubshellToIndex(
			      Data::convertENDFDesignatorToSubshellEnum( 
								  subshell ) );
    
  unsigned profile_index = lswd_block[compton_subshell_index];
  
  unsigned grid_size = swd_block[profile_index];
  
  // Extract the profile
  Teuchos::ArrayView<const double> raw_compton_profile_momentum_grid = 
    swd_block( profile_index + 1, grid_size );
  
  Teuchos::ArrayView<const double> raw_compton_profile = 
    swd_block( profile_index + 1 + grid_size, grid_size );
  
  // Make sure the ACE data has the expected properties
  TEST_FOR_EXCEPTION( raw_compton_profile_momentum_grid.front() != 0.0,
		      std::runtime_error,
		      "Error: The Compton profile momentum grid extracted "
		      "from the ACE table does not have the expected "
		      "properties (grid.front() == 0.0)!" );
  
  TEST_FOR_EXCEPTION( raw_compton_profile_momentum_grid.back() >=
		      Utility::PhysicalConstants::inverse_fine_structure_constant,
		      std::runtime_error,
		      "Error: The Compton profile momentum grid extracted "
		      "from the ACE table does not have the expected "
		      "properties (grid.back() < IFSC)!" );
  
  half_momentum_grid.assign( raw_compton_profile_momentum_grid.begin(),
			     raw_compton_profile_momentum_grid.end() );
  half_profile.assign( raw_compton_profile.begin(),
		       raw_compton_profile.end() );
}

// Extract the subshell photoelectric effect cross section
void StandardElectronPhotonRelaxationDataGenerator::extractSubshellPhotoelectricCrossSections(
	  Teuchos::Array<std::pair<unsigned,Teuchos::RCP<const Utility::OneDDistribution> > >& cross_sections ) const
{
  Teuchos::ArrayView<const double> subshell_ordering = 
    d_ace_epr_data->extractSubshellENDFDesignators();

  Teuchos::ArrayView<const double> energy_grid = 
      d_ace_epr_data->extractPhotonEnergyGrid();

  Teuchos::ArrayView<const double> raw_subshell_pe_cross_sections = 
    d_ace_epr_data->extractSPHELBlock();

  cross_sections.resize( subshell_ordering.size() );

  for( unsigned i = 0; i < subshell_ordering.size(); ++i )
  {
    cross_sections[i].first = (unsigned)subshell_ordering[i];

    Teuchos::ArrayView<const double> raw_subshell_pe_cross_section = 
      raw_subshell_pe_cross_sections( i*energy_grid.size(), 
				      energy_grid.size() );

    this->extractCrossSection<Utility::LogLog>( energy_grid,
						raw_subshell_pe_cross_section,
						cross_sections[i].second );
  }
}

// Create the subshell impulse approx incoherent cross section evaluators
void StandardElectronPhotonRelaxationDataGenerator::createSubshellImpulseApproxIncoherentCrossSectionEvaluators(
     const Data::ElectronPhotonRelaxationVolatileDataContainer& data_container,
     Teuchos::Array<std::pair<unsigned,Teuchos::RCP<const MonteCarlo::SubshellIncoherentPhotonScatteringDistribution> > >& evaluators ) const
{
  Teuchos::ArrayView<const double> subshell_ordering = 
    d_ace_epr_data->extractSubshellENDFDesignators();

  evaluators.resize( subshell_ordering.size() );

  for( unsigned i = 0; i < subshell_ordering.size(); ++i )
  {
    unsigned subshell = (unsigned)subshell_ordering[i];
    
    evaluators[i].first = subshell;

    const std::vector<double>& momentum_grid = 
      data_container.getOccupationNumberMomentumGrid( subshell );

    const std::vector<double>& occupation_number = 
      data_container.getOccupationNumber( subshell );

    Teuchos::RCP<const Utility::OneDDistribution> occupation_number_dist(
       new Utility::TabularDistribution<Utility::LinLin>( momentum_grid,
							  occupation_number ) );

    evaluators[i].second.reset( new MonteCarlo::SubshellIncoherentPhotonScatteringDistribution( 
		   Data::convertENDFDesignatorToSubshellEnum( subshell ),
		   data_container.getSubshellOccupancy( subshell ),
		   data_container.getSubshellBindingEnergy( subshell ),
		   occupation_number_dist ) );
  }
}

// Initialize the photon union energy grid
void StandardElectronPhotonRelaxationDataGenerator::initializePhotonUnionEnergyGrid( 
     const Data::ElectronPhotonRelaxationVolatileDataContainer& data_container,
     std::list<double>& union_energy_grid ) const
{
  // Add the min photon energy to the union energy grid
  union_energy_grid.push_back( d_min_photon_energy );
  
  const std::set<unsigned>& subshells = data_container.getSubshells();

  std::set<unsigned>::const_iterator subshell = subshells.begin();

  // Add the subshell binding energies
  while( subshell != subshells.end() )
  {
    double binding_energy = 
      data_container.getSubshellBindingEnergy( *subshell );

    if( binding_energy > d_min_photon_energy )
    {
      union_energy_grid.push_back( binding_energy );
      union_energy_grid.push_back( binding_energy*
				   s_threshold_energy_nudge_factor );
    }

    ++subshell;
  }

  // Add the pair production threshold
  double pp_threshold = 
    2*Utility::PhysicalConstants::electron_rest_mass_energy;

  if( pp_threshold > d_min_photon_energy )
  {
    union_energy_grid.push_back( pp_threshold );
    union_energy_grid.push_back( pp_threshold*
				 s_threshold_energy_nudge_factor );
  }

  // Add the max photon energy
  union_energy_grid.push_back( d_max_photon_energy );

  // Sort the union energy grid
  union_energy_grid.sort();
}


// Merge a secondary energy grid with the electron union energy grid
void StandardElectronPhotonRelaxationDataGenerator::mergeElectronUnionEnergyGrid( 
     const std::vector<double>& energy_grid,
     std::list<double>& union_energy_grid ) const
{
  // Assign the new grid to the union grid
  union_energy_grid.insert( union_energy_grid.begin(),
                            energy_grid.begin(), 
                            energy_grid.end() );

  // Sort the union energy grid
  union_energy_grid.sort();

  // Remove all energies less than the min
  while ( *union_energy_grid.begin() < d_min_electron_energy )
  {
      union_energy_grid.pop_front();
  }

  // Make sure the union energy grid values are unique
  union_energy_grid.unique();
}

// Create the cross section on the union energy grid
void StandardElectronPhotonRelaxationDataGenerator::createCrossSectionOnUnionEnergyGrid(
   const std::list<double>& union_energy_grid,
   const Teuchos::RCP<const Utility::OneDDistribution>& original_cross_section,
   std::vector<double>& cross_section,
   unsigned& threshold_index ) const
{
  std::vector<double> raw_cross_section( union_energy_grid.size() );
  
  std::list<double>::const_iterator energy_grid_pt = union_energy_grid.begin();
  
  unsigned index = 0u;
  
  while( energy_grid_pt != union_energy_grid.end() )
  {
    raw_cross_section[index] = 
      original_cross_section->evaluate( *energy_grid_pt );

    ++energy_grid_pt;
    ++index;
  }

  std::vector<double>::iterator start = 
    std::find_if( raw_cross_section.begin(),
		  raw_cross_section.end(),
		  notEqualZero );

  cross_section.assign( start, raw_cross_section.end() );

  threshold_index = std::distance( raw_cross_section.begin(), start );
}

// Create the cross section on the union energy grid
void StandardElectronPhotonRelaxationDataGenerator::createCrossSectionOnUnionEnergyGrid(
	     const std::list<double>& union_energy_grid,
	     const Teuchos::RCP<const MonteCarlo::SubshellIncoherentPhotonScatteringDistribution>&
	     original_cross_section,
	     std::vector<double>& cross_section,
	     unsigned& threshold_index ) const
{
  std::vector<double> raw_cross_section( union_energy_grid.size() );
  
  std::list<double>::const_iterator energy_grid_pt = union_energy_grid.begin();
  
  unsigned index = 0u;
  
  while( energy_grid_pt != union_energy_grid.end() )
  {
    raw_cross_section[index] = 
      original_cross_section->evaluateIntegratedCrossSection( 
				  *energy_grid_pt, 
				  d_subshell_incoherent_evaluation_tolerance );
    
    ++energy_grid_pt;
    ++index;
  }
  
  std::vector<double>::iterator start = 
    std::find_if( raw_cross_section.begin(),
		  raw_cross_section.end(),
		  notEqualZero );

  cross_section.assign( start, raw_cross_section.end() );

  threshold_index = std::distance( raw_cross_section.begin(), start );
}

// Calculate the total photoelectric cross section
void StandardElectronPhotonRelaxationDataGenerator::calculateTotalPhotoelectricCrossSection( 
	                   Data::ElectronPhotonRelaxationVolatileDataContainer&
			   data_container ) const
{
  const std::vector<double>& energy_grid = 
    data_container.getPhotonEnergyGrid();

  std::vector<double> raw_cross_section( energy_grid.size(), 0.0 );
  
  const std::set<unsigned>& subshells = data_container.getSubshells();

  std::set<unsigned>::const_iterator subshell = subshells.begin();

  while( subshell != subshells.end() )
  {
    const std::vector<double>& subshell_photoelectric_cs = 
      data_container.getSubshellPhotoelectricCrossSection( *subshell );

    unsigned start_index = 
      energy_grid.size() - subshell_photoelectric_cs.size();
    
    for( unsigned i = 0; i < subshell_photoelectric_cs.size(); ++i )
      raw_cross_section[start_index+i] += subshell_photoelectric_cs[i];
        
    ++subshell;
  }

  std::vector<double>::iterator start = 
    std::find_if( raw_cross_section.begin(),
		  raw_cross_section.end(),
		  notEqualZero );

  std::vector<double> cross_section;
  cross_section.assign( start, raw_cross_section.end() );

  unsigned threshold = std::distance( raw_cross_section.begin(), start );

  data_container.setPhotoelectricCrossSection( cross_section );
  data_container.setPhotoelectricCrossSectionThresholdEnergyIndex( threshold );
}

// Calculate the total impulse approx. incoherent cross section
void StandardElectronPhotonRelaxationDataGenerator::calculateImpulseApproxTotalIncoherentCrossSection(
		           Data::ElectronPhotonRelaxationVolatileDataContainer&
			   data_container ) const
{
  const std::vector<double>& energy_grid = 
    data_container.getPhotonEnergyGrid();

  std::vector<double> raw_cross_section( energy_grid.size(), 0.0 );
  
  const std::set<unsigned>& subshells = data_container.getSubshells();

  std::set<unsigned>::const_iterator subshell = subshells.begin();

  while( subshell != subshells.end() )
  {
    const std::vector<double>& subshell_incoherent_cs = 
      data_container.getImpulseApproxSubshellIncoherentCrossSection(*subshell);
    
    unsigned start_index = energy_grid.size() - subshell_incoherent_cs.size();

    for( unsigned i = 0; i < subshell_incoherent_cs.size(); ++i )
      raw_cross_section[start_index+i] += subshell_incoherent_cs[i];
        
    ++subshell;
  }

  std::vector<double>::iterator start = 
    std::find_if( raw_cross_section.begin(),
		  raw_cross_section.end(),
		  notEqualZero );

  std::vector<double> cross_section;
  cross_section.assign( start, raw_cross_section.end() );

  unsigned threshold = std::distance( raw_cross_section.begin(), start );

  data_container.setImpulseApproxIncoherentCrossSection( cross_section );
  data_container.setImpulseApproxIncoherentCrossSectionThresholdEnergyIndex(
								   threshold );
}

// Calculate the Waller-Hartree total cross section
void StandardElectronPhotonRelaxationDataGenerator::calculateWallerHartreeTotalCrossSection(
		          Data::ElectronPhotonRelaxationVolatileDataContainer&
			  data_container ) const
{
  const std::vector<double>& energy_grid = 
    data_container.getPhotonEnergyGrid();

  std::vector<double> cross_section( energy_grid.size(), 0.0 );
  
  const std::vector<double>& incoherent_cs = 
    data_container.getWallerHartreeIncoherentCrossSection();

  unsigned start_index = energy_grid.size() - incoherent_cs.size();

  for( unsigned i = 0; i < incoherent_cs.size(); ++i )
    cross_section[start_index+i] += incoherent_cs[i];
  
  const std::vector<double>& coherent_cs = 
    data_container.getWallerHartreeCoherentCrossSection();

  start_index = energy_grid.size() - coherent_cs.size();

  for( unsigned i = 0; i < coherent_cs.size(); ++i )
    cross_section[start_index+i] += coherent_cs[i];
  
  const std::vector<double>& pair_production_cs = 
    data_container.getPairProductionCrossSection();

  start_index = energy_grid.size() - pair_production_cs.size();

  for( unsigned i = 0; i < pair_production_cs.size(); ++i )
    cross_section[start_index+i] += pair_production_cs[i];

  const std::vector<double>& photoelectric_cs = 
    data_container.getPhotoelectricCrossSection();

  start_index = energy_grid.size() - photoelectric_cs.size();

  for( unsigned i = 0; i < photoelectric_cs.size(); ++i )
    cross_section[start_index+i] += photoelectric_cs[i];
  
  data_container.setWallerHartreeTotalCrossSection( cross_section );
}

// Calculate the impulse approx total cross section
void StandardElectronPhotonRelaxationDataGenerator::calculateImpulseApproxTotalCrossSection(
		          Data::ElectronPhotonRelaxationVolatileDataContainer&
			  data_container ) const
{
  const std::vector<double>& energy_grid = 
    data_container.getPhotonEnergyGrid();

  std::vector<double> cross_section( energy_grid.size(), 0.0 );
  
  const std::vector<double>& incoherent_cs = 
    data_container.getImpulseApproxIncoherentCrossSection();

  unsigned start_index = energy_grid.size() - incoherent_cs.size();
  
  for( unsigned i = 0; i < incoherent_cs.size(); ++i )
    cross_section[start_index+i] += incoherent_cs[i];
  
  const std::vector<double>& coherent_cs = 
    data_container.getWallerHartreeCoherentCrossSection();

  start_index = energy_grid.size() - coherent_cs.size();

  for( unsigned i = 0; i < coherent_cs.size(); ++i )
    cross_section[start_index+i] += coherent_cs[i];
  
  const std::vector<double>& pair_production_cs = 
    data_container.getPairProductionCrossSection();

  start_index = energy_grid.size() - pair_production_cs.size();

  for( unsigned i = 0; i < pair_production_cs.size(); ++i )
    cross_section[start_index+i] += pair_production_cs[i];

  const std::vector<double>& photoelectric_cs = 
    data_container.getPhotoelectricCrossSection();

  start_index = energy_grid.size() - photoelectric_cs.size();

  for( unsigned i = 0; i < photoelectric_cs.size(); ++i )
    cross_section[start_index+i] += photoelectric_cs[i];
  
  data_container.setImpulseApproxTotalCrossSection( cross_section );
}

// Calculate the elastic anglular distribution for the angle cosine
void StandardElectronPhotonRelaxationDataGenerator::calculateElasticAngleCosine(
    const std::vector<double>& raw_elastic_angle,
    const std::vector<double>& raw_elastic_pdf,
    std::vector<double>& elastic_angle,
    std::vector<double>& elastic_pdf ) const
{
  int size = raw_elastic_angle.size();
  int r_bin = size - 1;

  elastic_angle.resize( size );
  elastic_pdf.resize( size );

  for ( int bin = 0; bin < size; bin++ )
  {
    elastic_pdf[r_bin] = raw_elastic_pdf[bin];
    long double angle_cosine = 1.0L - raw_elastic_angle[bin];
    elastic_angle[r_bin] = angle_cosine;
    r_bin--;
  }
}

} // end DataGen namespace

//---------------------------------------------------------------------------//
// end DataGen_StandardElectronPhotonRelaxationDataGenerator.cpp
//---------------------------------------------------------------------------//<|MERGE_RESOLUTION|>--- conflicted
+++ resolved
@@ -29,30 +29,13 @@
 StandardElectronPhotonRelaxationDataGenerator::StandardElectronPhotonRelaxationDataGenerator( 
         const unsigned atomic_number,
         const Teuchos::RCP<const Data::XSSEPRDataExtractor>& ace_epr_data,
-<<<<<<< HEAD
-<<<<<<< HEAD
         const Teuchos::RCP<const Data::ENDLDataContainer>&
             endl_data_container,
-=======
-        const Teuchos::RCP<Data::ENDLFileHandler>& eedl_file_handler,
->>>>>>> 5fb9119b76c416abd7e326d1ac55ec76f147ec8b
-=======
-        const Teuchos::RCP<const Data::ENDLDataContainer>&
-            endl_data_container,
->>>>>>> 16e620a4
         const double min_photon_energy,
         const double max_photon_energy,
         const double min_electron_energy,
         const double max_electron_energy,
-<<<<<<< HEAD
-<<<<<<< HEAD
         const double cutoff_angle_cosine,
-=======
-        const double cutoff_angle,
->>>>>>> 5fb9119b76c416abd7e326d1ac55ec76f147ec8b
-=======
-        const double cutoff_angle_cosine,
->>>>>>> 16e620a4
         const double occupation_number_evaluation_tolerance,
         const double subshell_incoherent_evaluation_tolerance,
         const double grid_convergence_tol,
@@ -60,28 +43,12 @@
         const double grid_distance_tol )
   : ElectronPhotonRelaxationDataGenerator( atomic_number ),
     d_ace_epr_data( ace_epr_data ),
-<<<<<<< HEAD
-<<<<<<< HEAD
     d_endl_data_container( endl_data_container ),
-=======
-    d_eedl_file_handler( eedl_file_handler ),
->>>>>>> 5fb9119b76c416abd7e326d1ac55ec76f147ec8b
-=======
-    d_endl_data_container( endl_data_container ),
->>>>>>> 16e620a4
     d_min_photon_energy( min_photon_energy ),
     d_max_photon_energy( max_photon_energy ),
     d_min_electron_energy( min_electron_energy ),
     d_max_electron_energy( max_electron_energy ),
-<<<<<<< HEAD
-<<<<<<< HEAD
     d_cutoff_angle_cosine( cutoff_angle_cosine ),
-=======
-    d_cutoff_angle( cutoff_angle ),
->>>>>>> 5fb9119b76c416abd7e326d1ac55ec76f147ec8b
-=======
-    d_cutoff_angle_cosine( cutoff_angle_cosine ),
->>>>>>> 16e620a4
     d_occupation_number_evaluation_tolerance( occupation_number_evaluation_tolerance ),
     d_subshell_incoherent_evaluation_tolerance( subshell_incoherent_evaluation_tolerance ),
     d_grid_convergence_tol( grid_convergence_tol ),
@@ -99,21 +66,8 @@
   testPrecondition( min_electron_energy > 0.0 );
   testPrecondition( min_electron_energy < max_electron_energy );
   // Make sure the cutoff angle is valid
-<<<<<<< HEAD
-<<<<<<< HEAD
-=======
->>>>>>> 16e620a4
   testPrecondition( cutoff_angle_cosine <= 1.0 );
   testPrecondition( cutoff_angle_cosine > -1.0 );
-
-  
-<<<<<<< HEAD
-=======
-  testPrecondition( cutoff_angle >= 0.0 );
-  testPrecondition( cutoff_angle < 2.0 );
->>>>>>> 5fb9119b76c416abd7e326d1ac55ec76f147ec8b
-=======
->>>>>>> 16e620a4
 }
 
 // Populate the electron-photon-relaxation data container
@@ -124,10 +78,6 @@
   // Set the table data
   // Set the atomic number
   this->setAtomicNumber( data_container );
-<<<<<<< HEAD
-<<<<<<< HEAD
-=======
->>>>>>> 16e620a4
   data_container.setMinPhotonEnergy( d_min_photon_energy );
   data_container.setMaxPhotonEnergy( d_max_photon_energy );
   data_container.setMinElectronEnergy( d_min_electron_energy );
@@ -141,15 +91,6 @@
   data_container.setGridAbsoluteDifferenceTolerance( d_grid_absolute_diff_tol );
   data_container.setGridDistanceTolerance( d_grid_distance_tol );
 
-<<<<<<< HEAD
-=======
-/*
-  // Set cutoff angle
-  data_container.setCutoffAngle( d_cutoff_angle );
-*/
->>>>>>> 5fb9119b76c416abd7e326d1ac55ec76f147ec8b
-=======
->>>>>>> 16e620a4
   // Set the relaxation data
   std::cout << "Setting the relaxation data...";
   std::cout.flush();
@@ -869,13 +810,8 @@
         elastic_pdf[*energy] );
   }
 
-<<<<<<< HEAD
   data_container.setCutoffElasticPDF( elastic_pdf );
   data_container.setCutoffElasticAngles( elastic_angle );
-=======
-  data_container.setAnalogElasticPDF( elastic_pdf );
-  data_container.setAnalogElasticAngles( elastic_angle );
->>>>>>> 16e620a4
 
   // Set the screened Rutherford cross section data
   setScreenedRutherfordData( cutoff_elastic_cross_section, 
