--- conflicted
+++ resolved
@@ -15,11 +15,7 @@
 
 // FRENSIE Includes
 #include "DataGen_StandardAdjointElectronPhotonRelaxationDataGenerator.hpp"
-<<<<<<< HEAD
-=======
 #include "DataGen_AdjointPairProductionEnergyDistributionNormConstantEvaluator.hpp"
-#include "DataGen_MomentPreservingElectronDataGenerator.hpp"
->>>>>>> 308bd9ae
 #include "MonteCarlo_ElasticElectronScatteringDistributionNativeFactory.hpp"
 #include "MonteCarlo_ElectroatomicReactionNativeFactory.hpp"
 #include "MonteCarlo_AnalogElasticElectroatomicReaction.hpp"
@@ -43,11 +39,6 @@
 #include "Utility_StandardHashBasedGridSearcher.hpp"
 
 namespace DataGen{
-
-// Initialize the static member data
-
-const double StandardAdjointElectronPhotonRelaxationDataGenerator::s_threshold_energy_nudge_factor = 1.0e-4;
-const double StandardAdjointElectronPhotonRelaxationDataGenerator::s_min_tabulated_energy_loss = 1.0e-7;
 
 // Advanced Constructor
 StandardAdjointElectronPhotonRelaxationDataGenerator::StandardAdjointElectronPhotonRelaxationDataGenerator(
@@ -72,9 +63,11 @@
     d_adjoint_incoherent_grid_convergence_tol( 0.001 ),
     d_adjoint_incoherent_grid_absolute_diff_tol( 1e-20 ),
     d_adjoint_incoherent_grid_distance_tol( 1e-14 ),
-    d_cutoff_angle_cosine( 1.0 ),
-    d_number_of_moment_preserving_angles( 0 ),
-    d_adjoint_bremsstrahlung_evaluation_tolerance( 0.001 )
+    d_adjoint_bremsstrahlung_evaluation_tolerance( 0.001 ),
+    d_adjoint_electroionization_evaluation_tolerance( 1e-5 ),
+    d_adjoint_electron_grid_convergence_tol( 0.001 ),
+    d_adjoint_electron_absolute_diff_tol( 1e-16 ),
+    d_adjoint_electron_distance_tol( 1e-8 )
 {
   // Make sure the forward epr data is valid
   testPrecondition( forward_epr_data.get() );
@@ -279,34 +272,16 @@
   return d_adjoint_incoherent_grid_distance_tol;
 }
 
-// Set the cutoff angle cosine above which screened rutherford is used
-void StandardAdjointElectronPhotonRelaxationDataGenerator::setCutoffAngleCosine(
-                                             const double cutoff_angle_cosine )
-{
-  // Make sure the cutoff angle cosine is valid
-  testPrecondition( cutoff_angle_cosine >= -1.0 );
-  testPrecondition( cutoff_angle_cosine <= 1.0 );
-
-  d_cutoff_angle_cosine = cutoff_angle_cosine;
-}
-
 // Get the cutoff angle cosine above which screened rutherford is used
 double StandardAdjointElectronPhotonRelaxationDataGenerator::getCutoffAngleCosine() const
 {
-  return d_cutoff_angle_cosine;
-}
-
-// Set the number of moment preserving angles
-void StandardAdjointElectronPhotonRelaxationDataGenerator::setNumberOfMomentumPreservingAngles(
-                            const unsigned number_of_moment_preserving_angles )
-{
-  d_number_of_moment_preserving_angles = number_of_moment_preserving_angles;
+  return d_forward_epr_data->getCutoffAngleCosine();
 }
 
 // Get the number of moment preserving angles
-unsigned StandardAdjointElectronPhotonRelaxationDataGenerator::getNumberOfMomentumPreservingAngles() const
-{
-  return d_number_of_moment_preserving_angles;
+unsigned StandardAdjointElectronPhotonRelaxationDataGenerator::getNumberOfMomentPreservingAngles() const
+{
+  return d_forward_epr_data->getCutoffAngleCosine();
 }
   
 // Set the evaluation tolerance for the adjoint bremsstrahlung cross section
@@ -326,19 +301,118 @@
   return d_adjoint_bremsstrahlung_evaluation_tolerance;
 }
 
+// Set the evaluation tolerance for the adjoint electroionization cross section
+void StandardAdjointElectronPhotonRelaxationDataGenerator::setAdjointElectroionizationCrossSectionEvaluationTolerance(
+                                           const double evaluation_tolerance )
+{
+  d_adjoint_electroionization_evaluation_tolerance = evaluation_tolerance;
+}
+  
+// Get the evaluation tolerance for the adjoint electroionization cross section
+double StandardAdjointElectronPhotonRelaxationDataGenerator::getAdjointElectroionizationCrossSectionEvaluationTolerance() const
+{
+  return d_adjoint_electroionization_evaluation_tolerance;
+}
+
+// Set the adjoint electron grid convergence tolerance
+void StandardAdjointElectronPhotonRelaxationDataGenerator::setAdjointElectronGridConvergenceTolerance(
+                        const double adjoint_electron_grid_convergence_tol )
+{
+  d_adjoint_electron_grid_convergence_tol =
+    adjoint_electron_grid_convergence_tol;
+}
+
+// Get the adjoint electron grid convergence tolerance
+double StandardAdjointElectronPhotonRelaxationDataGenerator::getAdjointElectronGridConvergenceTolerance() const
+{
+  return d_adjoint_electron_grid_convergence_tol;
+}
+
+// Set the adjoint electron absolute diff tolerance
+void StandardAdjointElectronPhotonRelaxationDataGenerator::setAdjointElectronAbsoluteDifferenceTolerance(
+                        const double adjoint_electron_absolute_diff_tol )
+{
+  d_adjoint_electron_absolute_diff_tol = adjoint_electron_absolute_diff_tol;
+}
+
+// Get the adjoint electron absolute diff tolerance
+double StandardAdjointElectronPhotonRelaxationDataGenerator::getAdjointElectronAbsoluteDifferenceTolerance() const
+{
+  return d_adjoint_electron_absolute_diff_tol;
+}
+
+// Set the adjoint electron distance tolerance
+void StandardAdjointElectronPhotonRelaxationDataGenerator::setAdjointElectronDistanceTolerance(
+                        const double adjoint_electron_distance_tol )
+{
+  d_adjoint_electron_distance_tol = adjoint_electron_distance_tol;
+}
+
+// Get the adjoint electron distance tolerance
+double StandardAdjointElectronPhotonRelaxationDataGenerator::getAdjointElectronDistanceTolerance() const
+{
+  return d_adjoint_electron_distance_tol;
+}
+
 // Populate the adjoint electron-photon-relaxation data container
 void StandardAdjointElectronPhotonRelaxationDataGenerator::populateEPRDataContainer(
     Data::AdjointElectronPhotonRelaxationVolatileDataContainer& data_container ) const
 {
   // Set the table data
-<<<<<<< HEAD
   (*d_os_log) << std::endl << "Setting the table data...";
   d_os_log->flush();
   this->setTableData( data_container );
   (*d_os_log) << "done." << std::endl;
-=======
+
+  // Set the relaxation data
+  (*d_os_log) << std::endl << "Setting the adjoint relaxation data...";
+  d_os_log->flush();
+  this->setAdjointRelaxationData( data_container );
+  (*d_os_log) << "done." << std::endl;
+
+  // Set the Compton profile data
+  (*d_os_log) << "Setting the Compton profile data...";
+  d_os_log->flush();
+  this->setComptonProfileData( data_container );
+  (*d_os_log) << "done." << std::endl;
+
+  // Set the occupation number data
+  (*d_os_log) << "Setting the occupation number data...";
+  d_os_log->flush();
+  this->setOccupationNumberData( data_container );
+  (*d_os_log) << "done." << std::endl;
+
+  // Set the Waller-Hartree scattering function data
+  (*d_os_log) << "Setting the Waller-Hartree scattering function data...";
+  d_os_log->flush();
+  this->setWallerHartreeScatteringFunctionData( data_container );
+  (*d_os_log) << "done." << std::endl;
+
+  // Set the Waller-Hartree atomic form factor data
+  (*d_os_log) << "Setting the Waller-Hartree atomic form factor data...";
+  d_os_log->flush();
+  this->setWallerHartreeAtomicFormFactorData( data_container );
+  (*d_os_log) << "done." << std::endl;
+
+  // Set the photon data
+  (*d_os_log) << "Setting the adjoint photon data... " << std::endl;
+  d_os_log->flush();
+  this->setAdjointPhotonData( data_container );
+  (*d_os_log) << "done." << std::endl;
+
+  // Set the electron data
+  (*d_os_log) << "Setting the adjoint electron data: " << std::endl;
+  this->setAdjointElectronData( data_container );
+  (*d_os_log) << "done." << std::endl;
+}
+
+// Set the table data
+void StandardAdjointElectronPhotonRelaxationDataGenerator::setTableData(
+    Data::AdjointElectronPhotonRelaxationVolatileDataContainer& data_container ) const
+{
   this->setBasicData( data_container );
   this->setDefaultConvergenceParameters( data_container );
+
   data_container.setAdjointPairProductionEnergyDistNormConstantEvaluationTolerance(
              d_adjoint_pair_production_energy_dist_norm_const_evaluation_tol );
   data_container.setAdjointTripletProductionEnergyDistNormConstantEvaluationTolerance(
@@ -355,67 +429,6 @@
                                  d_adjoint_incoherent_grid_absolute_diff_tol );
   data_container.setAdjointIncoherentGridDistanceTolerance(
                                       d_adjoint_incoherent_grid_distance_tol );
-  data_container.setCutoffAngleCosine( d_cutoff_angle_cosine );
-  data_container.setNumberOfAdjointMomentPreservingAngles(
-                                        d_number_of_moment_preserving_angles );
->>>>>>> 308bd9ae
-
-  // Set the relaxation data
-  (*d_os_log) << std::endl << "Setting the adjoint relaxation data...";
-  d_os_log->flush();
-  this->setAdjointRelaxationData( data_container );
-  (*d_os_log) << "done." << std::endl;
-
-  // Set the Compton profile data
-  (*d_os_log) << "Setting the Compton profile data...";
-  d_os_log->flush();
-  this->setComptonProfileData( data_container );
-  (*d_os_log) << "done." << std::endl;
-
-  // Set the occupation number data
-  (*d_os_log) << "Setting the occupation number data...";
-  d_os_log->flush();
-  this->setOccupationNumberData( data_container );
-  (*d_os_log) << "done." << std::endl;
-
-  // Set the Waller-Hartree scattering function data
-  (*d_os_log) << "Setting the Waller-Hartree scattering function data...";
-  d_os_log->flush();
-  this->setWallerHartreeScatteringFunctionData( data_container );
-  (*d_os_log) << "done." << std::endl;
-
-  // Set the Waller-Hartree atomic form factor data
-  (*d_os_log) << "Setting the Waller-Hartree atomic form factor data...";
-  d_os_log->flush();
-  this->setWallerHartreeAtomicFormFactorData( data_container );
-  (*d_os_log) << "done." << std::endl;
-
-  // Set the photon data
-  (*d_os_log) << "Setting the adjoint photon data... " << std::endl;
-  d_os_log->flush();
-  this->setAdjointPhotonData( data_container );
-  (*d_os_log) << "done." << std::endl;
-
-  // Set the electron data
-  (*d_os_log) << "Setting the adjoint electron data: " << std::endl;
-  this->setAdjointElectronData( data_container );
-  (*d_os_log) << "done." << std::endl;
-}
-
-// Set the table data
-void StandardAdjointElectronPhotonRelaxationDataGenerator::setTableData(
-    Data::AdjointElectronPhotonRelaxationVolatileDataContainer& data_container ) const
-{
-  data_container.setAtomicNumber( this->getAtomicNumber() );
-  data_container.setMinPhotonEnergy( this->getMinPhotonEnergy() );
-  data_container.setMaxPhotonEnergy( this->getMaxPhotonEnergy() );
-  data_container.setMinElectronEnergy( this->getMinElectronEnergy() );
-  data_container.setMaxElectronEnergy( this->getMaxElectronEnergy() );
-  data_container.setGridConvergenceTolerance(
-                    this->getDefaultGridConvergenceTolerance() );
-  data_container.setGridAbsoluteDifferenceTolerance(
-                    this->getDefaultAbsoluteDifferenceTolerance() );
-  data_container.setGridDistanceTolerance( this->getDefaultDistanceTolerance() );
   data_container.setCutoffAngleCosine(
                     d_forward_epr_data->getCutoffAngleCosine() );
   data_container.setNumberOfAdjointMomentPreservingAngles(
@@ -1949,6 +1962,10 @@
 }
 
 // Create the adjoint bremsstrahlung cross section evaluator
+    /*! \details This function uses the bremsstrahlung reaction and the primary
+     * (incoming) energy grid of the pdf distribution to construct the adjoint
+     * cross section evaluator. 
+     */
 void StandardAdjointElectronPhotonRelaxationDataGenerator::createAdjointBremsstrahlungCrossSectionEvaluator(
     const Teuchos::ArrayRCP<const double>& forward_electron_energy_grid,
     const Teuchos::RCP<Utility::HashBasedGridSearcher>& forward_grid_searcher,
@@ -2021,6 +2038,10 @@
 }
 
 // Create the adjoint electroionization subshell cross section evaluator
+    /*! \details This function uses the electroionization subshell reactions
+     * and the primary (incoming) energy grids of the pdf subshell distributions
+     * to construct the adjoint cross section evaluator. 
+     */
 void StandardAdjointElectronPhotonRelaxationDataGenerator::createAdjointElectroionizationSubshellCrossSectionEvaluator(
     const Teuchos::ArrayRCP<const double>& forward_electron_energy_grid,
     const Teuchos::RCP<Utility::HashBasedGridSearcher>& forward_grid_searcher,
@@ -2048,6 +2069,13 @@
       *shell,
       electroionization_subshell_reaction );
 
+    /* The max energy nudge value should be greater than the binding energy (a
+     * factor of two is used to help with convergence). The energy to outgoing
+     * energy nudge value should be equal to or greater than the binding energy,
+     * by adding a factor of 1e-7 to the binding energy the integrated cross
+     * section assumes all knock-on electrons with an energy < 1e-7 have a pdf
+     * and cross section value of zero.
+     */
     adjoint_electroionization_cs_evaluators[*shell].reset(
       new DataGen::AdjointElectronCrossSectionEvaluator<ElectroionizationReaction>(
           electroionization_subshell_reaction,
@@ -2078,14 +2106,10 @@
       data_container.getSubshellBindingEnergy( *subshell );
 
       union_energy_grid.push_back(
-        this->getMaxElectronEnergy() - binding_energy - s_min_tabulated_energy_loss );
+        this->getMaxElectronEnergy() - binding_energy - 1e-7 );
 
     ++subshell;
   }
-
-  // Add a max allowed adjoint energy bin
-  union_energy_grid.push_back(
-    this->getMaxElectronEnergy() - s_min_tabulated_energy_loss );
 
   // Add the max electron energy
   union_energy_grid.push_back( this->getMaxElectronEnergy() );
@@ -2123,113 +2147,6 @@
               max_energy );
 }
 
-<<<<<<< HEAD
-// Initialize table generation data
-// Note: We will initialize the table generation data in this method instead
-//       of the initializer list of each constructor to avoid having to change
-//       the default values in all initializer lists.
-void StandardAdjointElectronPhotonRelaxationDataGenerator::initializeTableGenerationData()
-{
-  // Photon table generation default data
-  d_adjoint_incoherent_max_energy_nudge_value = 0.2;
-  d_adjoint_incoherent_energy_to_max_energy_nudge_value = 1e-6;
-  d_adjoint_incoherent_evaluation_tol = 0.001;
-  d_adjoint_incoherent_grid_convergence_tol = 0.001;
-  d_adjoint_incoherent_absolute_diff_tol = 1e-20;
-  d_adjoint_incoherent_distance_tol = 1e-14;
-
-  // Electron table generation default data
-  d_adjoint_bremsstrahlung_evaluation_tolerance = 0.001;
-  d_adjoint_electroionization_evaluation_tolerance = 1e-5;
-  d_adjoint_electron_grid_convergence_tol = 0.001;
-  d_adjoint_electron_absolute_diff_tol = 1e-16;
-  d_adjoint_electron_distance_tol = 1e-8;
-}
-
-// Get the cutoff angle cosine above which screened rutherford is used
-double StandardAdjointElectronPhotonRelaxationDataGenerator::getCutoffAngleCosine() const
-{
-  return d_forward_epr_data->getCutoffAngleCosine();
-}
-/*
-// Set the number of moment preserving angles
-  void setNumberOfMomentumPreservingAngles(
-                           const unsigned number_of_moment_preserving_angles );
-*/
-// Get the number of moment preserving angles
-unsigned StandardAdjointElectronPhotonRelaxationDataGenerator::getNumberOfMomentPreservingAngles() const
-{
-  return d_forward_epr_data->getNumberOfMomentPreservingAngles();
-}
-  
-// Set the evaluation tolerance for the adjoint bremsstrahlung cross section
-void StandardAdjointElectronPhotonRelaxationDataGenerator::setAdjointBremsstrahlungCrossSectionEvaluationTolerance(
-                                           const double evaluation_tolerance )
-{
-  d_adjoint_bremsstrahlung_evaluation_tolerance = evaluation_tolerance;
-}
-  
-// Get the evaluation tolerance for the adjoint bremsstrahlung cross section
-double StandardAdjointElectronPhotonRelaxationDataGenerator::getAdjointBremsstrahlungCrossSectionEvaluationTolerance() const
-{
-  return d_adjoint_bremsstrahlung_evaluation_tolerance;
-}
-
-// Set the evaluation tolerance for the adjoint electroionization cross section
-void StandardAdjointElectronPhotonRelaxationDataGenerator::setAdjointElectroionizationCrossSectionEvaluationTolerance(
-                                           const double evaluation_tolerance )
-{
-  d_adjoint_electroionization_evaluation_tolerance = evaluation_tolerance;
-}
-  
-// Get the evaluation tolerance for the adjoint electroionization cross section
-double StandardAdjointElectronPhotonRelaxationDataGenerator::getAdjointElectroionizationCrossSectionEvaluationTolerance() const
-{
-  return d_adjoint_electroionization_evaluation_tolerance;
-}
-
-// Set the adjoint electron grid convergence tolerance
-void StandardAdjointElectronPhotonRelaxationDataGenerator::setAdjointElectronGridConvergenceTolerance(
-                        const double adjoint_electron_grid_convergence_tol )
-{
-  d_adjoint_electron_grid_convergence_tol =
-    adjoint_electron_grid_convergence_tol;
-}
-
-// Get the adjoint electron grid convergence tolerance
-double StandardAdjointElectronPhotonRelaxationDataGenerator::getAdjointElectronGridConvergenceTolerance() const
-{
-  return d_adjoint_electron_grid_convergence_tol;
-}
-
-// Set the adjoint electron absolute diff tolerance
-void StandardAdjointElectronPhotonRelaxationDataGenerator::setAdjointElectronAbsoluteDifferenceTolerance(
-                        const double adjoint_electron_absolute_diff_tol )
-{
-  d_adjoint_electron_absolute_diff_tol = adjoint_electron_absolute_diff_tol;
-}
-
-// Get the adjoint electron absolute diff tolerance
-double StandardAdjointElectronPhotonRelaxationDataGenerator::getAdjointElectronAbsoluteDifferenceTolerance() const
-{
-  return d_adjoint_electron_absolute_diff_tol;
-}
-
-// Set the adjoint electron distance tolerance
-void StandardAdjointElectronPhotonRelaxationDataGenerator::setAdjointElectronDistanceTolerance(
-                        const double adjoint_electron_distance_tol )
-{
-  d_adjoint_electron_distance_tol = adjoint_electron_distance_tol;
-}
-
-// Get the adjoint electron distance tolerance
-double StandardAdjointElectronPhotonRelaxationDataGenerator::getAdjointElectronDistanceTolerance() const
-{
-  return d_adjoint_electron_distance_tol;
-}
-
-=======
->>>>>>> 308bd9ae
 } // end DataGen namespace
 
 //---------------------------------------------------------------------------//
