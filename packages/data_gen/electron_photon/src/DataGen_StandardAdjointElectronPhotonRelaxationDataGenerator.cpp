--- conflicted
+++ resolved
@@ -18,6 +18,7 @@
 #include "MonteCarlo_AnalogElasticElectroatomicReaction.hpp"
 #include "MonteCarlo_BremsstrahlungElectronScatteringDistribution.hpp"
 #include "MonteCarlo_ElectroatomicReactionENDLFactory.hpp"
+#include "MonteCarlo_VoidStandardElectroatomicReaction.hpp"
 #include "Data_SubshellType.hpp"
 #include "Utility_SearchAlgorithms.hpp"
 #include "Utility_GridGenerator.hpp"
@@ -29,30 +30,9 @@
 namespace DataGen{
 
 // Initialize the static member data
-<<<<<<< HEAD
+
 const double StandardAdjointElectronPhotonRelaxationDataGenerator::s_threshold_energy_nudge_factor = 1.0001;
 const double StandardAdjointElectronPhotonRelaxationDataGenerator::s_min_tabulated_energy_loss = 1.0e-7;
-// Constructor
-StandardAdjointElectronPhotonRelaxationDataGenerator::StandardAdjointElectronPhotonRelaxationDataGenerator(
-        const unsigned atomic_number,
-        const std::shared_ptr<const Data::XSSEPRDataExtractor>& ace_epr_data,
-        const std::shared_ptr<const Data::ENDLDataContainer>& forward_endl_data,
-        const double min_photon_energy,
-        const double max_photon_energy,
-        const double min_electron_energy,
-        const double max_electron_energy,
-        const double cutoff_angle_cosine,
-        const unsigned number_of_moment_preserving_angles,
-        const double adjoint_bremsstrahlung_evaluation_tolerance,
-        const double adjoint_electroionization_evaluation_tolerance,
-        const double grid_convergence_tol,
-        const double grid_absolute_diff_tol,
-        const double grid_distance_tol )
-  : AdjointElectronPhotonRelaxationDataGenerator( atomic_number ),
-    d_ace_epr_data( ace_epr_data ),
-    d_forward_endl_data( forward_endl_data ),
-=======
-const double StandardAdjointElectronPhotonRelaxationDataGenerator::s_threshold_energy_nudge_factor = 1.0e-5;
 
 // Advanced Constructor
 StandardAdjointElectronPhotonRelaxationDataGenerator::StandardAdjointElectronPhotonRelaxationDataGenerator(
@@ -65,12 +45,12 @@
       const double cutoff_angle_cosine,
       const unsigned number_of_moment_preserving_angles,
       const double adjoint_bremsstrahlung_evaluation_tolerance,
+      const double adjoint_electroionization_evaluation_tolerance,
       const double grid_convergence_tol,
       const double grid_absolute_diff_tol,
       const double grid_distance_tol )
   : AdjointElectronPhotonRelaxationDataGenerator( forward_epr_data->getAtomicNumber() ),
     d_forward_epr_data( forward_epr_data ),
->>>>>>> 9869350c
     d_min_photon_energy( min_photon_energy ),
     d_max_photon_energy( max_photon_energy ),
     d_min_electron_energy( min_electron_energy ),
@@ -149,28 +129,24 @@
       const double cutoff_angle_cosine,
       const unsigned number_of_moment_preserving_angles,
       const double adjoint_bremsstrahlung_evaluation_tolerance,
+      const double adjoint_electroionization_evaluation_tolerance,
       const double grid_convergence_tol,
       const double grid_absolute_diff_tol,
       const double grid_distance_tol )
-  : AdjointElectronPhotonRelaxationDataGenerator( forward_epr_data->getAtomicNumber() ),
-    d_forward_epr_data( forward_epr_data ),
-    d_min_photon_energy( forward_epr_data->getMinPhotonEnergy() ),
-    d_max_photon_energy( forward_epr_data->getMaxPhotonEnergy() ),
-    d_min_electron_energy( forward_epr_data->getMinElectronEnergy() ),
-    d_max_electron_energy( forward_epr_data->getMaxElectronEnergy() ),
-    d_cutoff_angle_cosine( cutoff_angle_cosine ),
-    d_number_of_moment_preserving_angles( number_of_moment_preserving_angles ),
-    d_adjoint_bremsstrahlung_evaluation_tolerance( adjoint_bremsstrahlung_evaluation_tolerance ),
-    d_grid_convergence_tol( grid_convergence_tol ),
-    d_grid_absolute_diff_tol( grid_absolute_diff_tol ),
-    d_grid_distance_tol( grid_distance_tol )
-{
-  // Make sure the cutoff angle is valid
-  testPrecondition( cutoff_angle_cosine <= 1.0 );
-  testPrecondition( cutoff_angle_cosine > -1.0 );
-  // Make sure the number of moment preserving angles is valid
-  testPrecondition( number_of_moment_preserving_angles >= 0 );
-}
+  : StandardAdjointElectronPhotonRelaxationDataGenerator(
+      forward_epr_data,
+      forward_epr_data->getMinPhotonEnergy(),
+      forward_epr_data->getMaxPhotonEnergy(),
+      forward_epr_data->getMinElectronEnergy(),
+      forward_epr_data->getMaxElectronEnergy(),
+      cutoff_angle_cosine,
+      number_of_moment_preserving_angles,
+      adjoint_bremsstrahlung_evaluation_tolerance,
+      adjoint_electroionization_evaluation_tolerance,
+      grid_convergence_tol,
+      grid_absolute_diff_tol,
+      grid_distance_tol )
+{ /* ... */ }
 
 // Populate the adjoint electron-photon-relaxation data container
 void StandardAdjointElectronPhotonRelaxationDataGenerator::populateEPRDataContainer(
@@ -205,7 +181,6 @@
   std::cout << "Setting the adjoint electron data: " << std::endl;
   this->setAdjointElectronData( data_container );
   std::cout << "done." << std::endl;
-
 }
 
 // Repopulate the electron moment preserving data
@@ -269,7 +244,6 @@
 void StandardAdjointElectronPhotonRelaxationDataGenerator::setAdjointElectronData(
     Data::AdjointElectronPhotonRelaxationVolatileDataContainer& data_container ) const
 {
-<<<<<<< HEAD
 //---------------------------------------------------------------------------//
 // Set Electron Cross Section Data Data
 //---------------------------------------------------------------------------//
@@ -278,1274 +252,675 @@
  */
   std::cout << " Setting the adjoint electron cross section data:" << std::endl;
   std::cout.flush();
-  //---------------------------------------------------------------------------//
-  // Extract The Elastic Cross Section Data
-  //---------------------------------------------------------------------------//
-  // Extract the cutoff elastic cross section data
-  std::shared_ptr<const Utility::OneDDistribution> cutoff_elastic_cross_section(
-    new Utility::TabularDistribution<Utility::LogLog>(
-      d_forward_endl_data->getElasticEnergyGrid(),
-      d_forward_endl_data->getCutoffElasticCrossSection() ) );
-
-  // Extract the total elastic cross section data
-  std::shared_ptr<const Utility::OneDDistribution>total_elastic_cross_section(
-    new Utility::TabularDistribution<Utility::LogLog>(
-      d_forward_endl_data->getElasticEnergyGrid(),
-      d_forward_endl_data->getTotalElasticCrossSection() ) );
-
-  //---------------------------------------------------------------------------//
-  // Extract The Adjoint Atomic Excitation Cross Section Data
-  //---------------------------------------------------------------------------//
-
-  std::vector<double>::const_iterator energy_gain_start =
-    d_forward_endl_data->getAtomicExcitationEnergyLoss().begin();
-
-  std::vector<double>::const_iterator energy_grid_start =
-    d_forward_endl_data->getAtomicExcitationEnergyGrid().begin();
-
-  std::vector<double>::const_iterator cross_section_start =
-    d_forward_endl_data->getAtomicExcitationCrossSection().begin();
-
-  // Make sure the first energy grid point is not zero
-  if ( d_forward_endl_data->getAtomicExcitationEnergyLoss().front() ==
-       d_forward_endl_data->getAtomicExcitationEnergyGrid().front() )
-  {
-    ++energy_gain_start;
-    ++energy_grid_start;
-    ++cross_section_start;
-  }
-
-  // Find the index of the energy grid for the max electron energy
-  unsigned end_excitation_index =
-    Utility::Search::binaryLowerBoundIndex(
-              energy_grid_start,
-              d_forward_endl_data->getAtomicExcitationEnergyGrid().end(),
-              d_max_electron_energy );
-
-  std::vector<double> adjoint_excitation_energy_gain( energy_gain_start,
-    d_forward_endl_data->getAtomicExcitationEnergyLoss().end() );
-
-  std::vector<double> adjoint_excitation_energy_grid( energy_grid_start,
-    d_forward_endl_data->getAtomicExcitationEnergyGrid().end() );
-
-  std::vector<double> adjoint_excitation_cross_section( cross_section_start,
-    d_forward_endl_data->getAtomicExcitationCrossSection().end() );
-
-  // Calcualte the adjoint icoming energy grid from the forward incoming energy grid and energy loss
-  for ( int i = 0; i < adjoint_excitation_energy_grid.size(); i++ )
-  {
-    adjoint_excitation_energy_grid[i] -= adjoint_excitation_energy_gain[i];
-  }
-
-  // Set atomic excitation energy gain (adjoint energy gain = forward energy loss)
-  data_container.setAdjointAtomicExcitationEnergyGrid(
-    adjoint_excitation_energy_grid );
-  data_container.setAdjointAtomicExcitationEnergyGain(
-    adjoint_excitation_energy_gain );
-
-  std::shared_ptr<const Utility::OneDDistribution> atomic_excitation_cross_section(
-    new Utility::TabularDistribution<Utility::LinLin>(
-      adjoint_excitation_energy_grid,
-      adjoint_excitation_cross_section ) );
-
-  //---------------------------------------------------------------------------//
-  // Create The Adjoint Bremsstrahlung Cross Section Evaluator
-  //---------------------------------------------------------------------------//
-  // The adjoint bremsstrahlung cross section evaluator
-  std::shared_ptr<DataGen::AdjointElectronCrossSectionEvaluator<BremsstrahlungReaction> >
-    adjoint_bremsstrahlung_cs_evaluator;
-
-  this->createAdjointBremsstrahlungCrossSectionEvaluator(
-          data_container,
-          adjoint_bremsstrahlung_cs_evaluator );
-
-  //---------------------------------------------------------------------------//
-  // Create The Adjoint Electroionization Subshell Cross Section Evaluator
-  //---------------------------------------------------------------------------//
-  // The adjoint electroionization subshell cross section evaluator
-  std::map<unsigned,std::shared_ptr<DataGen::AdjointElectronCrossSectionEvaluator<ElectroionizationReaction> > >
-    adjoint_electroionization_cs_evaluators;
-
-  this->createAdjointElectroionizationSubshellCrossSectionEvaluator(
-          data_container,
-          adjoint_electroionization_cs_evaluators );
-
-  //---------------------------------------------------------------------------//
-  // Create union energy grid and calculate cross sections
-  //---------------------------------------------------------------------------//
-
-  // Create the union energy grid
-  std::cout << "   Creating union energy grid";
-  std::cout.flush();
-  std::list<double> union_energy_grid;
-
-  this->initializeAdjointElectronUnionEnergyGrid(
-          data_container,
-          union_energy_grid );
-
-  Utility::GridGenerator<Utility::LinLin>
-  union_energy_grid_generator( d_grid_convergence_tol,
-                               d_grid_absolute_diff_tol,
-                               d_grid_distance_tol );
-
-  // Calculate the union energy grid
-  boost::function<double (double pz)> grid_function =
-    boost::bind( &Utility::OneDDistribution::evaluate,
-                 boost::cref( *cutoff_elastic_cross_section ),
-                 _1 );
-
-  union_energy_grid_generator.generateInPlace( union_energy_grid,
-                                               grid_function );
-
-  std::cout << ".";
-  std::cout.flush();
-
-  grid_function = 
-    boost::bind( &Utility::OneDDistribution::evaluate,
-                 boost::cref( *total_elastic_cross_section ),
-                 _1 );
-
-  union_energy_grid_generator.generateInPlace( union_energy_grid,
-                                               grid_function );
-
-  std::cout << ".";
-  std::cout.flush();
-
-  grid_function = boost::bind( &Utility::OneDDistribution::evaluate,
-  		                   boost::cref( *atomic_excitation_cross_section ),
-  		                   _1 );
-
-  std::list<double>::iterator it =
-    Utility::Search::binaryLowerBound(
-        union_energy_grid.begin(),
-        union_energy_grid.end(),
-        adjoint_excitation_energy_grid[end_excitation_index] );
-
-  std::list<double> temp_union_energy_grid;
-  temp_union_energy_grid.splice(
-    temp_union_energy_grid.begin(), union_energy_grid, union_energy_grid.begin(), it );
-
-  union_energy_grid_generator.generateInPlace( temp_union_energy_grid,
-                                               grid_function );
-
-  union_energy_grid.merge( temp_union_energy_grid );
-
-  std::cout << ".";
-  std::cout.flush();
-
-
-  grid_function = 
-    boost::bind(
-        &DataGen::AdjointElectronCrossSectionEvaluator<BremsstrahlungReaction>::evaluateAdjointCrossSection,
-        boost::cref( *adjoint_bremsstrahlung_cs_evaluator ),
-        _1,
-        d_adjoint_bremsstrahlung_evaluation_tolerance );
-
-  std::vector<double> old_adjoint_bremsstrahlung_cs;
-
-  union_energy_grid_generator.generateAndEvaluateInPlace(
-    union_energy_grid,
-    old_adjoint_bremsstrahlung_cs,
-    grid_function );
-
-  std::list<double> old_adjoint_bremsstrahlung_union_energy_grid(
-    union_energy_grid );
-
-  std::cout << ".";
-  std::cout.flush();
-
-
-  std::map<unsigned,std::list<double> >
-    old_adjoint_electroionization_union_energy_grid;
-
-  std::map<unsigned,std::vector<double> > old_adjoint_electroionization_cs;
-
-  std::set<unsigned>::iterator shell = data_container.getSubshells().begin();
-
-  // Loop through electroionization evaluator for every subshell
-  for ( shell; shell != data_container.getSubshells().end(); shell++ )
-  {
-    grid_function =
-      boost::bind(
-    	   &DataGen::AdjointElectronCrossSectionEvaluator<ElectroionizationReaction>::evaluateAdjointCrossSection,
-    	   boost::cref( *adjoint_electroionization_cs_evaluators.find( *shell )->second ),
-    	   _1,
-         d_adjoint_electroionization_evaluation_tolerance );
-
-    double binding_energy = data_container.getSubshellBindingEnergy( *shell );
-
-    it =  Utility::Search::binaryLowerBound(
-        union_energy_grid.begin(),
-        union_energy_grid.end(),
-        d_max_electron_energy - binding_energy - 1.0e-7 );
-
-std::cout << std::endl << "*shell = " << *shell << std::endl;
-std::cout << "union_energy_grid.size() = " << union_energy_grid.size() << std::endl;
-  temp_union_energy_grid.splice(
-    temp_union_energy_grid.begin(), union_energy_grid, union_energy_grid.begin(), it );
-
-std::cout << "temp_union_energy_grid.size() = " << temp_union_energy_grid.size() << std::endl;
-std::cout << "spliced union_energy_grid.size() = " << union_energy_grid.size() << std::endl;
-
-    union_energy_grid_generator.generateAndEvaluateInPlace(
-      temp_union_energy_grid,
-      old_adjoint_electroionization_cs[*shell],
-      grid_function );
-
-    old_adjoint_electroionization_union_energy_grid[*shell] =
-      temp_union_energy_grid;
-
-std::cout << "new temp_union_energy_grid.size() = " << temp_union_energy_grid.size() << std::endl;
-
-    // If needed add the max electron energy
-    if ( old_adjoint_electroionization_union_energy_grid[*shell].back() < d_max_electron_energy )
-    {
-      old_adjoint_electroionization_union_energy_grid[*shell].push_back(
-        d_max_electron_energy );
-      old_adjoint_electroionization_cs[*shell].push_back( 0.0 );
-    }
-
-    union_energy_grid.merge( temp_union_energy_grid );
-
-std::cout << "new union_energy_grid.size() = " << union_energy_grid.size() << std::endl;
-
-    std::cout << ".";
-    std::cout.flush();
-  }
-
-  std::cout << "done." << std::endl;
-
-  // Set the union energy grid
-  std::vector<double> energy_grid(
-        union_energy_grid.begin(),
-        union_energy_grid.end() );
-
-std::cout << "union_energy_grid.size() = " << union_energy_grid.size() << std::endl;
-std::cout << "energy_grid.size() = " << energy_grid.size() << std::endl;
-
-
-  data_container.setAdjointElectronEnergyGrid( energy_grid );
-
-  // Create and set the cross sections
-  std::vector<double> cross_section;
-  unsigned threshold;
-
-  // Set the adjoint elastic cross section data
-  std::cout << "   Setting the adjoint total elastic cross section...";
-  std::cout.flush();
-  std::vector<double> total_cross_section;
-  this->createAdjointCrossSectionOnUnionEnergyGrid(
-      union_energy_grid,
-      total_elastic_cross_section,
-      total_cross_section,
-      threshold );
-  data_container.setAdjointTotalElasticCrossSection( total_cross_section );
-  data_container.setAdjointTotalElasticCrossSectionThresholdEnergyIndex( threshold );
-  std::cout << "done." << std::endl;
-
-  std::cout << "   Setting the adjoint cutoff elastic cross section...";
-  std::cout.flush();
-  std::vector<double> cutoff_cross_section;
-  this->createAdjointCrossSectionOnUnionEnergyGrid(
-      union_energy_grid,
-      cutoff_elastic_cross_section,
-      cutoff_cross_section,
-      threshold );
-  data_container.setAdjointCutoffElasticCrossSection( cutoff_cross_section );
-  data_container.setAdjointCutoffElasticCrossSectionThresholdEnergyIndex( threshold );
-  std::cout << "done." << std::endl;
-
-
-  std::cout << "   Setting the screened Rutherford elastic cross section...";
-  std::cout.flush();
-  {
-  std::vector<double> raw_cross_section( total_cross_section.size() );
-  for ( int i = 0; i < total_cross_section.size(); ++i )
-  {
-      raw_cross_section.at(i) = total_cross_section.at(i) - cutoff_cross_section.at(i);
-
-      double relative_difference = raw_cross_section.at(i)/total_cross_section.at(i);
-
-      // Check for roundoff error and reduce to zero if needed
-      if ( relative_difference < 1.0e-6 )
-      {
-          raw_cross_section[i] = 0.0;
-
-          // Update threshold index
-          threshold = i+1;
-      }
-  }
-
-  std::vector<double>::iterator start = raw_cross_section.begin();
-  std::advance( start, threshold );
-
-  cross_section.assign( start, raw_cross_section.end() );
-
-  data_container.setAdjointScreenedRutherfordElasticCrossSection( cross_section );
-  data_container.setAdjointScreenedRutherfordElasticCrossSectionThresholdEnergyIndex(
-  threshold );
-  }
-  std::cout << "done." << std::endl;
-
-  // Set the adjoint atomic excitation cross section data
-  std::cout << "   Setting the adjoint atomic excitation cross section...";
-  std::cout.flush();
-  std::vector<double> excitation_cross_section;
-  this->createAdjointCrossSectionOnUnionEnergyGrid(
-      union_energy_grid,
-      atomic_excitation_cross_section,
-      excitation_cross_section,
-      threshold );
-
-  data_container.setAdjointAtomicExcitationCrossSection( excitation_cross_section );
-  data_container.setAdjointAtomicExcitationCrossSectionThresholdEnergyIndex( threshold );
-  std::cout << "done." << std::endl;
-
-  // Set the adjoint bremsstrahlung cross section data
-  std::cout << "   Setting the adjoint bremsstrahlung cross section...";
-  std::cout.flush();
-  this->createAdjointCrossSectionOnUnionEnergyGrid(
-      union_energy_grid,
-      old_adjoint_bremsstrahlung_union_energy_grid,
-      old_adjoint_bremsstrahlung_cs,  
-      adjoint_bremsstrahlung_cs_evaluator,
-      d_adjoint_bremsstrahlung_evaluation_tolerance,
-      cross_section,
-      threshold );
-
-  data_container.setAdjointBremsstrahlungCrossSection( cross_section );
-  data_container.setAdjointBremsstrahlungCrossSectionThresholdEnergyIndex( threshold );
-  std::cout << "done." << std::endl;
-
-  // Set the adjoint electroionization subshell cross section data
-  std::cout << "   Setting the adjoint electroionization subshell cross section...";
-  std::cout.flush();
-
-  // Loop through the electroionization subshells
-  shell = data_container.getSubshells().begin();
-  for ( shell; shell != data_container.getSubshells().end(); shell++ )
-  {
-    this->createAdjointCrossSectionOnUnionEnergyGrid(
-        union_energy_grid,
-        old_adjoint_electroionization_union_energy_grid[*shell],
-        old_adjoint_electroionization_cs[*shell],  
-        adjoint_electroionization_cs_evaluators[*shell],
-        d_adjoint_electroionization_evaluation_tolerance,
-        cross_section,
-        threshold );
-
-    data_container.setAdjointElectroionizationCrossSection(
-      *shell,
-      cross_section );
-
-    data_container.setAdjointElectroionizationCrossSectionThresholdEnergyIndex(
-      *shell,
-      threshold );
-  }
-  std::cout << "done." << std::endl;
-
-//---------------------------------------------------------------------------//
-// Set Elastic Data
-//---------------------------------------------------------------------------//
-  std::cout << " Setting the adjoint elastic cutoff data...";
-  std::cout.flush();
-
-  // Set elastic angular distribution
-  std::map<double,std::vector<double> > elastic_pdf, elastic_angle;
-
-  // Get energy bin below/equal to d_min_electron_energy
-  std::vector<double>::const_iterator start =
-    Utility::Search::binaryLowerBound(
-        d_forward_endl_data->getCutoffElasticAngularEnergyGrid().begin(),
-        d_forward_endl_data->getCutoffElasticAngularEnergyGrid().end(),
-        d_min_electron_energy );
-
-  // Get energy bin above/equal to d_max_electron_energy
-  std::vector<double>::const_iterator end =
-    Utility::Search::binaryUpperBound(
-        start,
-        d_forward_endl_data->getCutoffElasticAngularEnergyGrid().end(),
-        d_max_electron_energy );
-  ++end;
-
-  std::vector<double> angular_energy_grid( start, end );
-
-  /* ENDL gives the angular distribution in terms of the change in angle cosine
-   * (delta_angle_cosine = 1 - angle_cosine). For the native format it needs to
-   * be in terms of angle_cosine. This for loop flips the distribution and
-   * changes the variables to angle_cosine.
-   */
-  for ( start; start != end; ++start )
-  {
-    calculateElasticAngleCosine(
-        d_forward_endl_data->getCutoffElasticAnglesAtEnergy( *start ),
-        d_forward_endl_data->getCutoffElasticPDFAtEnergy( *start ),
-        elastic_angle[*start],
-        elastic_pdf[*start] );
-  }
-
-  // Evlauate the scattering distribution for the min energy (if necessary) 
-  if( angular_energy_grid.front() != d_min_electron_energy )
-  {
-    // Create the distribution above and below the min energy for interpolation
-    Utility::TabularDistribution<Utility::LinLin> lower_distribution(
-        elastic_angle[angular_energy_grid[0] ],
-        elastic_pdf[angular_energy_grid[0] ] );
-
-    Utility::TabularDistribution<Utility::LinLin> upper_distribution(
-        elastic_angle[angular_energy_grid[1] ],
-        elastic_pdf[angular_energy_grid[1] ] );
-
-    // Get the angular scattering grid for the min energy
-    std::vector<double> min_angles =
-      MonteCarlo::ElasticElectronScatteringDistributionNativeFactory::getAngularGrid(
-        elastic_angle,
-        d_min_electron_energy,
-        d_cutoff_angle_cosine );
-
-    // Get the pdf values for the min energy
-    std::vector<double> min_pdf( min_angles.size() );
-    for ( int i = 0; i < min_angles.size(); ++i )
-    {
-      min_pdf.at(i) = Utility::LinLog::interpolate(
-            angular_energy_grid[0],
-            angular_energy_grid[1],
-            d_min_electron_energy,
-            lower_distribution.evaluatePDF( min_angles.at(i) ),
-            upper_distribution.evaluatePDF( min_angles.at(i) ) );
-    }
-
-    // Set the distribution at the min energy
-    elastic_angle.emplace_hint(
-        elastic_angle.begin(),
-        d_min_electron_energy,
-        min_angles);
-
-    elastic_pdf.emplace_hint(
-        elastic_pdf.begin(),
-        d_min_electron_energy,
-        min_pdf);
-
-    // Erase the old front distribution
-    elastic_angle.erase( angular_energy_grid.front() );
-    elastic_pdf.erase( angular_energy_grid.front() );
-
-    angular_energy_grid.front() = d_min_electron_energy;
-  }
-
-  // Evlauate the scattering distribution for the max energy (if necessary) 
-  if( angular_energy_grid.back() != d_max_electron_energy )
-  {
-    // Create the distribution above and below the max energy for interpolation
-    Utility::TabularDistribution<Utility::LinLin> lower_distribution(
-        elastic_angle[angular_energy_grid[angular_energy_grid.size()-2] ],
-        elastic_pdf[angular_energy_grid[angular_energy_grid.size()-2] ] );
-
-    Utility::TabularDistribution<Utility::LinLin> upper_distribution(
-        elastic_angle[angular_energy_grid.back() ],
-        elastic_pdf[angular_energy_grid.back() ] );
-
-    // Get the angular scattering grid for the max energy
-    std::vector<double> max_angles =
-      MonteCarlo::ElasticElectronScatteringDistributionNativeFactory::getAngularGrid(
-        d_forward_endl_data->getCutoffElasticAngles(),
-        d_max_electron_energy,
-        d_cutoff_angle_cosine );
-
-    // Get the pdf values for the max energy
-    std::vector<double> max_pdf( max_angles.size() );
-    for ( int i = 0; i < max_angles.size(); ++i )
-    {
-      max_pdf.at(i) = Utility::LinLog::interpolate(
-            angular_energy_grid.at(angular_energy_grid.size()-2),
-            angular_energy_grid.back(),
-            d_max_electron_energy,
-            lower_distribution.evaluatePDF( max_angles.at(i) ),
-            upper_distribution.evaluatePDF( max_angles.at(i) ) );
-    }
-
-    // Set the distribution at the max energy
-    elastic_angle.emplace_hint(
-        elastic_angle.end(),
-        d_max_electron_energy,
-        max_angles);
-
-    elastic_pdf.emplace_hint(
-        elastic_pdf.end(),
-        d_max_electron_energy,
-        max_pdf);
-
-    // Erase the back distribution
-    elastic_angle.erase( angular_energy_grid.front() );
-    elastic_pdf.erase( angular_energy_grid.front() );
-
-    angular_energy_grid.back() = d_max_electron_energy;
-  }
-
-  data_container.setAdjointElasticAngularEnergyGrid( angular_energy_grid );
-  data_container.setAdjointCutoffElasticPDF( elastic_pdf );
-  data_container.setAdjointCutoffElasticAngles( elastic_angle );
-
-  std::cout << "done." << std::endl;
-
-  if ( d_cutoff_angle_cosine > 0.999999 )
-  {
-    std::cout << " Moment preserving data will not be generated because the"
-              << " cutoff angle cosine is greater than 0.999999." << std::endl
-              << " cutoff_angle_cosine = " << d_cutoff_angle_cosine << std::endl;
-  }
-  else if ( d_number_of_moment_preserving_angles < 1 )
-  {
-    std::cout << " Moment preserving data will not be generated because the"
-              << " number of moment preserving angles is less than 1." << std::endl
-              << " number_of_moment_preserving_angles = "
-              << d_number_of_moment_preserving_angles << std::endl;
-  }
-  else
-  {
-    std::cout << " Setting the adjoint elastic moment preserving data...";
-    std::cout.flush();
-    // Set the moment preserving data
-    StandardAdjointElectronPhotonRelaxationDataGenerator::setAdjointMomentPreservingData(
-        angular_energy_grid,
-        data_container );
-    std::cout << "done." << std::endl;
-  }
-
-//---------------------------------------------------------------------------//
-// Set Bremsstrahlung Data
-//---------------------------------------------------------------------------//
-  std::cout << " Setting the bremsstrahlung data...";
-  std::cout.flush();
-
-  std::vector<double> adjoint_bremsstrahlung_energy_grid =
-    data_container.getAdjointBremsstrahlungEnergyGrid();
-
-  Teuchos::ArrayRCP<double> adjoint_electron_energy_grid;
-  adjoint_electron_energy_grid.assign(
-    union_energy_grid.begin(),
-    union_energy_grid.end() );
-
-  Teuchos::RCP<Utility::HashBasedGridSearcher> grid_searcher(
-      new Utility::StandardHashBasedGridSearcher<Teuchos::ArrayRCP<const double>,false>(
-                adjoint_electron_energy_grid,
-                adjoint_electron_energy_grid[0],
-                adjoint_electron_energy_grid[adjoint_electron_energy_grid.size()-1],
-                adjoint_electron_energy_grid.size()/10 + 1 ) );
-
-  Teuchos::ArrayRCP<double> adjoint_bremsstrahlung_cross_section;
-  adjoint_bremsstrahlung_cross_section.assign(
-    data_container.getAdjointBremsstrahlungCrossSection().begin(),
-    data_container.getAdjointBremsstrahlungCrossSection().end() );
-
-  // Calculate the adjoint PDF at the different incoming adjoint energies and photon energies
-  std::map<double, std::vector<double> > adjoint_bremsstrahlung_pdf_map;
-
-  // Evaluate the PDF values for all but the max energy
-  for ( int i = 0; i < adjoint_bremsstrahlung_energy_grid.size()-1; i++ )
-  {
-    unsigned bin_index =
-      grid_searcher->findLowerBinIndex( adjoint_bremsstrahlung_energy_grid.at(i) );
-
-    std::vector<double> adjoint_bremsstrahlung_photon_energies;
-
-    // When possible use the same photon energies as the forward data
-    if ( d_forward_endl_data->getBremsstrahlungPhotonEnergy().count(
-            adjoint_bremsstrahlung_energy_grid.at(i) ) )
-    {
-      adjoint_bremsstrahlung_photon_energies =
-        d_forward_endl_data->getBremsstrahlungPhotonEnergyAtEnergy(
-            adjoint_bremsstrahlung_energy_grid.at(i) );
-
-      data_container.setAdjointBremsstrahlungPhotonEnergyAtIncomingEnergy(
-        adjoint_bremsstrahlung_energy_grid.at(i),
-        adjoint_bremsstrahlung_photon_energies );
-    }
-    else
-    {
-      /* If the min_electron_energy falls between two energies on the forward
-          bremsstrahlung energy grid a new set of photon energies must be chosen.
-          This is done by taking the set of photon energies for the forward
-          energy grid point above the min energy and substracting the photon
-          energies above the min electron energy.
-          For the nudge energy (right below the max energy) the photon energies
-          for the max_electron_energy are used with the max_electron_energy
-          replaced with the nudge energy.
-       */
-      adjoint_bremsstrahlung_photon_energies =
-        d_forward_endl_data->getBremsstrahlungPhotonEnergyAtEnergy(
-            adjoint_bremsstrahlung_energy_grid.at(i+1) );
-   
-      // Eliminate photon energies above the current electron energy
-      while ( adjoint_bremsstrahlung_photon_energies.back() >=
-              adjoint_bremsstrahlung_energy_grid.at(i) )
-      {
-        adjoint_bremsstrahlung_photon_energies.pop_back();
-      }
-
-      // Add the current energy as the max photon energy
-      adjoint_bremsstrahlung_photon_energies.push_back(
-        adjoint_bremsstrahlung_energy_grid.at(i) );
-
-      data_container.setAdjointBremsstrahlungPhotonEnergyAtIncomingEnergy(
-        adjoint_bremsstrahlung_energy_grid.at(i),
-        adjoint_bremsstrahlung_photon_energies );
-    }
-
-    this->evaluateAdjointBremsstrahlungPhotonDistribution(
-        adjoint_bremsstrahlung_energy_grid.at(i),
-        bin_index,
-        data_container.getAdjointBremsstrahlungCrossSectionThresholdEnergyIndex(),
-        adjoint_bremsstrahlung_cross_section,
-        adjoint_electron_energy_grid,
-        adjoint_bremsstrahlung_cs_evaluator,
-        adjoint_bremsstrahlung_photon_energies,
-        adjoint_bremsstrahlung_pdf_map[adjoint_bremsstrahlung_energy_grid.at(i)] );
-  }
-
-  // The PDF for the max incoming energy is always zero
-  std::vector<double> photon_energy( 2 );
-  photon_energy[0] = 1e-7;
-  photon_energy[1] = d_max_electron_energy;
-
-  data_container.setAdjointBremsstrahlungPhotonEnergyAtIncomingEnergy(
-    d_max_electron_energy,
-    photon_energy );
-
-  std::vector<double> photon_pdf( 2 );
-  photon_energy[0] = 0.0;
-  photon_energy[1] = 0.0;
-  adjoint_bremsstrahlung_pdf_map[d_max_electron_energy] =
-    photon_pdf;
-
-  data_container.setAdjointBremsstrahlungPhotonPDF(
-    adjoint_bremsstrahlung_pdf_map );
-
-  std::cout << "done." << std::endl;
-
-//---------------------------------------------------------------------------//
-// Set Electroionization Data
-//---------------------------------------------------------------------------//
-  std::cout << " Setting the electroionization data...";
-  std::cout.flush();
-
-  shell = data_container.getSubshells().begin();
-
-  // Loop through electroionization data for every subshell
-  for ( shell; shell != data_container.getSubshells().end(); shell++ )
-  {/*
-    data_container.setAdjointElectroionizationEnergyGrid(
-        *shell,
-        d_forward_endl_data->getElectroionizationRecoilEnergyGrid( *shell ) );
-
-    data_container.setAdjointElectroionizationRecoilEnergy(
-        *shell,
-        d_forward_endl_data->getElectroionizationRecoilEnergy( *shell ) );
-
-    data_container.setAdjointElectroionizationRecoilPDF(
-        *shell,
-        d_forward_endl_data->getElectroionizationRecoilPDF( *shell ) );*/
-  }
-  std::cout << "done." << std::endl;
-=======
-// //---------------------------------------------------------------------------//
-// // Set Electron Cross Section Data Data
-// //---------------------------------------------------------------------------//
-// /*! \details The cross section data is needed for caluculating the 
-//  *  moment preserving data and must be set first.
-//  */
-//   std::cout << " Setting the adjoint electron cross section data:" << std::endl;
-//   std::cout.flush();
-//   //---------------------------------------------------------------------------//
-//   // Extract The Elastic Cross Section Data
-//   //---------------------------------------------------------------------------//
-//   // Extract the cutoff elastic cross section data
-//   std::shared_ptr<const Utility::OneDDistribution> cutoff_elastic_cross_section(
-//     new Utility::TabularDistribution<Utility::LogLog>(
-//       d_forward_endl_data->getElasticEnergyGrid(),
-//       d_forward_endl_data->getCutoffElasticCrossSection() ) );
-
-//   // Extract the total elastic cross section data
-//   std::shared_ptr<const Utility::OneDDistribution>total_elastic_cross_section(
-//     new Utility::TabularDistribution<Utility::LogLog>(
-//       d_forward_endl_data->getElasticEnergyGrid(),
-//       d_forward_endl_data->getTotalElasticCrossSection() ) );
-
-//   //---------------------------------------------------------------------------//
-//   // Extract The Adjoint Atomic Excitation Cross Section Data
-//   //---------------------------------------------------------------------------//
-
-//   std::vector<double>::const_iterator energy_gain_start =
-//     d_forward_endl_data->getAtomicExcitationEnergyLoss().begin();
-
-//   std::vector<double>::const_iterator energy_grid_start =
-//     d_forward_endl_data->getAtomicExcitationEnergyGrid().begin();
-
-//   std::vector<double>::const_iterator cross_section_start =
-//     d_forward_endl_data->getAtomicExcitationCrossSection().begin();
-
-//   // Make sure the first energy grid point is not zero
-//   if ( d_forward_endl_data->getAtomicExcitationEnergyLoss().front() ==
-//        d_forward_endl_data->getAtomicExcitationEnergyGrid().front() )
-//   {
-//     ++energy_gain_start;
-//     ++energy_grid_start;
-//     ++cross_section_start;
-//   }
-
-//   // Find the index of the energy grid for the max electron energy
-//   unsigned end_excitation_index =
-//     Utility::Search::binaryLowerBoundIndex(
-//               energy_grid_start,
-//               d_forward_endl_data->getAtomicExcitationEnergyGrid().end(),
-//               d_max_electron_energy );
-
-//   std::vector<double> adjoint_excitation_energy_gain( energy_gain_start,
-//     d_forward_endl_data->getAtomicExcitationEnergyLoss().end() );
-
-//   std::vector<double> adjoint_excitation_energy_grid( energy_grid_start,
-//     d_forward_endl_data->getAtomicExcitationEnergyGrid().end() );
-
-//   std::vector<double> adjoint_excitation_cross_section( cross_section_start,
-//     d_forward_endl_data->getAtomicExcitationCrossSection().end() );
-
-//   // Calcualte the adjoint icoming energy grid from the forward incoming energy grid and energy loss
-//   for ( int i = 0; i < adjoint_excitation_energy_grid.size(); i++ )
-//   {
-//     adjoint_excitation_energy_grid[i] -= adjoint_excitation_energy_gain[i];
-//   }
-
-//   // Set atomic excitation energy gain (adjoint energy gain = forward energy loss)
-//   data_container.setAdjointAtomicExcitationEnergyGrid(
-//     adjoint_excitation_energy_grid );
-//   data_container.setAdjointAtomicExcitationEnergyGain(
-//     adjoint_excitation_energy_gain );
-
-//   std::shared_ptr<const Utility::OneDDistribution> atomic_excitation_cross_section(
-//     new Utility::TabularDistribution<Utility::LinLin>(
-//       adjoint_excitation_energy_grid,
-//       adjoint_excitation_cross_section ) );
-
-//   //---------------------------------------------------------------------------//
-//   // Create The Adjoint Bremsstrahlung Cross Section Evaluator
-//   //---------------------------------------------------------------------------//
-//   // The adjoint bremsstrahlung cross section evaluator
-//   std::shared_ptr<DataGen::AdjointBremsstrahlungCrossSectionEvaluator>
-//     adjoint_bremsstrahlung_cs_evaluator;
-
-//   this->createAdjointBremsstrahlungCrossSectionEvaluator(
-//           data_container,
-//           adjoint_bremsstrahlung_cs_evaluator );
-// /*
-//   //---------------------------------------------------------------------------//
-//   // Get Electroionization Data Cross Section Data
-//   //---------------------------------------------------------------------------//
-
-//   std::set<unsigned>::iterator shell = data_container.getSubshells().begin();
-
-//   std::vector<std::pair<unsigned,std::shared_ptr<const Utility::OneDDistribution> > >
-//     electroionization_cross_section;
-
-//   // Loop through electroionization data for every subshell
-//   for ( shell; shell != data_container.getSubshells().end(); shell++ )
-//   {
-//   std::shared_ptr<const Utility::OneDDistribution> subshell_cross_section;
-
-//   raw_energy_grid =
-//       d_forward_endl_data->getElectroionizationCrossSectionEnergyGrid( *shell );
-
-//   subshell_cross_section.reset(
-//       new Utility::TabularDistribution<Utility::LinLin>(
-//       raw_energy_grid,
-//       d_forward_endl_data->getElectroionizationCrossSection( *shell ) ) );
-
-//   // merge raw energy grid with the union energy grid
-//   mergeAdjointElectronUnionEnergyGrid( raw_energy_grid, union_energy_grid );
-
-//   electroionization_cross_section.push_back(
-//       std::make_pair( *shell, subshell_cross_section ) );
-//   }
-// */
-
-//   //---------------------------------------------------------------------------//
-//   // Create union energy grid and calculate cross sections
-//   //---------------------------------------------------------------------------//
-
-//   // Create the union energy grid
-//   std::cout << "   Creating union energy grid";
-//   std::cout.flush();
-//   std::list<double> union_energy_grid;
-
-//   this->initializeAdjointElectronUnionEnergyGrid(
-//           data_container,
-//           union_energy_grid );
-
-//   Utility::GridGenerator<Utility::LinLin>
-//   union_energy_grid_generator( d_grid_convergence_tol,
-//                                d_grid_absolute_diff_tol,
-//                                d_grid_distance_tol );
-
-//   // Calculate the union energy grid
-//   boost::function<double (double pz)> grid_function =
-//     boost::bind( &Utility::OneDDistribution::evaluate,
-//                  boost::cref( *cutoff_elastic_cross_section ),
-//                  _1 );
-
-//   union_energy_grid_generator.generateInPlace( union_energy_grid,
-//                                                grid_function );
-
-//   std::cout << ".";
-//   std::cout.flush();
-
-//   grid_function = 
-//     boost::bind( &Utility::OneDDistribution::evaluate,
-//                  boost::cref( *total_elastic_cross_section ),
-//                  _1 );
-
-//   union_energy_grid_generator.generateInPlace( union_energy_grid,
-//                                                grid_function );
-
-//   std::cout << ".";
-//   std::cout.flush();
-
-//   grid_function = boost::bind( &Utility::OneDDistribution::evaluate,
-//   		                   boost::cref( *atomic_excitation_cross_section ),
-//   		                   _1 );
-
-//   std::list<double>::iterator it =
-//     Utility::Search::binaryLowerBound(
-//         union_energy_grid.begin(),
-//         union_energy_grid.end(),
-//         adjoint_excitation_energy_grid[end_excitation_index] );
-
-//   std::list<double> temp_union_energy_grid;
-//   temp_union_energy_grid.splice(
-//     temp_union_energy_grid.begin(), union_energy_grid, union_energy_grid.begin(), it );
-
-//   union_energy_grid_generator.generateInPlace( temp_union_energy_grid,
-//                                                grid_function );
-
-//   union_energy_grid.merge( temp_union_energy_grid );
-
-//   std::cout << ".";
-//   std::cout.flush();
-
-
-//   grid_function = 
-//     boost::bind( &DataGen::AdjointBremsstrahlungCrossSectionEvaluator::evaluateAdjointCrossSection,
-//                  boost::cref( *adjoint_bremsstrahlung_cs_evaluator ),
-//                  _1,
-//                  d_adjoint_bremsstrahlung_evaluation_tolerance );
-
-//   std::vector<double> old_adjoint_bremsstrahlung_cs;
-
-//   union_energy_grid_generator.generateAndEvaluateInPlace(
-//     union_energy_grid,
-//     old_adjoint_bremsstrahlung_cs,
-//     grid_function );
-
-//   std::list<double> old_adjoint_bremsstrahlung_union_energy_grid(
-//     union_energy_grid );
-
-//   std::cout << ".";
-//   std::cout.flush();
-// /*
-//   for( unsigned i = 0; i < electroionization_cross_section.size(); ++i )
-//   {
-//   grid_function = boost::bind(
-//   	   &Utility::OneDDistribution::evaluate,
-//   	   boost::cref( *electroionization_cross_section[i].second ),
-//   	   _1 );
-
-//   union_energy_grid_generator.generateInPlace( union_energy_grid,
+//  //---------------------------------------------------------------------------//
+//  // Extract The Elastic Cross Section Data
+//  //---------------------------------------------------------------------------//
+//  // Extract the cutoff elastic cross section data
+//  std::shared_ptr<const Utility::OneDDistribution> cutoff_elastic_cross_section(
+//    new Utility::TabularDistribution<Utility::LinLin>(
+//      d_forward_epr_data->getElectronEnergyGrid(),
+//      d_forward_epr_data->getCutoffElasticCrossSection() ) );
+
+//  // Extract the total elastic cross section data
+//  std::shared_ptr<const Utility::OneDDistribution>total_elastic_cross_section(
+//    new Utility::TabularDistribution<Utility::LinLin>(
+//      d_forward_epr_data->getElectronEnergyGrid(),
+//      d_forward_epr_data->getTotalElasticCrossSection() ) );
+
+//  //---------------------------------------------------------------------------//
+//  // Extract The Adjoint Atomic Excitation Cross Section Data
+//  //---------------------------------------------------------------------------//
+
+//  std::vector<double>::const_iterator energy_gain_start =
+//    d_forward_epr_data->getAtomicExcitationEnergyLoss().begin();
+
+//  std::vector<double>::const_iterator energy_grid_start =
+//    d_forward_epr_data->getElectronEnergyGrid().begin();
+
+//  std::vector<double>::const_iterator cross_section_start =
+//    d_forward_epr_data->getAtomicExcitationCrossSection().begin();
+
+//  // Make sure the first energy grid point is not zero
+//  if ( d_forward_epr_data->getAtomicExcitationEnergyLoss().front() ==
+//       d_forward_epr_data->getAtomicExcitationEnergyGrid().front() )
+//  {
+//    ++energy_gain_start;
+//    ++energy_grid_start;
+//    ++cross_section_start;
+//  }
+
+//  // Find the index of the energy grid for the max electron energy
+//  unsigned end_excitation_index =
+//    Utility::Search::binaryLowerBoundIndex(
+//              energy_grid_start,
+//              d_forward_epr_data->getAtomicExcitationEnergyGrid().end(),
+//              d_max_electron_energy );
+
+//  std::vector<double> adjoint_excitation_energy_gain( energy_gain_start,
+//    d_forward_epr_data->getAtomicExcitationEnergyLoss().end() );
+
+//  std::vector<double> adjoint_excitation_energy_grid( energy_grid_start,
+//    d_forward_epr_data->getAtomicExcitationEnergyGrid().end() );
+
+//  std::vector<double> adjoint_excitation_cross_section( cross_section_start,
+//    d_forward_epr_data->getAtomicExcitationCrossSection().end() );
+
+//  // Calcualte the adjoint icoming energy grid from the forward incoming energy grid and energy loss
+//  for ( int i = 0; i < adjoint_excitation_energy_grid.size(); i++ )
+//  {
+//    adjoint_excitation_energy_grid[i] -= adjoint_excitation_energy_gain[i];
+//  }
+
+//  // Set atomic excitation energy gain (adjoint energy gain = forward energy loss)
+//  data_container.setAdjointAtomicExcitationEnergyGrid(
+//    adjoint_excitation_energy_grid );
+//  data_container.setAdjointAtomicExcitationEnergyGain(
+//    adjoint_excitation_energy_gain );
+
+//  std::shared_ptr<const Utility::OneDDistribution> atomic_excitation_cross_section(
+//    new Utility::TabularDistribution<Utility::LinLin>(
+//      adjoint_excitation_energy_grid,
+//      adjoint_excitation_cross_section ) );
+
+//  //---------------------------------------------------------------------------//
+//  // Create The Adjoint Bremsstrahlung Cross Section Evaluator
+//  //---------------------------------------------------------------------------//
+//  // The adjoint bremsstrahlung cross section evaluator
+//  std::shared_ptr<DataGen::AdjointElectronCrossSectionEvaluator<BremsstrahlungReaction> >
+//    adjoint_bremsstrahlung_cs_evaluator;
+
+//  this->createAdjointBremsstrahlungCrossSectionEvaluator(
+//          data_container,
+//          adjoint_bremsstrahlung_cs_evaluator );
+
+//  //---------------------------------------------------------------------------//
+//  // Create The Adjoint Electroionization Subshell Cross Section Evaluator
+//  //---------------------------------------------------------------------------//
+//  // The adjoint electroionization subshell cross section evaluator
+//  std::map<unsigned,std::shared_ptr<DataGen::AdjointElectronCrossSectionEvaluator<ElectroionizationReaction> > >
+//    adjoint_electroionization_cs_evaluators;
+
+//  this->createAdjointElectroionizationSubshellCrossSectionEvaluator(
+//          data_container,
+//          adjoint_electroionization_cs_evaluators );
+
+//  //---------------------------------------------------------------------------//
+//  // Create union energy grid and calculate cross sections
+//  //---------------------------------------------------------------------------//
+
+//  // Create the union energy grid
+//  std::cout << "   Creating union energy grid";
+//  std::cout.flush();
+//  std::list<double> union_energy_grid;
+
+//  this->initializeAdjointElectronUnionEnergyGrid(
+//          data_container,
+//          union_energy_grid );
+
+//  Utility::GridGenerator<Utility::LinLin>
+//  union_energy_grid_generator( d_grid_convergence_tol,
+//                               d_grid_absolute_diff_tol,
+//                               d_grid_distance_tol );
+
+//  // Calculate the union energy grid
+//  boost::function<double (double pz)> grid_function =
+//    boost::bind( &Utility::OneDDistribution::evaluate,
+//                 boost::cref( *cutoff_elastic_cross_section ),
+//                 _1 );
+
+//  union_energy_grid_generator.generateInPlace( union_energy_grid,
 //                                               grid_function );
-//   std::cout << ".";
-//   std::cout.flush();
-//   }
-// */
-//   std::cout << "done." << std::endl;
-
-//   // Set the union energy grid
-//   std::vector<double> energy_grid(
-//         union_energy_grid.begin(),
-//         union_energy_grid.end() );
-
-//   data_container.setAdjointElectronEnergyGrid( energy_grid );
-
-//   // Create and set the cross sections
-//   std::vector<double> cross_section;
-//   unsigned threshold;
-
-//   // Set the adjoint elastic cross section data
-//   std::cout << "   Setting the adjoint total elastic cross section...";
-//   std::cout.flush();
-//   std::vector<double> total_cross_section;
-//   this->createAdjointCrossSectionOnUnionEnergyGrid(
-//       union_energy_grid,
-//       total_elastic_cross_section,
-//       total_cross_section,
-//       threshold );
-//   data_container.setAdjointTotalElasticCrossSection( total_cross_section );
-//   data_container.setAdjointTotalElasticCrossSectionThresholdEnergyIndex( threshold );
-//   std::cout << "done." << std::endl;
-
-//   std::cout << "   Setting the adjoint cutoff elastic cross section...";
-//   std::cout.flush();
-//   std::vector<double> cutoff_cross_section;
-//   this->createAdjointCrossSectionOnUnionEnergyGrid(
-//       union_energy_grid,
-//       cutoff_elastic_cross_section,
-//       cutoff_cross_section,
-//       threshold );
-//   data_container.setAdjointCutoffElasticCrossSection( cutoff_cross_section );
-//   data_container.setAdjointCutoffElasticCrossSectionThresholdEnergyIndex( threshold );
-//   std::cout << "done." << std::endl;
-
-
-//   std::cout << "   Setting the screened Rutherford elastic cross section...";
-//   std::cout.flush();
-//   {
-//   std::vector<double> raw_cross_section( total_cross_section.size() );
-//   for ( int i = 0; i < total_cross_section.size(); ++i )
-//   {
-//       raw_cross_section.at(i) = total_cross_section.at(i) - cutoff_cross_section.at(i);
-
-//       double relative_difference = raw_cross_section.at(i)/total_cross_section.at(i);
-
-//       // Check for roundoff error and reduce to zero if needed
-//       if ( relative_difference < 1.0e-6 )
-//       {
-//           raw_cross_section[i] = 0.0;
-
-//           // Update threshold index
-//           threshold = i+1;
-//       }
-//   }
-
-//   std::vector<double>::iterator start = raw_cross_section.begin();
-//   std::advance( start, threshold );
-
-//   cross_section.assign( start, raw_cross_section.end() );
-
-//   data_container.setAdjointScreenedRutherfordElasticCrossSection( cross_section );
-//   data_container.setAdjointScreenedRutherfordElasticCrossSectionThresholdEnergyIndex(
-//   threshold );
-//   }
-//   std::cout << "done." << std::endl;
-
-//   // Set the adjoint atomic excitation cross section data
-//   std::cout << "   Setting the adjoint atomic excitation cross section...";
-//   std::cout.flush();
-//   std::vector<double> excitation_cross_section;
-//   this->createAdjointCrossSectionOnUnionEnergyGrid(
-//       union_energy_grid,
-//       atomic_excitation_cross_section,
-//       excitation_cross_section,
-//       threshold );
-
-//   data_container.setAdjointAtomicExcitationCrossSection( excitation_cross_section );
-//   data_container.setAdjointAtomicExcitationCrossSectionThresholdEnergyIndex( threshold );
-//   std::cout << "done." << std::endl;
-
-//   // Set the adjoint bremsstrahlung cross section data
-//   std::cout << "   Setting the adjoint bremsstrahlung cross section...";
-//   std::cout.flush();
-//   this->createAdjointCrossSectionOnUnionEnergyGrid(
-//       union_energy_grid,
-//       old_adjoint_bremsstrahlung_union_energy_grid,
-//       old_adjoint_bremsstrahlung_cs,  
-//       adjoint_bremsstrahlung_cs_evaluator,
-//       cross_section,
-//       threshold );
-
-//   data_container.setAdjointBremsstrahlungCrossSection( cross_section );
-//   data_container.setAdjointBremsstrahlungCrossSectionThresholdEnergyIndex( threshold );
-//   std::cout << "done." << std::endl;
-
-
-// //---------------------------------------------------------------------------//
-// // Set Elastic Data
-// //---------------------------------------------------------------------------//
-//   std::cout << " Setting the adjoint elastic cutoff data...";
-//   std::cout.flush();
-
-//   // Set elastic angular distribution
-//   std::map<double,std::vector<double> > elastic_pdf, elastic_angle;
-
-//   // Get energy bin below/equal to d_min_electron_energy
-//   std::vector<double>::const_iterator start =
-//     Utility::Search::binaryLowerBound(
-//         d_forward_endl_data->getCutoffElasticAngularEnergyGrid().begin(),
-//         d_forward_endl_data->getCutoffElasticAngularEnergyGrid().end(),
-//         d_min_electron_energy );
-
-//   // Get energy bin above/equal to d_max_electron_energy
-//   std::vector<double>::const_iterator end =
-//     Utility::Search::binaryUpperBound(
-//         start,
-//         d_forward_endl_data->getCutoffElasticAngularEnergyGrid().end(),
-//         d_max_electron_energy );
-//   ++end;
-
-//   std::vector<double> angular_energy_grid( start, end );
-
-//   /* ENDL gives the angular distribution in terms of the change in angle cosine
-//    * (delta_angle_cosine = 1 - angle_cosine). For the native format it needs to
-//    * be in terms of angle_cosine. This for loop flips the distribution and
-//    * changes the variables to angle_cosine.
-//    */
-//   for ( start; start != end; ++start )
-//   {
-//     calculateElasticAngleCosine(
-//         d_forward_endl_data->getCutoffElasticAnglesAtEnergy( *start ),
-//         d_forward_endl_data->getCutoffElasticPDFAtEnergy( *start ),
-//         elastic_angle[*start],
-//         elastic_pdf[*start] );
-//   }
-
-//   // Evlauate the scattering distribution for the min energy (if necessary) 
-//   if( angular_energy_grid.front() != d_min_electron_energy )
-//   {
-//     // Create the distribution above and below the min energy for interpolation
-//     Utility::TabularDistribution<Utility::LinLin> lower_distribution(
-//         elastic_angle[angular_energy_grid[0] ],
-//         elastic_pdf[angular_energy_grid[0] ] );
-
-//     Utility::TabularDistribution<Utility::LinLin> upper_distribution(
-//         elastic_angle[angular_energy_grid[1] ],
-//         elastic_pdf[angular_energy_grid[1] ] );
-
-//     // Get the angular scattering grid for the min energy
-//     std::vector<double> min_angles =
-//       MonteCarlo::ElasticElectronScatteringDistributionNativeFactory::getAngularGrid(
-//         d_forward_endl_data->getCutoffElasticAngles(),
-//         d_min_electron_energy,
-//         d_cutoff_angle_cosine );
-
-//     // Get the pdf values for the min energy
-//     std::vector<double> min_pdf( min_angles.size() );
-//     for ( int i = 0; i < min_angles.size(); ++i )
-//     {
-//       min_pdf.at(i) = Utility::LinLog::interpolate(
-//             angular_energy_grid[0],
-//             angular_energy_grid[1],
-//             d_min_electron_energy,
-//             lower_distribution.evaluatePDF( min_angles.at(i) ),
-//             upper_distribution.evaluatePDF( min_angles.at(i) ) );
-//     }
-
-//     // Set the distribution at the min energy
-//     elastic_angle.emplace_hint(
-//         elastic_angle.begin(),
-//         d_min_electron_energy,
-//         min_angles);
-
-//     elastic_pdf.emplace_hint(
-//         elastic_pdf.begin(),
-//         d_min_electron_energy,
-//         min_pdf);
-
-//     // Erase the old front distribution
-//     elastic_angle.erase( angular_energy_grid.front() );
-//     elastic_pdf.erase( angular_energy_grid.front() );
-
-//     angular_energy_grid.front() = d_min_electron_energy;
-//   }
-
-//   // Evlauate the scattering distribution for the max energy (if necessary) 
-//   if( angular_energy_grid.back() != d_max_electron_energy )
-//   {
-//     // Create the distribution above and below the max energy for interpolation
-//     Utility::TabularDistribution<Utility::LinLin> lower_distribution(
-//         elastic_angle[angular_energy_grid[angular_energy_grid.size()-2] ],
-//         elastic_pdf[angular_energy_grid[angular_energy_grid.size()-2] ] );
-
-//     Utility::TabularDistribution<Utility::LinLin> upper_distribution(
-//         elastic_angle[angular_energy_grid.back() ],
-//         elastic_pdf[angular_energy_grid.back() ] );
-
-//     // Get the angular scattering grid for the max energy
-//     std::vector<double> max_angles =
-//       MonteCarlo::ElasticElectronScatteringDistributionNativeFactory::getAngularGrid(
-//         d_forward_endl_data->getCutoffElasticAngles(),
-//         d_max_electron_energy,
-//         d_cutoff_angle_cosine );
-
-//     // Get the pdf values for the max energy
-//     std::vector<double> max_pdf( max_angles.size() );
-//     for ( int i = 0; i < max_angles.size(); ++i )
-//     {
-//       max_pdf.at(i) = Utility::LinLog::interpolate(
-//             angular_energy_grid.at(angular_energy_grid.size()-2),
-//             angular_energy_grid.back(),
-//             d_max_electron_energy,
-//             lower_distribution.evaluatePDF( max_angles.at(i) ),
-//             upper_distribution.evaluatePDF( max_angles.at(i) ) );
-//     }
-
-//     // Set the distribution at the max energy
-//     elastic_angle.emplace_hint(
-//         elastic_angle.end(),
-//         d_max_electron_energy,
-//         max_angles);
-
-//     elastic_pdf.emplace_hint(
-//         elastic_pdf.end(),
-//         d_max_electron_energy,
-//         max_pdf);
-
-//     // Erase the back distribution
-//     elastic_angle.erase( angular_energy_grid.front() );
-//     elastic_pdf.erase( angular_energy_grid.front() );
-
-//     angular_energy_grid.back() = d_max_electron_energy;
-//   }
-
-//   data_container.setAdjointElasticAngularEnergyGrid( angular_energy_grid );
-//   data_container.setAdjointCutoffElasticPDF( elastic_pdf );
-//   data_container.setAdjointCutoffElasticAngles( elastic_angle );
-
-//   std::cout << "done." << std::endl;
-
-//   if ( d_cutoff_angle_cosine > 0.999999 )
-//   {
-//     std::cout << " Moment preserving data will not be generated because the"
-//               << " cutoff angle cosine is greater than 0.999999." << std::endl
-//               << " cutoff_angle_cosine = " << d_cutoff_angle_cosine << std::endl;
-//   }
-//   else if ( d_number_of_moment_preserving_angles < 1 )
-//   {
-//     std::cout << " Moment preserving data will not be generated because the"
-//               << " number of moment preserving angles is less than 1." << std::endl
-//               << " number_of_moment_preserving_angles = "
-//               << d_number_of_moment_preserving_angles << std::endl;
-//   }
-//   else
-//   {
-//     std::cout << " Setting the adjoint elastic moment preserving data...";
-//     std::cout.flush();
-//     // Set the moment preserving data
-//     StandardAdjointElectronPhotonRelaxationDataGenerator::setAdjointMomentPreservingData(
-//         angular_energy_grid,
-//         data_container );
-//     std::cout << "done." << std::endl;
-//   }
-
-// //---------------------------------------------------------------------------//
-// // Set Bremsstrahlung Data
-// //---------------------------------------------------------------------------//
-//   std::cout << " Setting the bremsstrahlung data...";
-//   std::cout.flush();
-
-//   std::vector<double> adjoint_bremsstrahlung_energy_grid =
-//     data_container.getAdjointBremsstrahlungEnergyGrid();
-
-//   Teuchos::ArrayRCP<double> adjoint_electron_energy_grid;
-//   adjoint_electron_energy_grid.assign(
-//     union_energy_grid.begin(),
-//     union_energy_grid.end() );
-
-//   Teuchos::RCP<Utility::HashBasedGridSearcher> grid_searcher(
-//       new Utility::StandardHashBasedGridSearcher<Teuchos::ArrayRCP<const double>,false>(
-//                 adjoint_electron_energy_grid,
-//                 adjoint_electron_energy_grid[0],
-//                 adjoint_electron_energy_grid[adjoint_electron_energy_grid.size()-1],
-//                 adjoint_electron_energy_grid.size()/10 + 1 ) );
-
-//   Teuchos::ArrayRCP<double> adjoint_bremsstrahlung_cross_section;
-//   adjoint_bremsstrahlung_cross_section.assign(
-//     data_container.getAdjointBremsstrahlungCrossSection().begin(),
-//     data_container.getAdjointBremsstrahlungCrossSection().end() );
-
-//   // Calculate the adjoint PDF at the different incoming adjoint energies and photon energies
-//   std::map<double, std::vector<double> > adjoint_bremsstrahlung_pdf_map;
-
-//   // Evaluate the PDF values for all but the max energy
-//   for ( int i = 0; i < adjoint_bremsstrahlung_energy_grid.size()-1; i++ )
-//   {
-//     unsigned bin_index =
-//       grid_searcher->findLowerBinIndex( adjoint_bremsstrahlung_energy_grid.at(i) );
-
-//     std::vector<double> adjoint_bremsstrahlung_photon_energies;
-
-//     if ( d_forward_endl_data->getBremsstrahlungPhotonEnergy().count(
-//             adjoint_bremsstrahlung_energy_grid.at(i) ) )
-//     {
-//       adjoint_bremsstrahlung_photon_energies =
-//         d_forward_endl_data->getBremsstrahlungPhotonEnergyAtEnergy(
-//             adjoint_bremsstrahlung_energy_grid.at(i) );
-
-//       data_container.setAdjointBremsstrahlungPhotonEnergyAtIncomingEnergy(
-//         adjoint_bremsstrahlung_energy_grid.at(i),
-//         adjoint_bremsstrahlung_photon_energies );
-//     }
-//     else if( adjoint_bremsstrahlung_energy_grid.at(i) == d_min_electron_energy )
-//     {
-//       adjoint_bremsstrahlung_photon_energies =
-//         d_forward_endl_data->getBremsstrahlungPhotonEnergyAtEnergy(
-//             adjoint_bremsstrahlung_energy_grid[i+1] );
-
-//       data_container.setAdjointBremsstrahlungPhotonEnergyAtIncomingEnergy(
-//         d_min_electron_energy,
-//         adjoint_bremsstrahlung_photon_energies );
-//     }
-
-//     this->evaluateAdjointBremsstrahlungPhotonDistribution(
-//         adjoint_bremsstrahlung_energy_grid.at(i),
-//         bin_index,
-//         data_container.getAdjointBremsstrahlungCrossSectionThresholdEnergyIndex(),
-//         adjoint_bremsstrahlung_cross_section,
-//         adjoint_electron_energy_grid,
-//         adjoint_bremsstrahlung_cs_evaluator,
-//         adjoint_bremsstrahlung_photon_energies,
-//         adjoint_bremsstrahlung_pdf_map[adjoint_bremsstrahlung_energy_grid.at(i)] );
-//   }
-
-//   // The PDF for the max incoming energy is always zero
-//   std::vector<double> photon_energy( 2 );
-//   photon_energy[0] = 1.0e-7;
-//   photon_energy[1] = d_max_electron_energy;
-
-//   data_container.setAdjointBremsstrahlungPhotonEnergyAtIncomingEnergy(
-//     d_max_electron_energy,
-//     photon_energy );
-
-//   std::vector<double> photon_pdf( 2 );
-//   photon_energy[0] = 0.0;
-//   photon_energy[1] = 0.0;
-//   adjoint_bremsstrahlung_pdf_map[d_max_electron_energy] =
-//     photon_pdf;
-
-//   data_container.setAdjointBremsstrahlungPhotonPDF(
-//     adjoint_bremsstrahlung_pdf_map );
-
-//   std::cout << "done." << std::endl;
-
-// //---------------------------------------------------------------------------//
-// // Set Electroionization Data
-// //---------------------------------------------------------------------------//
-//   std::cout << " Setting the electroionization data...";
-//   std::cout.flush();
-
-//   std::set<unsigned>::iterator shell = data_container.getSubshells().begin();
-
-//   // Loop through electroionization data for every subshell
-//   for ( shell; shell != data_container.getSubshells().end(); shell++ )
-//   {/*
-//     data_container.setAdjointElectroionizationEnergyGrid(
-//         *shell,
-//         d_forward_endl_data->getElectroionizationRecoilEnergyGrid( *shell ) );
-
-//     data_container.setAdjointElectroionizationRecoilEnergy(
-//         *shell,
-//         d_forward_endl_data->getElectroionizationRecoilEnergy( *shell ) );
-
-//     data_container.setAdjointElectroionizationRecoilPDF(
-//         *shell,
-//         d_forward_endl_data->getElectroionizationRecoilPDF( *shell ) );*/
-//   }
-//   std::cout << "done." << std::endl;
->>>>>>> 9869350c
+
+//  std::cout << ".";
+//  std::cout.flush();
+
+//  grid_function = 
+//    boost::bind( &Utility::OneDDistribution::evaluate,
+//                 boost::cref( *total_elastic_cross_section ),
+//                 _1 );
+
+//  union_energy_grid_generator.generateInPlace( union_energy_grid,
+//                                               grid_function );
+
+//  std::cout << ".";
+//  std::cout.flush();
+
+//  grid_function = boost::bind( &Utility::OneDDistribution::evaluate,
+//  		                   boost::cref( *atomic_excitation_cross_section ),
+//  		                   _1 );
+
+//  std::list<double>::iterator it =
+//    Utility::Search::binaryLowerBound(
+//        union_energy_grid.begin(),
+//        union_energy_grid.end(),
+//        adjoint_excitation_energy_grid[end_excitation_index] );
+
+//  std::list<double> temp_union_energy_grid;
+//  temp_union_energy_grid.splice(
+//    temp_union_energy_grid.begin(), union_energy_grid, union_energy_grid.begin(), it );
+
+//  union_energy_grid_generator.generateInPlace( temp_union_energy_grid,
+//                                               grid_function );
+
+//  union_energy_grid.merge( temp_union_energy_grid );
+
+//  std::cout << ".";
+//  std::cout.flush();
+
+
+//  grid_function = 
+//    boost::bind(
+//        &DataGen::AdjointElectronCrossSectionEvaluator<BremsstrahlungReaction>::evaluateAdjointCrossSection,
+//        boost::cref( *adjoint_bremsstrahlung_cs_evaluator ),
+//        _1,
+//        d_adjoint_bremsstrahlung_evaluation_tolerance );
+
+//  std::vector<double> old_adjoint_bremsstrahlung_cs;
+
+//  union_energy_grid_generator.generateAndEvaluateInPlace(
+//    union_energy_grid,
+//    old_adjoint_bremsstrahlung_cs,
+//    grid_function );
+
+//  std::list<double> old_adjoint_bremsstrahlung_union_energy_grid(
+//    union_energy_grid );
+
+//  std::cout << ".";
+//  std::cout.flush();
+
+
+//  std::map<unsigned,std::list<double> >
+//    old_adjoint_electroionization_union_energy_grid;
+
+//  std::map<unsigned,std::vector<double> > old_adjoint_electroionization_cs;
+
+//  std::set<unsigned>::iterator shell = data_container.getSubshells().begin();
+
+//  // Loop through electroionization evaluator for every subshell
+//  for ( shell; shell != data_container.getSubshells().end(); shell++ )
+//  {
+//    grid_function =
+//      boost::bind(
+//    	   &DataGen::AdjointElectronCrossSectionEvaluator<ElectroionizationReaction>::evaluateAdjointCrossSection,
+//    	   boost::cref( *adjoint_electroionization_cs_evaluators.find( *shell )->second ),
+//    	   _1,
+//         d_adjoint_electroionization_evaluation_tolerance );
+
+//    double binding_energy = data_container.getSubshellBindingEnergy( *shell );
+
+//    it =  Utility::Search::binaryLowerBound(
+//        union_energy_grid.begin(),
+//        union_energy_grid.end(),
+//        d_max_electron_energy - binding_energy - 1.0e-7 );
+
+//std::cout << std::endl << "*shell = " << *shell << std::endl;
+//std::cout << "union_energy_grid.size() = " << union_energy_grid.size() << std::endl;
+//  temp_union_energy_grid.splice(
+//    temp_union_energy_grid.begin(), union_energy_grid, union_energy_grid.begin(), it );
+
+//std::cout << "temp_union_energy_grid.size() = " << temp_union_energy_grid.size() << std::endl;
+//std::cout << "spliced union_energy_grid.size() = " << union_energy_grid.size() << std::endl;
+
+//    union_energy_grid_generator.generateAndEvaluateInPlace(
+//      temp_union_energy_grid,
+//      old_adjoint_electroionization_cs[*shell],
+//      grid_function );
+
+//    old_adjoint_electroionization_union_energy_grid[*shell] =
+//      temp_union_energy_grid;
+
+//std::cout << "new temp_union_energy_grid.size() = " << temp_union_energy_grid.size() << std::endl;
+
+//    // If needed add the max electron energy
+//    if ( old_adjoint_electroionization_union_energy_grid[*shell].back() < d_max_electron_energy )
+//    {
+//      old_adjoint_electroionization_union_energy_grid[*shell].push_back(
+//        d_max_electron_energy );
+//      old_adjoint_electroionization_cs[*shell].push_back( 0.0 );
+//    }
+
+//    union_energy_grid.merge( temp_union_energy_grid );
+
+//std::cout << "new union_energy_grid.size() = " << union_energy_grid.size() << std::endl;
+
+//    std::cout << ".";
+//    std::cout.flush();
+//  }
+
+//  std::cout << "done." << std::endl;
+
+//  // Set the union energy grid
+//  std::vector<double> energy_grid(
+//        union_energy_grid.begin(),
+//        union_energy_grid.end() );
+
+//std::cout << "union_energy_grid.size() = " << union_energy_grid.size() << std::endl;
+//std::cout << "energy_grid.size() = " << energy_grid.size() << std::endl;
+
+
+//  data_container.setAdjointElectronEnergyGrid( energy_grid );
+
+//  // Create and set the cross sections
+//  std::vector<double> cross_section;
+//  unsigned threshold;
+
+//  // Set the adjoint elastic cross section data
+//  std::cout << "   Setting the adjoint total elastic cross section...";
+//  std::cout.flush();
+//  std::vector<double> total_cross_section;
+//  this->createAdjointCrossSectionOnUnionEnergyGrid(
+//      union_energy_grid,
+//      total_elastic_cross_section,
+//      total_cross_section,
+//      threshold );
+//  data_container.setAdjointTotalElasticCrossSection( total_cross_section );
+//  data_container.setAdjointTotalElasticCrossSectionThresholdEnergyIndex( threshold );
+//  std::cout << "done." << std::endl;
+
+//  std::cout << "   Setting the adjoint cutoff elastic cross section...";
+//  std::cout.flush();
+//  std::vector<double> cutoff_cross_section;
+//  this->createAdjointCrossSectionOnUnionEnergyGrid(
+//      union_energy_grid,
+//      cutoff_elastic_cross_section,
+//      cutoff_cross_section,
+//      threshold );
+//  data_container.setAdjointCutoffElasticCrossSection( cutoff_cross_section );
+//  data_container.setAdjointCutoffElasticCrossSectionThresholdEnergyIndex( threshold );
+//  std::cout << "done." << std::endl;
+
+
+//  std::cout << "   Setting the screened Rutherford elastic cross section...";
+//  std::cout.flush();
+//  {
+//  std::vector<double> raw_cross_section( total_cross_section.size() );
+//  for ( int i = 0; i < total_cross_section.size(); ++i )
+//  {
+//      raw_cross_section.at(i) = total_cross_section.at(i) - cutoff_cross_section.at(i);
+
+//      double relative_difference = raw_cross_section.at(i)/total_cross_section.at(i);
+
+//      // Check for roundoff error and reduce to zero if needed
+//      if ( relative_difference < 1.0e-6 )
+//      {
+//          raw_cross_section[i] = 0.0;
+
+//          // Update threshold index
+//          threshold = i+1;
+//      }
+//  }
+
+//  std::vector<double>::iterator start = raw_cross_section.begin();
+//  std::advance( start, threshold );
+
+//  cross_section.assign( start, raw_cross_section.end() );
+
+//  data_container.setAdjointScreenedRutherfordElasticCrossSection( cross_section );
+//  data_container.setAdjointScreenedRutherfordElasticCrossSectionThresholdEnergyIndex(
+//  threshold );
+//  }
+//  std::cout << "done." << std::endl;
+
+//  // Set the adjoint atomic excitation cross section data
+//  std::cout << "   Setting the adjoint atomic excitation cross section...";
+//  std::cout.flush();
+//  std::vector<double> excitation_cross_section;
+//  this->createAdjointCrossSectionOnUnionEnergyGrid(
+//      union_energy_grid,
+//      atomic_excitation_cross_section,
+//      excitation_cross_section,
+//      threshold );
+
+//  data_container.setAdjointAtomicExcitationCrossSection( excitation_cross_section );
+//  data_container.setAdjointAtomicExcitationCrossSectionThresholdEnergyIndex( threshold );
+//  std::cout << "done." << std::endl;
+
+//  // Set the adjoint bremsstrahlung cross section data
+//  std::cout << "   Setting the adjoint bremsstrahlung cross section...";
+//  std::cout.flush();
+//  this->createAdjointCrossSectionOnUnionEnergyGrid(
+//      union_energy_grid,
+//      old_adjoint_bremsstrahlung_union_energy_grid,
+//      old_adjoint_bremsstrahlung_cs,  
+//      adjoint_bremsstrahlung_cs_evaluator,
+//      d_adjoint_bremsstrahlung_evaluation_tolerance,
+//      cross_section,
+//      threshold );
+
+//  data_container.setAdjointBremsstrahlungCrossSection( cross_section );
+//  data_container.setAdjointBremsstrahlungCrossSectionThresholdEnergyIndex( threshold );
+//  std::cout << "done." << std::endl;
+
+//  // Set the adjoint electroionization subshell cross section data
+//  std::cout << "   Setting the adjoint electroionization subshell cross section...";
+//  std::cout.flush();
+
+//  // Loop through the electroionization subshells
+//  shell = data_container.getSubshells().begin();
+//  for ( shell; shell != data_container.getSubshells().end(); shell++ )
+//  {
+//    this->createAdjointCrossSectionOnUnionEnergyGrid(
+//        union_energy_grid,
+//        old_adjoint_electroionization_union_energy_grid[*shell],
+//        old_adjoint_electroionization_cs[*shell],  
+//        adjoint_electroionization_cs_evaluators[*shell],
+//        d_adjoint_electroionization_evaluation_tolerance,
+//        cross_section,
+//        threshold );
+
+//    data_container.setAdjointElectroionizationCrossSection(
+//      *shell,
+//      cross_section );
+
+//    data_container.setAdjointElectroionizationCrossSectionThresholdEnergyIndex(
+//      *shell,
+//      threshold );
+//  }
+//  std::cout << "done." << std::endl;
+
+////---------------------------------------------------------------------------//
+//// Set Elastic Data
+////---------------------------------------------------------------------------//
+//  std::cout << " Setting the adjoint elastic cutoff data...";
+//  std::cout.flush();
+
+//  // Set elastic angular distribution
+//  std::map<double,std::vector<double> > elastic_pdf, elastic_angle;
+
+//  // Get energy bin below/equal to d_min_electron_energy
+//  std::vector<double>::const_iterator start =
+//    Utility::Search::binaryLowerBound(
+//        d_forward_epr_data->getCutoffElasticAngularEnergyGrid().begin(),
+//        d_forward_epr_data->getCutoffElasticAngularEnergyGrid().end(),
+//        d_min_electron_energy );
+
+//  // Get energy bin above/equal to d_max_electron_energy
+//  std::vector<double>::const_iterator end =
+//    Utility::Search::binaryUpperBound(
+//        start,
+//        d_forward_epr_data->getCutoffElasticAngularEnergyGrid().end(),
+//        d_max_electron_energy );
+//  ++end;
+
+//  std::vector<double> angular_energy_grid( start, end );
+
+//  /* ENDL gives the angular distribution in terms of the change in angle cosine
+//   * (delta_angle_cosine = 1 - angle_cosine). For the native format it needs to
+//   * be in terms of angle_cosine. This for loop flips the distribution and
+//   * changes the variables to angle_cosine.
+//   */
+//  for ( start; start != end; ++start )
+//  {
+//    calculateElasticAngleCosine(
+//        d_forward_epr_data->getCutoffElasticAnglesAtEnergy( *start ),
+//        d_forward_epr_data->getCutoffElasticPDFAtEnergy( *start ),
+//        elastic_angle[*start],
+//        elastic_pdf[*start] );
+//  }
+
+//  // Evlauate the scattering distribution for the min energy (if necessary) 
+//  if( angular_energy_grid.front() != d_min_electron_energy )
+//  {
+//    // Create the distribution above and below the min energy for interpolation
+//    Utility::TabularDistribution<Utility::LinLin> lower_distribution(
+//        elastic_angle[angular_energy_grid[0] ],
+//        elastic_pdf[angular_energy_grid[0] ] );
+
+//    Utility::TabularDistribution<Utility::LinLin> upper_distribution(
+//        elastic_angle[angular_energy_grid[1] ],
+//        elastic_pdf[angular_energy_grid[1] ] );
+
+//    // Get the angular scattering grid for the min energy
+//    std::vector<double> min_angles =
+//      MonteCarlo::ElasticElectronScatteringDistributionNativeFactory::getAngularGrid(
+//        elastic_angle,
+//        d_min_electron_energy,
+//        d_cutoff_angle_cosine );
+
+//    // Get the pdf values for the min energy
+//    std::vector<double> min_pdf( min_angles.size() );
+//    for ( int i = 0; i < min_angles.size(); ++i )
+//    {
+//      min_pdf.at(i) = Utility::LinLog::interpolate(
+//            angular_energy_grid[0],
+//            angular_energy_grid[1],
+//            d_min_electron_energy,
+//            lower_distribution.evaluatePDF( min_angles.at(i) ),
+//            upper_distribution.evaluatePDF( min_angles.at(i) ) );
+//    }
+
+//    // Set the distribution at the min energy
+//    elastic_angle.emplace_hint(
+//        elastic_angle.begin(),
+//        d_min_electron_energy,
+//        min_angles);
+
+//    elastic_pdf.emplace_hint(
+//        elastic_pdf.begin(),
+//        d_min_electron_energy,
+//        min_pdf);
+
+//    // Erase the old front distribution
+//    elastic_angle.erase( angular_energy_grid.front() );
+//    elastic_pdf.erase( angular_energy_grid.front() );
+
+//    angular_energy_grid.front() = d_min_electron_energy;
+//  }
+
+//  // Evlauate the scattering distribution for the max energy (if necessary) 
+//  if( angular_energy_grid.back() != d_max_electron_energy )
+//  {
+//    // Create the distribution above and below the max energy for interpolation
+//    Utility::TabularDistribution<Utility::LinLin> lower_distribution(
+//        elastic_angle[angular_energy_grid[angular_energy_grid.size()-2] ],
+//        elastic_pdf[angular_energy_grid[angular_energy_grid.size()-2] ] );
+
+//    Utility::TabularDistribution<Utility::LinLin> upper_distribution(
+//        elastic_angle[angular_energy_grid.back() ],
+//        elastic_pdf[angular_energy_grid.back() ] );
+
+//    // Get the angular scattering grid for the max energy
+//    std::vector<double> max_angles =
+//      MonteCarlo::ElasticElectronScatteringDistributionNativeFactory::getAngularGrid(
+//        d_forward_epr_data->getCutoffElasticAngles(),
+//        d_max_electron_energy,
+//        d_cutoff_angle_cosine );
+
+//    // Get the pdf values for the max energy
+//    std::vector<double> max_pdf( max_angles.size() );
+//    for ( int i = 0; i < max_angles.size(); ++i )
+//    {
+//      max_pdf.at(i) = Utility::LinLog::interpolate(
+//            angular_energy_grid.at(angular_energy_grid.size()-2),
+//            angular_energy_grid.back(),
+//            d_max_electron_energy,
+//            lower_distribution.evaluatePDF( max_angles.at(i) ),
+//            upper_distribution.evaluatePDF( max_angles.at(i) ) );
+//    }
+
+//    // Set the distribution at the max energy
+//    elastic_angle.emplace_hint(
+//        elastic_angle.end(),
+//        d_max_electron_energy,
+//        max_angles);
+
+//    elastic_pdf.emplace_hint(
+//        elastic_pdf.end(),
+//        d_max_electron_energy,
+//        max_pdf);
+
+//    // Erase the back distribution
+//    elastic_angle.erase( angular_energy_grid.front() );
+//    elastic_pdf.erase( angular_energy_grid.front() );
+
+//    angular_energy_grid.back() = d_max_electron_energy;
+//  }
+
+//  data_container.setAdjointElasticAngularEnergyGrid( angular_energy_grid );
+//  data_container.setAdjointCutoffElasticPDF( elastic_pdf );
+//  data_container.setAdjointCutoffElasticAngles( elastic_angle );
+
+//  std::cout << "done." << std::endl;
+
+//  if ( d_cutoff_angle_cosine > 0.999999 )
+//  {
+//    std::cout << " Moment preserving data will not be generated because the"
+//              << " cutoff angle cosine is greater than 0.999999." << std::endl
+//              << " cutoff_angle_cosine = " << d_cutoff_angle_cosine << std::endl;
+//  }
+//  else if ( d_number_of_moment_preserving_angles < 1 )
+//  {
+//    std::cout << " Moment preserving data will not be generated because the"
+//              << " number of moment preserving angles is less than 1." << std::endl
+//              << " number_of_moment_preserving_angles = "
+//              << d_number_of_moment_preserving_angles << std::endl;
+//  }
+//  else
+//  {
+//    std::cout << " Setting the adjoint elastic moment preserving data...";
+//    std::cout.flush();
+//    // Set the moment preserving data
+//    StandardAdjointElectronPhotonRelaxationDataGenerator::setAdjointMomentPreservingData(
+//        angular_energy_grid,
+//        data_container );
+//    std::cout << "done." << std::endl;
+//  }
+
+////---------------------------------------------------------------------------//
+//// Set Bremsstrahlung Data
+////---------------------------------------------------------------------------//
+//  std::cout << " Setting the bremsstrahlung data...";
+//  std::cout.flush();
+
+//  std::vector<double> adjoint_bremsstrahlung_energy_grid =
+//    data_container.getAdjointBremsstrahlungEnergyGrid();
+
+//  Teuchos::ArrayRCP<double> adjoint_electron_energy_grid;
+//  adjoint_electron_energy_grid.assign(
+//    union_energy_grid.begin(),
+//    union_energy_grid.end() );
+
+//  Teuchos::RCP<Utility::HashBasedGridSearcher> grid_searcher(
+//      new Utility::StandardHashBasedGridSearcher<Teuchos::ArrayRCP<const double>,false>(
+//                adjoint_electron_energy_grid,
+//                adjoint_electron_energy_grid[0],
+//                adjoint_electron_energy_grid[adjoint_electron_energy_grid.size()-1],
+//                adjoint_electron_energy_grid.size()/10 + 1 ) );
+
+//  Teuchos::ArrayRCP<double> adjoint_bremsstrahlung_cross_section;
+//  adjoint_bremsstrahlung_cross_section.assign(
+//    data_container.getAdjointBremsstrahlungCrossSection().begin(),
+//    data_container.getAdjointBremsstrahlungCrossSection().end() );
+
+//  // Calculate the adjoint PDF at the different incoming adjoint energies and photon energies
+//  std::map<double, std::vector<double> > adjoint_bremsstrahlung_pdf_map;
+
+//  // Evaluate the PDF values for all but the max energy
+//  for ( int i = 0; i < adjoint_bremsstrahlung_energy_grid.size()-1; i++ )
+//  {
+//    unsigned bin_index =
+//      grid_searcher->findLowerBinIndex( adjoint_bremsstrahlung_energy_grid.at(i) );
+
+//    std::vector<double> adjoint_bremsstrahlung_photon_energies;
+
+//    // When possible use the same photon energies as the forward data
+//    if ( d_forward_epr_data->getBremsstrahlungPhotonEnergy().count(
+//            adjoint_bremsstrahlung_energy_grid.at(i) ) )
+//    {
+//      adjoint_bremsstrahlung_photon_energies =
+//        d_forward_epr_data->getBremsstrahlungPhotonEnergyAtEnergy(
+//            adjoint_bremsstrahlung_energy_grid.at(i) );
+
+//      data_container.setAdjointBremsstrahlungPhotonEnergyAtIncomingEnergy(
+//        adjoint_bremsstrahlung_energy_grid.at(i),
+//        adjoint_bremsstrahlung_photon_energies );
+//    }
+//    else
+//    {
+//      /* If the min_electron_energy falls between two energies on the forward
+//          bremsstrahlung energy grid a new set of photon energies must be chosen.
+//          This is done by taking the set of photon energies for the forward
+//          energy grid point above the min energy and substracting the photon
+//          energies above the min electron energy.
+//          For the nudge energy (right below the max energy) the photon energies
+//          for the max_electron_energy are used with the max_electron_energy
+//          replaced with the nudge energy.
+//       */
+//      adjoint_bremsstrahlung_photon_energies =
+//        d_forward_epr_data->getBremsstrahlungPhotonEnergyAtEnergy(
+//            adjoint_bremsstrahlung_energy_grid.at(i+1) );
+//   
+//      // Eliminate photon energies above the current electron energy
+//      while ( adjoint_bremsstrahlung_photon_energies.back() >=
+//              adjoint_bremsstrahlung_energy_grid.at(i) )
+//      {
+//        adjoint_bremsstrahlung_photon_energies.pop_back();
+//      }
+
+//      // Add the current energy as the max photon energy
+//      adjoint_bremsstrahlung_photon_energies.push_back(
+//        adjoint_bremsstrahlung_energy_grid.at(i) );
+
+//      data_container.setAdjointBremsstrahlungPhotonEnergyAtIncomingEnergy(
+//        adjoint_bremsstrahlung_energy_grid.at(i),
+//        adjoint_bremsstrahlung_photon_energies );
+//    }
+
+//    this->evaluateAdjointBremsstrahlungPhotonDistribution(
+//        adjoint_bremsstrahlung_energy_grid.at(i),
+//        bin_index,
+//        data_container.getAdjointBremsstrahlungCrossSectionThresholdEnergyIndex(),
+//        adjoint_bremsstrahlung_cross_section,
+//        adjoint_electron_energy_grid,
+//        adjoint_bremsstrahlung_cs_evaluator,
+//        adjoint_bremsstrahlung_photon_energies,
+//        adjoint_bremsstrahlung_pdf_map[adjoint_bremsstrahlung_energy_grid.at(i)] );
+//  }
+
+//  // The PDF for the max incoming energy is always zero
+//  std::vector<double> photon_energy( 2 );
+//  photon_energy[0] = 1e-7;
+//  photon_energy[1] = d_max_electron_energy;
+
+//  data_container.setAdjointBremsstrahlungPhotonEnergyAtIncomingEnergy(
+//    d_max_electron_energy,
+//    photon_energy );
+
+//  std::vector<double> photon_pdf( 2 );
+//  photon_energy[0] = 0.0;
+//  photon_energy[1] = 0.0;
+//  adjoint_bremsstrahlung_pdf_map[d_max_electron_energy] =
+//    photon_pdf;
+
+//  data_container.setAdjointBremsstrahlungPhotonPDF(
+//    adjoint_bremsstrahlung_pdf_map );
+
+//  std::cout << "done." << std::endl;
+
+////---------------------------------------------------------------------------//
+//// Set Electroionization Data
+////---------------------------------------------------------------------------//
+//  std::cout << " Setting the electroionization data...";
+//  std::cout.flush();
+
+//  shell = data_container.getSubshells().begin();
+
+//  // Loop through electroionization data for every subshell
+//  for ( shell; shell != data_container.getSubshells().end(); shell++ )
+//  {/*
+//    data_container.setAdjointElectroionizationEnergyGrid(
+//        *shell,
+//        d_forward_epr_data->getElectroionizationEnergyGrid( *shell ) );
+
+//    data_container.setAdjointElectroionizationRecoilEnergy(
+//        *shell,
+//        d_forward_epr_data->getElectroionizationEnergy( *shell ) );
+
+//    data_container.setAdjointElectroionizationRecoilPDF(
+//        *shell,
+//        d_forward_epr_data->getElectroionizationRecoilPDF( *shell ) );*/
+//  }
+//  std::cout << "done." << std::endl;
 }
 
 // Set the moment preserving data
@@ -1714,110 +1089,6 @@
   // cross_section.assign( start, raw_cross_section.end() );
 
   // threshold_index = std::distance( raw_cross_section.begin(), start );
-}
-
-<<<<<<< HEAD
-// Calculate the elastic anglular grid for the angle cosine
-void StandardAdjointElectronPhotonRelaxationDataGenerator::calculateElasticAngleCosine(
-    const std::vector<double>& raw_elastic_angle,
-    std::vector<double>& elastic_angle ) const
-{
-  int size = raw_elastic_angle.size();
-  int r_bin = size - 1;
-
-  elastic_angle.resize( size );
-
-  for ( int bin = 0; bin < size; bin++ )
-  {
-    long double angle_cosine = 1.0L - raw_elastic_angle[bin];
-    elastic_angle[r_bin] = angle_cosine;
-    r_bin--;
-  }
-=======
-// Create the cross section on the union energy grid
-void StandardAdjointElectronPhotonRelaxationDataGenerator::createAdjointCrossSectionOnUnionEnergyGrid(
-   const std::list<double>& union_energy_grid,
-   const std::shared_ptr<DataGen::AdjointBremsstrahlungCrossSectionEvaluator>
-        adjoint_bremsstrahlung_cs_evaluator,
-   std::vector<double>& cross_section,
-   unsigned& threshold_index ) const
-{
-  // std::vector<double> raw_cross_section( union_energy_grid.size() );
-
-  // std::list<double>::const_iterator energy_grid_pt = union_energy_grid.begin();
-
-  // unsigned index = 0u;
-
-  // while( energy_grid_pt != union_energy_grid.end() )
-  // {
-  //   raw_cross_section[index] =
-  //     adjoint_bremsstrahlung_cs_evaluator->evaluateAdjointCrossSection(
-  //       *energy_grid_pt,
-  //       d_adjoint_bremsstrahlung_evaluation_tolerance );
-
-  //   ++energy_grid_pt;
-  //   ++index;
-  // }
-
-  // std::vector<double>::iterator start =
-  //   std::find_if( raw_cross_section.begin(),
-  //       	  raw_cross_section.end(),
-  //       	  notEqualZero );
-
-  // cross_section.assign( start, raw_cross_section.end() );
-
-  // threshold_index = std::distance( raw_cross_section.begin(), start );
-}
-
-// Create the cross section on the union energy grid
-void StandardAdjointElectronPhotonRelaxationDataGenerator::createAdjointCrossSectionOnUnionEnergyGrid(
-   const std::list<double>& union_energy_grid,
-   const std::list<double>& old_union_energy_grid,
-   const std::vector<double>& old_cross_section,
-   const std::shared_ptr<DataGen::AdjointBremsstrahlungCrossSectionEvaluator>
-        adjoint_bremsstrahlung_cs_evaluator,
-   std::vector<double>& cross_section,
-   unsigned& threshold_index ) const
-{
-  // std::vector<double> raw_cross_section( union_energy_grid.size() );
-
-  // std::list<double>::const_iterator energy_grid_pt = union_energy_grid.begin();
-  // std::list<double>::const_iterator old_energy_grid_pt =
-  //   old_union_energy_grid.begin();
-
-  // unsigned index = 0u;
-  // unsigned old_index = 0u;
-
-  // while( energy_grid_pt != union_energy_grid.end() )
-  // {
-  //   if ( *energy_grid_pt == *old_energy_grid_pt )
-  //   {
-  //     raw_cross_section[index] = old_cross_section[old_index];
-   
-  //     ++old_energy_grid_pt;
-  //     ++old_index;
-  //   }
-  //   else
-  //   {
-  //     raw_cross_section[index] =
-  //       adjoint_bremsstrahlung_cs_evaluator->evaluateAdjointCrossSection(
-  //         *energy_grid_pt,
-  //         d_adjoint_bremsstrahlung_evaluation_tolerance );
-  //   }
-
-  //   ++energy_grid_pt;
-  //   ++index;
-  // }
-
-  // std::vector<double>::iterator start =
-  //   std::find_if( raw_cross_section.begin(),
-  //       	  raw_cross_section.end(),
-  //       	  notEqualZero );
-
-  // cross_section.assign( start, raw_cross_section.end() );
-
-  // threshold_index = std::distance( raw_cross_section.begin(), start );
->>>>>>> 9869350c
 }
 
 // Calculate the elastic anglular distribution for the angle cosine
@@ -1929,20 +1200,19 @@
     std::shared_ptr<DataGen::AdjointElectronCrossSectionEvaluator<BremsstrahlungReaction> >&
         adjoint_bremsstrahlung_cs_evaluator ) const
 {
-<<<<<<< HEAD
   // Get the energy grid for the forward bremsstrahlung energy loss distributions
   std::vector<double>::const_iterator start, end;
 
   // Get energy iterator below/equal to d_min_electron_energy
   start = Utility::Search::binaryLowerBound(
-              d_forward_endl_data->getBremsstrahlungPhotonEnergyGrid().begin(),
-              d_forward_endl_data->getBremsstrahlungPhotonEnergyGrid().end(),
+              d_forward_epr_data->getBremsstrahlungEnergyGrid().begin(),
+              d_forward_epr_data->getBremsstrahlungEnergyGrid().end(),
               d_min_electron_energy );
 
   // Get energy iterator above/equal to d_max_electron_energy
   end = Utility::Search::binaryUpperBound(
-              d_forward_endl_data->getBremsstrahlungPhotonEnergyGrid().begin(),
-              d_forward_endl_data->getBremsstrahlungPhotonEnergyGrid().end(),
+              d_forward_epr_data->getBremsstrahlungEnergyGrid().begin(),
+              d_forward_epr_data->getBremsstrahlungEnergyGrid().end(),
               d_max_electron_energy );
   ++end;
 
@@ -1950,9 +1220,9 @@
   std::vector<double> adjoint_bremsstrahlung_energy_grid( start, end );
 
   std::shared_ptr<BremsstrahlungReaction> bremsstrahlung_reaction;
-
+/*
   MonteCarlo::ElectroatomicReactionENDLFactory::createBremsstrahlungReaction(
-    *d_forward_endl_data,
+    *d_forward_epr_data,
     adjoint_bremsstrahlung_energy_grid,
     bremsstrahlung_reaction,
 	MonteCarlo::DIPOLE_DISTRIBUTION );
@@ -1973,138 +1243,7 @@
 
   // Set the adjoint bremsstrahlung energy grid
   data_container.setAdjointBremsstrahlungEnergyGrid(
-    adjoint_bremsstrahlung_energy_grid );
-=======
-  // // Extract the forward electron energy grid
-  // Teuchos::ArrayRCP<double> forward_brem_cs_energy_grid;
-  // forward_brem_cs_energy_grid.assign(
-  //   d_forward_endl_data->getBremsstrahlungCrossSectionEnergyGrid().begin(),
-  //   d_forward_endl_data->getBremsstrahlungCrossSectionEnergyGrid().end() );
-
-  // // Create the hash-based grid searcher
-  // Teuchos::RCP<Utility::HashBasedGridSearcher> grid_searcher(
-  //   new Utility::StandardHashBasedGridSearcher<Teuchos::ArrayRCP<const double>,false>(
-  //   forward_brem_cs_energy_grid,
-  //   forward_brem_cs_energy_grid[0],
-  //   forward_brem_cs_energy_grid[forward_brem_cs_energy_grid.size()-1],
-  //   forward_brem_cs_energy_grid.size()/10 + 1 ) );
- 
-  // // Extract the forward bremsstrahlung cross section
-  // Teuchos::ArrayRCP<double> forward_bremsstrahlung_cross_section;
-  // forward_bremsstrahlung_cross_section.assign(
-  //   d_forward_endl_data->getBremsstrahlungCrossSection().begin(),
-  //   d_forward_endl_data->getBremsstrahlungCrossSection().end() );
-
-  // // Get the energy grid for the forward bremsstrahlung energy loss distributions
-  // std::vector<double> forward_brem_energy_grid =
-  //   d_forward_endl_data->getBremsstrahlungPhotonEnergyGrid();
-
-  // // Get energy index below/equal to d_min_electron_energy
-  // unsigned start_index =
-  //   Utility::Search::binaryLowerBoundIndex(
-  //             forward_brem_energy_grid.begin(),
-  //             forward_brem_energy_grid.end(),
-  //             d_min_electron_energy );
-
-  // // Get energy index above/equal to d_max_electron_energy
-  // unsigned end_index =
-  //   Utility::Search::binaryUpperBoundIndex(
-  //             forward_brem_energy_grid.begin(),
-  //             forward_brem_energy_grid.end(),
-  //             d_max_electron_energy );
-
-  // end_index -= start_index;
-
-  // // The adjoint bremsstrahlung energy grid for the energy gain function
-  // std::vector<double> adjoint_bremsstrahlung_energy_grid( end_index+1 );
-
-  // // Create the forward bremsstrahlung energy loss function
-  // MonteCarlo::BremsstrahlungElectronScatteringDistribution::BremsstrahlungDistribution
-  //   energy_loss_function( end_index+1 );
-
-  // unsigned n = 0;
-  // // Insert bin below d_min_electron_energy (if necessary)
-  // if( forward_brem_energy_grid[start_index] != d_min_electron_energy )
-  // {
-  //   energy_loss_function[n].first = forward_brem_energy_grid[start_index];
-  //   adjoint_bremsstrahlung_energy_grid[n] = d_min_electron_energy;
-
-  //   // Get the energy of the bremsstrahlung photon at the incoming energy
-  //   std::vector<double> photon_energy(
-  //       d_forward_endl_data->getBremsstrahlungPhotonEnergyAtEnergy(
-  //         forward_brem_energy_grid[start_index] ) );
-
-  //   // Get the bremsstrahlung photon pdf at the incoming energy
-  //   std::vector<double> pdf(
-  //       d_forward_endl_data->getBremsstrahlungPhotonPDFAtEnergy(
-  //         forward_brem_energy_grid[start_index] ) );
-
-  //   energy_loss_function[n].second.reset(
-  //         new const Utility::TabularDistribution<Utility::LinLin>( photon_energy,
-  //                                                              pdf ) );
-
-  //   ++n;
-  //   ++start_index;
-  // }
-
-  // std::map<double,std::vector<double> > photon_energy(
-  //   d_forward_endl_data->getBremsstrahlungPhotonEnergy() );
-
-  // std::map<double,std::vector<double> > pdf(
-  //       d_forward_endl_data->getBremsstrahlungPhotonPDF() );
-
-  // for( n; n < end_index; ++n )
-  // {
-  //   energy_loss_function[n].first = forward_brem_energy_grid[start_index];
-  //   adjoint_bremsstrahlung_energy_grid[n] = forward_brem_energy_grid[start_index];
-
-  //   energy_loss_function[n].second.reset(
-  //           new const Utility::TabularDistribution<Utility::LinLin>(
-  //       photon_energy[forward_brem_energy_grid[start_index] ],
-  //       pdf[forward_brem_energy_grid[start_index] ] ) );
-
-  //   ++start_index;
-  // }
-
-  // // Insert bin above d_max_electron_energy
-  // {
-  //   energy_loss_function[n].first = forward_brem_energy_grid[start_index];
-  //   adjoint_bremsstrahlung_energy_grid[n] = d_max_electron_energy;
-
-  //   energy_loss_function[n].second.reset(
-  //           new const Utility::TabularDistribution<Utility::LinLin>(
-  //       photon_energy[forward_brem_energy_grid[start_index] ],
-  //       pdf[forward_brem_energy_grid[start_index] ] ) );
-  // }
-
-  // std::shared_ptr<const MonteCarlo::BremsstrahlungElectronScatteringDistribution>
-  //   bremsstrahlung_distribution(
-  //       new MonteCarlo::BremsstrahlungElectronScatteringDistribution(
-  //           energy_loss_function ) );
-
-  // std::shared_ptr<MonteCarlo::BremsstrahlungElectroatomicReaction<Utility::LinLin> >
-  //   bremsstrahlung_reaction(
-  //       new MonteCarlo::BremsstrahlungElectroatomicReaction<Utility::LinLin>(
-  //           forward_brem_cs_energy_grid,
-  //           forward_bremsstrahlung_cross_section,
-  //           0,
-  //           grid_searcher,
-  //           bremsstrahlung_distribution ) );
-
-  // adjoint_bremsstrahlung_cs_evaluator.reset(
-  //   new DataGen::AdjointBremsstrahlungCrossSectionEvaluator(
-  //       bremsstrahlung_reaction,
-  //       adjoint_bremsstrahlung_energy_grid ) );
-
-  //   // Add nudge value
-  //   adjoint_bremsstrahlung_energy_grid.back() =
-  //     d_max_electron_energy - s_threshold_energy_nudge_factor;
-  //   adjoint_bremsstrahlung_energy_grid.push_back( d_max_electron_energy );
-
-  // // Set the adjoint bremsstrahlung energy grid
-  // data_container.setAdjointBremsstrahlungEnergyGrid(
-  //   adjoint_bremsstrahlung_energy_grid );
->>>>>>> 9869350c
+    adjoint_bremsstrahlung_energy_grid );*/
 }
 
 // Generate adjoint bremsstrahlung photon energy distribution
@@ -2158,34 +1297,34 @@
 {
   // Extract the subshell information
   std::set<unsigned>::const_iterator shell =
-    d_forward_endl_data->getSubshells().begin();
+    d_forward_epr_data->getSubshells().begin();
 
   // Get the energy grid for the forward electroionization subshell reactions
   std::vector<double>::const_iterator start, end;
 
   double threshold_energy =
-    *d_forward_endl_data->getElectroionizationRecoilEnergyGrid(*shell).begin();
-
-  for ( shell; shell != d_forward_endl_data->getSubshells().end(); ++shell )
+    *d_forward_epr_data->getElectroionizationEnergyGrid(*shell).begin();
+
+  for ( shell; shell != d_forward_epr_data->getSubshells().end(); ++shell )
   {
     if ( threshold_energy >= d_min_electron_energy )
     {
       start =
-        d_forward_endl_data->getElectroionizationRecoilEnergyGrid(*shell).begin();
+        d_forward_epr_data->getElectroionizationEnergyGrid(*shell).begin();
     }
     else
     {
       // Get energy iterator below/equal to d_min_electron_energy
       start = Utility::Search::binaryLowerBound(
-          d_forward_endl_data->getElectroionizationRecoilEnergyGrid(*shell).begin(),
-          d_forward_endl_data->getElectroionizationRecoilEnergyGrid(*shell).end(),
+          d_forward_epr_data->getElectroionizationEnergyGrid(*shell).begin(),
+          d_forward_epr_data->getElectroionizationEnergyGrid(*shell).end(),
           d_min_electron_energy );
     }
 
     // Get energy iterator above/equal to d_max_electron_energy
     end = Utility::Search::binaryUpperBound(
         start,
-        d_forward_endl_data->getElectroionizationRecoilEnergyGrid(*shell).end(),
+        d_forward_epr_data->getElectroionizationEnergyGrid(*shell).end(),
         d_max_electron_energy );
     ++end;
 
@@ -2195,9 +1334,9 @@
     // Create the subshell reaction
     std::shared_ptr<ElectroionizationReaction>
       electroionization_subshell_reaction;
-
+/*
     MonteCarlo::ElectroatomicReactionENDLFactory::createSubshellElectroionizationReaction(
-      *d_forward_endl_data,
+      *d_forward_epr_data,
       ionization_energy_grid,
       *shell,
       electroionization_subshell_reaction );
@@ -2222,7 +1361,7 @@
     // Set the adjoint electroionization energy grid
     data_container.setAdjointElectroionizationEnergyGrid(
       *shell,
-      ionization_energy_grid );
+      ionization_energy_grid );*/
   }
 }
 
@@ -2231,7 +1370,6 @@
      const Data::AdjointElectronPhotonRelaxationVolatileDataContainer& data_container,
      std::list<double>& union_energy_grid ) const
 {
-<<<<<<< HEAD
   // Add the min electron energy to the union energy grid
   union_energy_grid.push_back( d_min_electron_energy );
 
@@ -2262,36 +1400,6 @@
 
   // Sort the union energy grid
   union_energy_grid.sort();
-=======
-  // // Add the min electron energy to the union energy grid
-//   union_energy_grid.push_back( d_min_electron_energy );
-// /*
-//   const std::set<unsigned>& subshells = data_container.getSubshells();
-
-//   std::set<unsigned>::const_iterator subshell = subshells.begin();
-
-//   // Add the subshell binding energies
-//   while( subshell != subshells.end() )
-//   {
-//     double binding_energy =
-//       data_container.getSubshellBindingEnergy( *subshell );
-
-//     if( binding_energy > d_min_electron_energy )
-//     {
-//       union_energy_grid.push_back( binding_energy );
-//       union_energy_grid.push_back( binding_energy*
-// 				   s_threshold_energy_nudge_factor );
-//     }
-
-//     ++subshell;
-//   }
-// */
-//   // Add the max electron energy
-//   union_energy_grid.push_back( d_max_electron_energy );
-
-//   // Sort the union energy grid
-//   union_energy_grid.sort();
->>>>>>> 9869350c
 }
 
 } // end DataGen namespace
