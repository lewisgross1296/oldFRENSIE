--- conflicted
+++ resolved
@@ -327,7 +327,7 @@
 // Get the number of moment preserving angles
 unsigned StandardAdjointElectronPhotonRelaxationDataGenerator::getNumberOfMomentPreservingAngles() const
 {
-  return d_forward_epr_data->getCutoffAngleCosine();
+  return d_forward_epr_data->getNumberOfMomentPreservingAngles();
 }
 
 // Set the adjoint bremsstrahlung max energy nudge value
@@ -346,15 +346,9 @@
   return d_adjoint_bremsstrahlung_max_energy_nudge_value;
 }
 
-<<<<<<< HEAD
 // Set the adjoint bremsstrahlung energy to outgoing energy nudge value
 void StandardAdjointElectronPhotonRelaxationDataGenerator::setAdjointBremsstrahlungEnergyToOutgoingEnergyNudgeValue(
                             const double energy_to_outgoing_energy_nudge_value )
-=======
-// Set the number of moment preserving angles
-void StandardAdjointElectronPhotonRelaxationDataGenerator::setNumberOfMomentPreservingAngles(
-                            const unsigned number_of_moment_preserving_angles )
->>>>>>> ea37d194
 {
   // Make sure the nudge value is valid
   testPrecondition( energy_to_outgoing_energy_nudge_value >= 0.0 );
@@ -363,13 +357,8 @@
     energy_to_outgoing_energy_nudge_value;
 }
 
-<<<<<<< HEAD
 // Return the adjoint bremsstrahlung energy to outgoing energy nudge value
 double StandardAdjointElectronPhotonRelaxationDataGenerator::getAdjointBremsstrahlungEnergyToOutgoingEnergyNudgeValue() const
-=======
-// Get the number of moment preserving angles
-unsigned StandardAdjointElectronPhotonRelaxationDataGenerator::getNumberOfMomentPreservingAngles() const
->>>>>>> ea37d194
 {
   return d_adjoint_bremsstrahlung_energy_to_outgoing_energy_nudge_value;
 }
@@ -555,14 +544,59 @@
     Data::AdjointElectronPhotonRelaxationVolatileDataContainer& data_container ) const
 {
   // Set the table data
-<<<<<<< HEAD
   (*d_os_log) << std::endl << "Setting the table data...";
   d_os_log->flush();
   this->setTableData( data_container );
   (*d_os_log) << "done." << std::endl;
-=======
+
+  // Set the relaxation data
+  (*d_os_log) << std::endl << "Setting the adjoint relaxation data...";
+  d_os_log->flush();
+  this->setAdjointRelaxationData( data_container );
+  (*d_os_log) << "done." << std::endl;
+
+  // Set the Compton profile data
+  (*d_os_log) << "Setting the Compton profile data...";
+  d_os_log->flush();
+  this->setComptonProfileData( data_container );
+  (*d_os_log) << "done." << std::endl;
+
+  // Set the occupation number data
+  (*d_os_log) << "Setting the occupation number data...";
+  d_os_log->flush();
+  this->setOccupationNumberData( data_container );
+  (*d_os_log) << "done." << std::endl;
+
+  // Set the Waller-Hartree scattering function data
+  (*d_os_log) << "Setting the Waller-Hartree scattering function data...";
+  d_os_log->flush();
+  this->setWallerHartreeScatteringFunctionData( data_container );
+  (*d_os_log) << "done." << std::endl;
+
+  // Set the Waller-Hartree atomic form factor data
+  (*d_os_log) << "Setting the Waller-Hartree atomic form factor data...";
+  d_os_log->flush();
+  this->setWallerHartreeAtomicFormFactorData( data_container );
+  (*d_os_log) << "done." << std::endl;
+
+  // Set the photon data
+  (*d_os_log) << "Setting the adjoint photon data: " << std::endl;
+  this->setAdjointPhotonData( data_container );
+  (*d_os_log) << "done." << std::endl;
+
+  // Set the electron data
+  (*d_os_log) << "Setting the adjoint electron data: " << std::endl;
+  this->setAdjointElectronData( data_container );
+  (*d_os_log) << "done." << std::endl;
+}
+
+// Set the table data
+void StandardAdjointElectronPhotonRelaxationDataGenerator::setTableData(
+    Data::AdjointElectronPhotonRelaxationVolatileDataContainer& data_container ) const
+{
   this->setBasicData( data_container );
   this->setDefaultConvergenceParameters( data_container );
+
   data_container.setAdjointPairProductionEnergyDistNormConstantEvaluationTolerance(
              d_adjoint_pair_production_energy_dist_norm_const_evaluation_tol );
   data_container.setAdjointPairProductionEnergyDistNormConstantNudgeValue(
@@ -583,75 +617,7 @@
                                  d_adjoint_incoherent_grid_absolute_diff_tol );
   data_container.setAdjointIncoherentGridDistanceTolerance(
                                       d_adjoint_incoherent_grid_distance_tol );
-  data_container.setCutoffAngleCosine( d_cutoff_angle_cosine );
-  data_container.setNumberOfAdjointMomentPreservingAngles(
-                                        d_number_of_moment_preserving_angles );
->>>>>>> ea37d194
-
-  // Set the relaxation data
-  (*d_os_log) << std::endl << "Setting the adjoint relaxation data...";
-  d_os_log->flush();
-  this->setAdjointRelaxationData( data_container );
-  (*d_os_log) << "done." << std::endl;
-
-  // Set the Compton profile data
-  (*d_os_log) << "Setting the Compton profile data...";
-  d_os_log->flush();
-  this->setComptonProfileData( data_container );
-  (*d_os_log) << "done." << std::endl;
-
-  // Set the occupation number data
-  (*d_os_log) << "Setting the occupation number data...";
-  d_os_log->flush();
-  this->setOccupationNumberData( data_container );
-  (*d_os_log) << "done." << std::endl;
-
-  // Set the Waller-Hartree scattering function data
-  (*d_os_log) << "Setting the Waller-Hartree scattering function data...";
-  d_os_log->flush();
-  this->setWallerHartreeScatteringFunctionData( data_container );
-  (*d_os_log) << "done." << std::endl;
-
-  // Set the Waller-Hartree atomic form factor data
-  (*d_os_log) << "Setting the Waller-Hartree atomic form factor data...";
-  d_os_log->flush();
-  this->setWallerHartreeAtomicFormFactorData( data_container );
-  (*d_os_log) << "done." << std::endl;
-
-  // Set the photon data
-  (*d_os_log) << "Setting the adjoint photon data: " << std::endl;
-  this->setAdjointPhotonData( data_container );
-  (*d_os_log) << "done." << std::endl;
-
-  // Set the electron data
-  (*d_os_log) << "Setting the adjoint electron data: " << std::endl;
-  this->setAdjointElectronData( data_container );
-  (*d_os_log) << "done." << std::endl;
-}
-
-// Set the table data
-void StandardAdjointElectronPhotonRelaxationDataGenerator::setTableData(
-    Data::AdjointElectronPhotonRelaxationVolatileDataContainer& data_container ) const
-{
-  this->setBasicData( data_container );
-  this->setDefaultConvergenceParameters( data_container );
-
-  data_container.setAdjointPairProductionEnergyDistNormConstantEvaluationTolerance(
-             d_adjoint_pair_production_energy_dist_norm_const_evaluation_tol );
-  data_container.setAdjointTripletProductionEnergyDistNormConstantEvaluationTolerance(
-          d_adjoint_triplet_production_energy_dist_norm_const_evaluation_tol );
-  data_container.setAdjointIncoherentMaxEnergyNudgeValue(
-                                 d_adjoint_incoherent_max_energy_nudge_value );
-  data_container.setAdjointIncoherentEnergyToMaxEnergyNudgeValue(
-                       d_adjoint_incoherent_energy_to_max_energy_nudge_value );
-  data_container.setAdjointIncoherentEvaluationTolerance(
-                                         d_adjoint_incoherent_evaluation_tol );
-  data_container.setAdjointIncoherentGridConvergenceTolerance(
-                                   d_adjoint_incoherent_grid_convergence_tol );
-  data_container.setAdjointIncoherentGridAbsoluteDifferenceTolerance(
-                                 d_adjoint_incoherent_grid_absolute_diff_tol );
-  data_container.setAdjointIncoherentGridDistanceTolerance(
-                                      d_adjoint_incoherent_grid_distance_tol );
+
   data_container.setCutoffAngleCosine(
                     d_forward_epr_data->getCutoffAngleCosine() );
   data_container.setNumberOfAdjointMomentPreservingAngles(
