--- conflicted
+++ resolved
@@ -6,10 +6,6 @@
 EXTRA_ARGS=$@
 HDF5_PREFIX_PATH=
 MOAB_PREFIX_PATH=
-<<<<<<< HEAD
-MOAB_SOURCE_PATH=
-=======
->>>>>>> f947db40
 DAGMC_PREFIX_PATH=
 BOOST_PREFIX_PATH=
 MPI_PREFIX_PATH=
@@ -47,10 +43,6 @@
     -D FRENSIE_ENABLE_EXPLICIT_TEMPLATE_INST:BOOL=ON \
     -D ROOT_PREFIX:PATH=$ROOT_PREFIX_PATH \
     -D MOAB_PREFIX:PATH=$MOAB_PREFIX_PATH \
-<<<<<<< HEAD
-    -D MOAB_SOURCE:PATH=$MOAB_SOURCE_PATH \
-=======
->>>>>>> f947db40
     -D DAGMC_PREFIX:PATH=$DAGMC_PREFIX_PATH \
     -D HDF5_PREFIX:PATH=$HDF5_PREFIX_PATH \
     -D BOOST_PREFIX:PATH=$BOOST_PREFIX_PATH \
