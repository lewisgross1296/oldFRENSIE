--- conflicted
+++ resolved
@@ -3,30 +3,6 @@
 # 1.) HDF5 - stores the HDF5 cpp wrapper library and the HDF5 core library
 MACRO(ENABLE_HDF5_SUPPORT)
 
-<<<<<<< HEAD
-  # Use the user supplied prefix to find the HDF5 libraries and include dirs.
-  SET(HDF5_INCLUDE_DIRS 
-    ${HDF5_PREFIX}/include
-    ${HDF5_PREFIX}/include/cpp
-    ${HDF5_PREFIX}/include/hl)
-  SET(HDF5_LIBRARY_DIRS ${HDF5_PREFIX}/lib)
- 
-  # Find the HDF5 c++ wrapper library
-  FIND_LIBRARY(HDF5CPP hdf5_cpp ${HDF5_LIBRARY_DIRS})
-  IF(${HDF5CPP} MATCHES NOTFOUND)
-    MESSAGE(FATAL_ERROR "The HDF5 cpp library could not be found.")
-  ENDIF(${HDF5CPP} MATCHES NOTFOUND)
-  
-  # Find the HDF5 core library
-  FIND_LIBRARY(HDF5CORE hdf5 ${HDF5_LIBRARY_DIRS})
-  IF(${HDF5CORE} MATCHES NOTFOUND)
-    MESSAGE(FATAL_ERROR "The HDF5 core library could not be found.")
-  ENDIF(${HDF5CORE} MATCHES NOTFOUND)
-=======
-  IF(DEFINED HDF5_PREFIX)
-    SET(CMAKE_PREFIX_PATH ${HDF5_PREFIX} ${CMAKE_PREFIX_PATH})
-  ENDIF()
->>>>>>> 0af8d39f
 
   # Find the HDF5 package available on this system
   FIND_PACKAGE(HDF5 1.8.11 REQUIRED COMPONENTS C CXX)
